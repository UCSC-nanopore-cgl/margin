--- conflicted
+++ resolved
@@ -213,34 +213,19 @@
 if(${CURLLIB} STREQUAL "CURLLIB-NOTFOUND")
     message(FATAL_ERROR "Couldn't find the 'curl' library")
 endif()
-<<<<<<< HEAD
-=======
-message(${CURLLIB})
->>>>>>> c6633dba
 find_library(CRYPTOLIB crypto)
 if(${CRYPTOLIB} STREQUAL "CRYPTOLIB-NOTFOUND")
     message(FATAL_ERROR "Couldn't find the 'crypto' library")
 endif()
-<<<<<<< HEAD
-=======
-message(${CRYPTOLIB})
->>>>>>> c6633dba
 find_library(PTHREADLIB pthread)
 if(${PTHREADLIB} STREQUAL "PTHREADLIB-NOTFOUND")
     message(FATAL_ERROR "Couldn't find the 'pthread' library")
 endif()
-<<<<<<< HEAD
-=======
-message(${PTHREADLIB})
->>>>>>> c6633dba
-
 
 add_library(son ${SONLIB_SOURCES})
 add_library(hts ${HTSLIB_SOURCES})
-<<<<<<< HEAD
 add_library(jsmn externalTools/jsmn/jsmn.c)
-=======
->>>>>>> c6633dba
+
 target_link_libraries(hts pthread crypto bz2 lzma z curl)
 
 add_executable(marginPhase marginPhase.c ${SOURCE_FILES})
