cmake_minimum_required(VERSION 3.5)
project(marginPhase VERSION 1.1.0)

set(CMAKE_CXX_STANDARD 14)
set(CMAKE_C_FLAGS "${CMAKE_C_FLAGS} -O3 -DNDEBUG -std=gnu99 -D_XOPEN_SOURCE=500 -D_POSIX_C_SOURCE=200112L -mpopcnt ")
#set(CMAKE_C_FLAGS "${CMAKE_C_FLAGS} -g -O0 -fno-inline -UNDEBUG -fsanitize=address -static-libasan")
#set(CMAKE_C_FLAGS "${CMAKE_C_FLAGS} -g -O0 -fno-inline -UNDEBUG")

project(marginPhase LANGUAGES C)

<<<<<<< HEAD
# configure a header file to pass some of the CMake settings
set (POLISH_VERSION_MAJOR 1)
set (POLISH_VERSION_MINOR 2)
execute_process(
        COMMAND git log -1 --format=%h
        WORKING_DIRECTORY ${CMAKE_SOURCE_DIR}
        OUTPUT_VARIABLE GIT_COMMIT_HASH
        OUTPUT_STRIP_TRAILING_WHITESPACE
)
configure_file (
        "${PROJECT_SOURCE_DIR}/inc/marginVersion.h.in"
        "${PROJECT_SOURCE_DIR}/inc/marginVersion.h"
)

include(GNUInstallDirs)
set(CMAKE_SKIP_INSTALL_ALL_DEPENDENCY true)

=======
>>>>>>> ea9f4269
###############################
##### HEADERS AND SOURCES #####
###############################

set(HTSLIB_HEADERS
        externalTools/htslib
        externalTools/htslib/htslib
        externalTools/htslib/cram
        externalTools/htslib/os
        )
set(SONLIB_HEADERS
        externalTools/sonLib/C/inc
        externalTools/sonLib/C/impl
        externalTools/sonLib/C/tests
        externalTools/sonLib/externalTools/cutest
        externalTools/sonLib/externalTools/quicktree_1.1/include
        )
<<<<<<< HEAD
set(CPECAN_HEADERS
        externalTools/cPecan/inc
        externalTools/cPecan/tests
        externalTools/cPecan/externalTools/lastz-distrib-1.03.54/src
        )
set(SSW_HEADERS
        externalTools/ssw/
        )
=======
>>>>>>> ea9f4269

include_directories(inc)
include_directories(externalTools/samtools)
include_directories(${HTSLIB_HEADERS})
include_directories(${SONLIB_HEADERS})
<<<<<<< HEAD
include_directories(${CPECAN_HEADERS})
include_directories(${SSW_HEADERS})

file(GLOB MARGIN_CORE_HEADERS
        inc/*.h
        externalTools/sonLib/C/inc/*.h
        externalTools/sonLib/C/impl/*.h
        externalTools/sonLib/externalTools/quicktree_1.1/include/*.h
        externalTools/cPecan/inc/*.h
        externalTools/cPecan/externalTools/lastz-distribu-1.03.54/src/*.h
        )
=======
>>>>>>> ea9f4269

set(HTSLIB_SOURCES
        externalTools/htslib/cram/cram_codecs.c
        externalTools/htslib/cram/cram_decode.c
        externalTools/htslib/cram/cram_encode.c
        externalTools/htslib/cram/cram_external.c
        externalTools/htslib/cram/cram_index.c
        externalTools/htslib/cram/cram_io.c
        externalTools/htslib/cram/cram_samtools.c
        externalTools/htslib/cram/cram_stats.c
        externalTools/htslib/cram/files.c
        externalTools/htslib/cram/mFILE.c
        externalTools/htslib/cram/open_trace_file.c
        externalTools/htslib/cram/pooled_alloc.c
        externalTools/htslib/cram/rANS_static.c
        externalTools/htslib/cram/sam_header.c
        externalTools/htslib/cram/string_alloc.c
        externalTools/htslib/os/rand.c
        externalTools/htslib/test/fieldarith.c
        externalTools/htslib/test/hfile.c
        externalTools/htslib/test/hts_endian.c
        externalTools/htslib/test/sam.c
        externalTools/htslib/test/test-bcf-sr.c
        externalTools/htslib/test/test-regidx.c
        externalTools/htslib/test/test-vcf-api.c
        externalTools/htslib/test/test-vcf-sweep.c
        externalTools/htslib/test/test_bgzf.c
        externalTools/htslib/test/test_view.c
        externalTools/htslib/test/thrash_threads1.c
        externalTools/htslib/test/thrash_threads2.c
        externalTools/htslib/test/thrash_threads3.c
        externalTools/htslib/test/thrash_threads4.c
        externalTools/htslib/test/thrash_threads5.c
        externalTools/htslib/test/thrash_threads6.c
        externalTools/htslib/bcf_sr_sort.c
        externalTools/htslib/bgzf.c
        externalTools/htslib/bgzip.c
        externalTools/htslib/errmod.c
        externalTools/htslib/faidx.c
        externalTools/htslib/hfile.c
        externalTools/htslib/hfile_gcs.c
        externalTools/htslib/hfile_libcurl.c
        externalTools/htslib/hfile_net.c
        #externalTools/htslib/hfile_s3.c
        externalTools/htslib/hts.c
        externalTools/htslib/htsfile.c
        externalTools/htslib/kfunc.c
        externalTools/htslib/knetfile.c
        externalTools/htslib/kstring.c
        externalTools/htslib/md5.c
        externalTools/htslib/multipart.c
        #externalTools/htslib/plugin.c
        externalTools/htslib/probaln.c
        externalTools/htslib/realn.c
        externalTools/htslib/regidx.c
        externalTools/htslib/sam.c
        externalTools/htslib/synced_bcf_reader.c
        externalTools/htslib/tabix.c
        externalTools/htslib/tbx.c
        externalTools/htslib/textutils.c
        externalTools/htslib/thread_pool.c
        externalTools/htslib/vcf.c
        externalTools/htslib/vcf_sweep.c
        externalTools/htslib/vcfutils.c
        )

set(SONLIB_SOURCES
        externalTools/sonLib/C/impl/avl.c
        externalTools/sonLib/C/impl/bioioC.c
        externalTools/sonLib/C/impl/commonC.c
        externalTools/sonLib/C/impl/fastCMaths.c
        externalTools/sonLib/C/impl/hashTableC.c
        externalTools/sonLib/C/impl/hashTableC_itr.c
        externalTools/sonLib/C/impl/lz4.c
        externalTools/sonLib/C/impl/lz4hc.c
        externalTools/sonLib/C/impl/pairwiseAlignment.c
        externalTools/sonLib/C/impl/sonLibAlign.c
        externalTools/sonLib/C/impl/sonLibCache.c
        externalTools/sonLib/C/impl/sonLibCommon.c
        externalTools/sonLib/C/impl/sonLibCompression.c
        externalTools/sonLib/C/impl/sonLibConnectivity.c
        externalTools/sonLib/C/impl/sonLibEulerTour.c
        externalTools/sonLib/C/impl/sonLibExcept.c
        externalTools/sonLib/C/impl/sonLibFile.c
        externalTools/sonLib/C/impl/sonLibHash.c
        externalTools/sonLib/C/impl/sonLibKVDatabase.c
        externalTools/sonLib/C/impl/sonLibKVDatabase_BigRecordFile.c
        #externalTools/sonLib/C/impl/sonLibKVDatabase_KyotoTycoon.cpp
        externalTools/sonLib/C/impl/sonLibKVDatabase_MySql.c
        externalTools/sonLib/C/impl/sonLibKVDatabase_TokyoCabinet.c
        externalTools/sonLib/C/impl/sonLibKVDatabaseConf.c
        externalTools/sonLib/C/impl/sonLibList.c
        externalTools/sonLib/C/impl/sonLibMath.c
        externalTools/sonLib/C/impl/sonLibNaiveConnectivity.c
        externalTools/sonLib/C/impl/sonLibRandom.c
        externalTools/sonLib/C/impl/sonLibSet.c
        externalTools/sonLib/C/impl/sonLibSortedSet.c
        externalTools/sonLib/C/impl/sonLibString.c
        externalTools/sonLib/C/impl/sonLibTreap.c
        externalTools/sonLib/C/impl/sonLibTree.c
        externalTools/sonLib/C/impl/sonLibTuples.c
        externalTools/sonLib/C/impl/stGraph.c
        externalTools/sonLib/C/impl/stMatrix.c
        externalTools/sonLib/C/impl/stPhylogeny.c
        externalTools/sonLib/C/impl/stPosetAlignment.c
        externalTools/sonLib/C/impl/stSafeC.c
        externalTools/sonLib/C/impl/stThreadPool.c
        externalTools/sonLib/C/impl/stUnionFind.c
        externalTools/sonLib/C/impl/stJson.c
        externalTools/sonLib/C/impl/jsmn.c
        externalTools/sonLib/C/tests/allTests.c
        externalTools/sonLib/C/tests/cigarsTest.c
        externalTools/sonLib/C/tests/fastaCTest.c
        #externalTools/sonLib/C/tests/kt_connect_test.cpp
        externalTools/sonLib/C/tests/kvDatabaseTest.c
        externalTools/sonLib/C/tests/kvDatabaseTestCommon.c
        externalTools/sonLib/C/tests/sonLibAlignTest.c
        externalTools/sonLib/C/tests/sonLibCacheTest.c
        externalTools/sonLib/C/tests/sonLibCommonTest.c
        externalTools/sonLib/C/tests/sonLibCompressionTest.c
        externalTools/sonLib/C/tests/sonLibConnectivityTests.c
        externalTools/sonLib/C/tests/sonLibDoubleTuplesTest.c
        externalTools/sonLib/C/tests/sonLibEdgeContainerTests.c
        externalTools/sonLib/C/tests/sonLibEulerTest.c
        externalTools/sonLib/C/tests/sonLibExceptTest.c
        externalTools/sonLib/C/tests/sonLibFileTest.c
        externalTools/sonLib/C/tests/sonLibGraphTest.c
        externalTools/sonLib/C/tests/sonLibHashTest.c
        externalTools/sonLib/C/tests/sonLibIntTuplesTest.c
        externalTools/sonLib/C/tests/sonLibListTest.c
        externalTools/sonLib/C/tests/sonLibPosetAlignmentTest.c
        externalTools/sonLib/C/tests/sonLibRandomTest.c
        externalTools/sonLib/C/tests/sonLibSetTest.c
        externalTools/sonLib/C/tests/sonLibSortedSetTest.c
        externalTools/sonLib/C/tests/sonLibStringTest.c
        externalTools/sonLib/C/tests/sonLibTreapTest.c
        externalTools/sonLib/C/tests/sonLibTreeTest.c
        externalTools/sonLib/C/tests/sonLibTuplesTest.c
        externalTools/sonLib/C/tests/stMatrixTest.c
        externalTools/sonLib/C/tests/stPhylogenyTest.c
        externalTools/sonLib/C/tests/stThreadPoolTest.c
        externalTools/sonLib/C/tests/stUnionFindTest.c
        externalTools/sonLib/externalTools/cutest/AllTests.c
        externalTools/sonLib/externalTools/cutest/CuTest.c
        externalTools/sonLib/externalTools/cutest/CuTestTest.c
        externalTools/sonLib/externalTools/quicktree_1.1/src/align.c
        externalTools/sonLib/externalTools/quicktree_1.1/src/aln2dist.c
        externalTools/sonLib/externalTools/quicktree_1.1/src/aln2tree.c
        externalTools/sonLib/externalTools/quicktree_1.1/src/buildtree.c
        externalTools/sonLib/externalTools/quicktree_1.1/src/cluster.c
        externalTools/sonLib/externalTools/quicktree_1.1/src/dist2tree.c
        externalTools/sonLib/externalTools/quicktree_1.1/src/distancemat.c
        externalTools/sonLib/externalTools/quicktree_1.1/src/distancemat_merops.c
        externalTools/sonLib/externalTools/quicktree_1.1/src/options.c
        externalTools/sonLib/externalTools/quicktree_1.1/src/quicktree.c
        externalTools/sonLib/externalTools/quicktree_1.1/src/sequence.c
        externalTools/sonLib/externalTools/quicktree_1.1/src/tree.c
        externalTools/sonLib/externalTools/quicktree_1.1/src/util.c
        )

<<<<<<< HEAD
set(LASTZ_SOURCES
        externalTools/cPecan/externalTools/lastz-distrib-1.03.54/src/align_diffs.c
        externalTools/cPecan/externalTools/lastz-distrib-1.03.54/src/axt.c
        externalTools/cPecan/externalTools/lastz-distrib-1.03.54/src/capsule.c
        externalTools/cPecan/externalTools/lastz-distrib-1.03.54/src/chain.c
        externalTools/cPecan/externalTools/lastz-distrib-1.03.54/src/cigar.c
        externalTools/cPecan/externalTools/lastz-distrib-1.03.54/src/continuity_dist.c
        externalTools/cPecan/externalTools/lastz-distrib-1.03.54/src/coverage_dist.c
        externalTools/cPecan/externalTools/lastz-distrib-1.03.54/src/diag_hash.c
        externalTools/cPecan/externalTools/lastz-distrib-1.03.54/src/dna_utilities.c
        externalTools/cPecan/externalTools/lastz-distrib-1.03.54/src/edit_script.c
        externalTools/cPecan/externalTools/lastz-distrib-1.03.54/src/gapped_extend.c
        externalTools/cPecan/externalTools/lastz-distrib-1.03.54/src/genpaf.c
        externalTools/cPecan/externalTools/lastz-distrib-1.03.54/src/gfa.c
        externalTools/cPecan/externalTools/lastz-distrib-1.03.54/src/identity_dist.c
        externalTools/cPecan/externalTools/lastz-distrib-1.03.54/src/infer_scores.c
        externalTools/cPecan/externalTools/lastz-distrib-1.03.54/src/lastz.c
        externalTools/cPecan/externalTools/lastz-distrib-1.03.54/src/lav.c
        externalTools/cPecan/externalTools/lastz-distrib-1.03.54/src/maf.c
        externalTools/cPecan/externalTools/lastz-distrib-1.03.54/src/masking.c
        externalTools/cPecan/externalTools/lastz-distrib-1.03.54/src/output.c
        externalTools/cPecan/externalTools/lastz-distrib-1.03.54/src/pos_table.c
        externalTools/cPecan/externalTools/lastz-distrib-1.03.54/src/quantum.c
        externalTools/cPecan/externalTools/lastz-distrib-1.03.54/src/sam.c
        externalTools/cPecan/externalTools/lastz-distrib-1.03.54/src/seed_search.c
        externalTools/cPecan/externalTools/lastz-distrib-1.03.54/src/seeds.c
        externalTools/cPecan/externalTools/lastz-distrib-1.03.54/src/segment.c
        externalTools/cPecan/externalTools/lastz-distrib-1.03.54/src/sequences.c
        externalTools/cPecan/externalTools/lastz-distrib-1.03.54/src/text_align.c
        externalTools/cPecan/externalTools/lastz-distrib-1.03.54/src/tweener.c
        externalTools/cPecan/externalTools/lastz-distrib-1.03.54/src/utilities.c
        )
       
set(CPECAN_SOURCES
        externalTools/cPecan/impl/multipleAligner.c
        externalTools/cPecan/impl/pairwiseAligner.c
        externalTools/cPecan/impl/stateMachine.c
        externalTools/cPecan/impl/randomSequences.c
        externalTools/cPecan/tests/allTests.c
        externalTools/cPecan/tests/multipleAlignerTest.c
        externalTools/cPecan/tests/pairwiseAlignerLongTest.c
        externalTools/cPecan/tests/pairwiseAlignerTest.c
        )

set(SSW_SOURCES
        externalTools/ssw/ssw.c
        )

set(CORE_SOURCE_FILES
=======
set(SOURCE_FILES
		impl/pairwiseAligner.c
        impl/stateMachine.c
>>>>>>> ea9f4269
        impl/callConsensus.c
        impl/chunker.c
        impl/column.c
        impl/coordination.c
        impl/emissions.c
        impl/genomeFragment.c
        impl/helenFeatures.c
        impl/hmm.c
        impl/mergeColumn.c
        impl/parser.c
        impl/partitions.c
<<<<<<< HEAD
        impl/polisher.c
        impl/profileSeq.c
        impl/referencePriorProbs.c
        impl/view.c
        )


set(SOURCE_FILES
        impl/htsIntegration.c
        impl/vcfComparison.c
=======
        impl/view.c
        impl/profileSeq.c
        impl/bubbleGraph.c
        impl/randomSequences.c
        impl/polisher.c
>>>>>>> ea9f4269
        externalTools/samtools/bedidx.c
        )

###############################
########## LIBRARIES ##########
###############################

# so we can generate margin.so
set(CMAKE_POSITION_INDEPENDENT_CODE ON)

# Dependencies

find_package(OpenMP)
if (OPENMP_FOUND)
    set (CMAKE_C_FLAGS "${CMAKE_C_FLAGS} ${OpenMP_C_FLAGS}")
    set (CMAKE_CXX_FLAGS "${CMAKE_CXX_FLAGS} ${OpenMP_CXX_FLAGS}")
    set (CMAKE_EXE_LINKER_FLAGS "${CMAKE_EXE_LINKER_FLAGS} ${OpenMP_EXE_LINKER_FLAGS}")
endif()

find_package(HDF5)
if(HDF5_FOUND)
    include_directories(${HDF5_INCLUDE_DIR})
    set(CMAKE_C_FLAGS "${CMAKE_C_FLAGS} -D_HDF5 ")
else()
    message(WARNING "Couldn't find HDF5 library")
endif()

<<<<<<< HEAD
# LASTZ
add_library(lastz ${LASTZ_SOURCES})
target_compile_options(lastz PUBLIC -c -O3 -Wall -Wextra -D_FILE_OFFSET_BITS=64 -D_LARGEFILE_SOURCE -DVERSION_MAJOR=\"1\" -DVERSION_MINOR=\"03\" -DVERSION_SUBMINOR=\"54\" -DREVISION_DATE=\"20140128\" -DSUBVERSION_REV=\"1827:1830\" -Dscore_type='D')

# cPecanLastz
add_custom_command(
        OUTPUT "${PROJECT_SOURCE_DIR}/externalTools/sonLib/bin/cPecanLastz"
        COMMAND cd ${PROJECT_SOURCE_DIR}/externalTools/sonLib && make
        COMMAND make
        WORKING_DIRECTORY ${PROJECT_SOURCE_DIR}/externalTools/cPecan/
)
add_custom_target(CPECANLASTZ DEPENDS lastz "${PROJECT_SOURCE_DIR}/externalTools/sonLib/bin/cPecanLastz")

# MISC
add_library(son ${SONLIB_SOURCES})
add_library(cpecan ${CPECAN_SOURCES})
add_dependencies(cpecan CPECANLASTZ)
add_dependencies(cpecan lastz)
target_link_libraries(cpecan m)


# Build MarginCore Library (for external use)
add_library(MarginCore SHARED ${CORE_SOURCE_FILES} ${SSW_SOURCES})
target_link_libraries(MarginCore cpecan son)

# Install command for MarginCore
set_target_properties(MarginCore PROPERTIES
        PUBLIC_HEADER "${MARGIN_CORE_HEADERS}"
        VERSION ${marginPhase_VERSION}
        SOVERSION ${marginPhase_VERSION})
install(TARGETS MarginCore
        DESTINATION ${CMAKE_INSTALL_LIBDIR}
        PUBLIC_HEADER DESTINATION ${CMAKE_INSTALL_FULL_INCLUDEDIR}/marginPhase
        )

# HTSLIB
add_custom_command(
        OUTPUT "${PROJECT_SOURCE_DIR}/externalTools/htslib/config.h"
        COMMAND autoconf
        COMMAND autoheader
        COMMAND ./configure --disable-lzma --disable-s3 --disable-plugins --disable-bz2 --disable-libcurl
        COMMAND make
        WORKING_DIRECTORY ${PROJECT_SOURCE_DIR}/externalTools/htslib/
)
add_custom_target(HTSLIB_CONFIGURED DEPENDS "${PROJECT_SOURCE_DIR}/externalTools/htslib/config.h")
add_library(hts ${HTSLIB_SOURCES})
add_dependencies(hts HTSLIB_CONFIGURED)
target_link_libraries(hts pthread )

# Build margin library
add_library(margin ${SOURCE_FILES} ${CORE_SOURCE_FILES} ${SSW_SOURCES})
target_link_libraries(margin cpecan son hts)
if (HDF5_FOUND)
    target_link_libraries(margin ${HDF5_C_LIBRARIES})
endif()

=======
find_library(CURLLIB curl)
if(${CURLLIB} STREQUAL "CURLLIB-NOTFOUND")
    message(FATAL_ERROR "Couldn't find the 'curl' library")
endif()

# HTSLIB
add_custom_command(
        OUTPUT "${PROJECT_SOURCE_DIR}/externalTools/htslib/config.h"
        COMMAND autoconf
        COMMAND autoheader
        COMMAND ./configure --disable-lzma --disable-s3 --disable-plugins
        COMMAND make
        WORKING_DIRECTORY ${PROJECT_SOURCE_DIR}/externalTools/htslib/
)
add_custom_target(HTSLIB_CONFIGURED DEPENDS "${PROJECT_SOURCE_DIR}/externalTools/htslib/config.h")
add_library(hts ${HTSLIB_SOURCES})
add_dependencies(hts HTSLIB_CONFIGURED)
target_link_libraries(hts pthread bz2 z curl)

# MISC
add_library(son ${SONLIB_SOURCES})

# Build MarginPhatever Library
add_library(marginLib SHARED ${SOURCE_FILES})
target_link_libraries(marginLib son hts)
>>>>>>> ea9f4269

###############################
######### EXECUTABLES #########
###############################

<<<<<<< HEAD
add_executable(marginPolish marginPolish.c ${SOURCE_FILES} ${CORE_SOURCE_FILES})
target_link_libraries(marginPolish margin)
=======

add_executable(margin margin.c )
target_link_libraries(margin marginLib)
>>>>>>> ea9f4269

#add_executable(marginPhase marginPhase.c ${SOURCE_FILES} ${CORE_SOURCE_FILES})
#target_link_libraries(marginPhase margin)

<<<<<<< HEAD
#add_executable(vcfCompare vcfCompare.c ${SOURCE_FILES} ${CORE_SOURCE_FILES})
#target_link_libraries(vcfCompare margin)

enable_testing()

if (HDF5_FOUND)
    add_executable(allTests
            tests/allTests.c
            tests/marginPhaseTest.c
            tests/stRPHmmTest.c
            tests/parserTest.c
            tests/chunkingTest.c
            tests/polisherTest.c
            tests/viewTest.c
            tests/callConsensusTest.c
            tests/featureTest.c
            )
else()

    add_executable(allTests
            tests/allTests.c
            tests/marginPhaseTest.c
            tests/stRPHmmTest.c
            tests/parserTest.c
            tests/chunkingTest.c
            tests/polisherTest.c
            tests/viewTest.c
            tests/callConsensusTest.c
            )
endif()
target_link_libraries(allTests margin)
=======
enable_testing()
add_executable(allTests
        tests/allTests.c
        tests/pairwiseAlignerTest.c
        tests/stRPHmmTest.c
        tests/parserTest.c
        tests/chunkingTest.c
        tests/polisherTest.c
        tests/callConsensusTest.c
        tests/marginTest.c
        tests/viewTest.c
        )

target_link_libraries(allTests marginLib)
add_test(stRPHmm allTests)

add_library(callConsensus SHARED impl/callConsensus.c ${SOURCE_FILES})
target_link_libraries(callConsensus son hts)
>>>>>>> ea9f4269
<|MERGE_RESOLUTION|>--- conflicted
+++ resolved
@@ -8,7 +8,6 @@
 
 project(marginPhase LANGUAGES C)
 
-<<<<<<< HEAD
 # configure a header file to pass some of the CMake settings
 set (POLISH_VERSION_MAJOR 1)
 set (POLISH_VERSION_MINOR 2)
@@ -26,8 +25,6 @@
 include(GNUInstallDirs)
 set(CMAKE_SKIP_INSTALL_ALL_DEPENDENCY true)
 
-=======
->>>>>>> ea9f4269
 ###############################
 ##### HEADERS AND SOURCES #####
 ###############################
@@ -45,24 +42,21 @@
         externalTools/sonLib/externalTools/cutest
         externalTools/sonLib/externalTools/quicktree_1.1/include
         )
-<<<<<<< HEAD
-set(CPECAN_HEADERS
-        externalTools/cPecan/inc
-        externalTools/cPecan/tests
-        externalTools/cPecan/externalTools/lastz-distrib-1.03.54/src
-        )
+
+#set(CPECAN_HEADERS
+#        externalTools/cPecan/inc
+#        externalTools/cPecan/tests
+#        externalTools/cPecan/externalTools/lastz-distrib-1.03.54/src
+#        )
 set(SSW_HEADERS
         externalTools/ssw/
         )
-=======
->>>>>>> ea9f4269
 
 include_directories(inc)
 include_directories(externalTools/samtools)
 include_directories(${HTSLIB_HEADERS})
 include_directories(${SONLIB_HEADERS})
-<<<<<<< HEAD
-include_directories(${CPECAN_HEADERS})
+#include_directories(${CPECAN_HEADERS})
 include_directories(${SSW_HEADERS})
 
 file(GLOB MARGIN_CORE_HEADERS
@@ -70,11 +64,9 @@
         externalTools/sonLib/C/inc/*.h
         externalTools/sonLib/C/impl/*.h
         externalTools/sonLib/externalTools/quicktree_1.1/include/*.h
-        externalTools/cPecan/inc/*.h
-        externalTools/cPecan/externalTools/lastz-distribu-1.03.54/src/*.h
-        )
-=======
->>>>>>> ea9f4269
+#        externalTools/cPecan/inc/*.h
+#        externalTools/cPecan/externalTools/lastz-distribu-1.03.54/src/*.h
+        )
 
 set(HTSLIB_SOURCES
         externalTools/htslib/cram/cram_codecs.c
@@ -235,61 +227,56 @@
         externalTools/sonLib/externalTools/quicktree_1.1/src/util.c
         )
 
-<<<<<<< HEAD
-set(LASTZ_SOURCES
-        externalTools/cPecan/externalTools/lastz-distrib-1.03.54/src/align_diffs.c
-        externalTools/cPecan/externalTools/lastz-distrib-1.03.54/src/axt.c
-        externalTools/cPecan/externalTools/lastz-distrib-1.03.54/src/capsule.c
-        externalTools/cPecan/externalTools/lastz-distrib-1.03.54/src/chain.c
-        externalTools/cPecan/externalTools/lastz-distrib-1.03.54/src/cigar.c
-        externalTools/cPecan/externalTools/lastz-distrib-1.03.54/src/continuity_dist.c
-        externalTools/cPecan/externalTools/lastz-distrib-1.03.54/src/coverage_dist.c
-        externalTools/cPecan/externalTools/lastz-distrib-1.03.54/src/diag_hash.c
-        externalTools/cPecan/externalTools/lastz-distrib-1.03.54/src/dna_utilities.c
-        externalTools/cPecan/externalTools/lastz-distrib-1.03.54/src/edit_script.c
-        externalTools/cPecan/externalTools/lastz-distrib-1.03.54/src/gapped_extend.c
-        externalTools/cPecan/externalTools/lastz-distrib-1.03.54/src/genpaf.c
-        externalTools/cPecan/externalTools/lastz-distrib-1.03.54/src/gfa.c
-        externalTools/cPecan/externalTools/lastz-distrib-1.03.54/src/identity_dist.c
-        externalTools/cPecan/externalTools/lastz-distrib-1.03.54/src/infer_scores.c
-        externalTools/cPecan/externalTools/lastz-distrib-1.03.54/src/lastz.c
-        externalTools/cPecan/externalTools/lastz-distrib-1.03.54/src/lav.c
-        externalTools/cPecan/externalTools/lastz-distrib-1.03.54/src/maf.c
-        externalTools/cPecan/externalTools/lastz-distrib-1.03.54/src/masking.c
-        externalTools/cPecan/externalTools/lastz-distrib-1.03.54/src/output.c
-        externalTools/cPecan/externalTools/lastz-distrib-1.03.54/src/pos_table.c
-        externalTools/cPecan/externalTools/lastz-distrib-1.03.54/src/quantum.c
-        externalTools/cPecan/externalTools/lastz-distrib-1.03.54/src/sam.c
-        externalTools/cPecan/externalTools/lastz-distrib-1.03.54/src/seed_search.c
-        externalTools/cPecan/externalTools/lastz-distrib-1.03.54/src/seeds.c
-        externalTools/cPecan/externalTools/lastz-distrib-1.03.54/src/segment.c
-        externalTools/cPecan/externalTools/lastz-distrib-1.03.54/src/sequences.c
-        externalTools/cPecan/externalTools/lastz-distrib-1.03.54/src/text_align.c
-        externalTools/cPecan/externalTools/lastz-distrib-1.03.54/src/tweener.c
-        externalTools/cPecan/externalTools/lastz-distrib-1.03.54/src/utilities.c
-        )
-       
-set(CPECAN_SOURCES
-        externalTools/cPecan/impl/multipleAligner.c
-        externalTools/cPecan/impl/pairwiseAligner.c
-        externalTools/cPecan/impl/stateMachine.c
-        externalTools/cPecan/impl/randomSequences.c
-        externalTools/cPecan/tests/allTests.c
-        externalTools/cPecan/tests/multipleAlignerTest.c
-        externalTools/cPecan/tests/pairwiseAlignerLongTest.c
-        externalTools/cPecan/tests/pairwiseAlignerTest.c
-        )
+#set(LASTZ_SOURCES
+#        externalTools/cPecan/externalTools/lastz-distrib-1.03.54/src/align_diffs.c
+#        externalTools/cPecan/externalTools/lastz-distrib-1.03.54/src/axt.c
+#        externalTools/cPecan/externalTools/lastz-distrib-1.03.54/src/capsule.c
+#        externalTools/cPecan/externalTools/lastz-distrib-1.03.54/src/chain.c
+#        externalTools/cPecan/externalTools/lastz-distrib-1.03.54/src/cigar.c
+#        externalTools/cPecan/externalTools/lastz-distrib-1.03.54/src/continuity_dist.c
+#        externalTools/cPecan/externalTools/lastz-distrib-1.03.54/src/coverage_dist.c
+#        externalTools/cPecan/externalTools/lastz-distrib-1.03.54/src/diag_hash.c
+#        externalTools/cPecan/externalTools/lastz-distrib-1.03.54/src/dna_utilities.c
+#        externalTools/cPecan/externalTools/lastz-distrib-1.03.54/src/edit_script.c
+#        externalTools/cPecan/externalTools/lastz-distrib-1.03.54/src/gapped_extend.c
+#        externalTools/cPecan/externalTools/lastz-distrib-1.03.54/src/genpaf.c
+#        externalTools/cPecan/externalTools/lastz-distrib-1.03.54/src/gfa.c
+#        externalTools/cPecan/externalTools/lastz-distrib-1.03.54/src/identity_dist.c
+#        externalTools/cPecan/externalTools/lastz-distrib-1.03.54/src/infer_scores.c
+#        externalTools/cPecan/externalTools/lastz-distrib-1.03.54/src/lastz.c
+#        externalTools/cPecan/externalTools/lastz-distrib-1.03.54/src/lav.c
+#        externalTools/cPecan/externalTools/lastz-distrib-1.03.54/src/maf.c
+#        externalTools/cPecan/externalTools/lastz-distrib-1.03.54/src/masking.c
+#        externalTools/cPecan/externalTools/lastz-distrib-1.03.54/src/output.c
+#        externalTools/cPecan/externalTools/lastz-distrib-1.03.54/src/pos_table.c
+#        externalTools/cPecan/externalTools/lastz-distrib-1.03.54/src/quantum.c
+#        externalTools/cPecan/externalTools/lastz-distrib-1.03.54/src/sam.c
+#        externalTools/cPecan/externalTools/lastz-distrib-1.03.54/src/seed_search.c
+#        externalTools/cPecan/externalTools/lastz-distrib-1.03.54/src/seeds.c
+#        externalTools/cPecan/externalTools/lastz-distrib-1.03.54/src/segment.c
+#        externalTools/cPecan/externalTools/lastz-distrib-1.03.54/src/sequences.c
+#        externalTools/cPecan/externalTools/lastz-distrib-1.03.54/src/text_align.c
+#        externalTools/cPecan/externalTools/lastz-distrib-1.03.54/src/tweener.c
+#        externalTools/cPecan/externalTools/lastz-distrib-1.03.54/src/utilities.c
+#        )
+#
+#set(CPECAN_SOURCES
+#        externalTools/cPecan/impl/multipleAligner.c
+#        externalTools/cPecan/impl/pairwiseAligner.c
+#        externalTools/cPecan/impl/stateMachine.c
+#        externalTools/cPecan/impl/randomSequences.c
+#        externalTools/cPecan/tests/allTests.c
+#        externalTools/cPecan/tests/multipleAlignerTest.c
+#        externalTools/cPecan/tests/pairwiseAlignerLongTest.c
+#        externalTools/cPecan/tests/pairwiseAlignerTest.c
+#        )
 
 set(SSW_SOURCES
         externalTools/ssw/ssw.c
         )
 
 set(CORE_SOURCE_FILES
-=======
-set(SOURCE_FILES
-		impl/pairwiseAligner.c
-        impl/stateMachine.c
->>>>>>> ea9f4269
+#set(SOURCE_FILES
         impl/callConsensus.c
         impl/chunker.c
         impl/column.c
@@ -299,26 +286,25 @@
         impl/helenFeatures.c
         impl/hmm.c
         impl/mergeColumn.c
+        impl/pairwiseAligner.c
         impl/parser.c
         impl/partitions.c
-<<<<<<< HEAD
         impl/polisher.c
         impl/profileSeq.c
         impl/referencePriorProbs.c
+        impl/stateMachine.c
         impl/view.c
         )
 
 
 set(SOURCE_FILES
         impl/htsIntegration.c
-        impl/vcfComparison.c
-=======
+#        impl/vcfComparison.c
         impl/view.c
         impl/profileSeq.c
         impl/bubbleGraph.c
         impl/randomSequences.c
         impl/polisher.c
->>>>>>> ea9f4269
         externalTools/samtools/bedidx.c
         )
 
@@ -346,31 +332,30 @@
     message(WARNING "Couldn't find HDF5 library")
 endif()
 
-<<<<<<< HEAD
-# LASTZ
-add_library(lastz ${LASTZ_SOURCES})
-target_compile_options(lastz PUBLIC -c -O3 -Wall -Wextra -D_FILE_OFFSET_BITS=64 -D_LARGEFILE_SOURCE -DVERSION_MAJOR=\"1\" -DVERSION_MINOR=\"03\" -DVERSION_SUBMINOR=\"54\" -DREVISION_DATE=\"20140128\" -DSUBVERSION_REV=\"1827:1830\" -Dscore_type='D')
-
-# cPecanLastz
-add_custom_command(
-        OUTPUT "${PROJECT_SOURCE_DIR}/externalTools/sonLib/bin/cPecanLastz"
-        COMMAND cd ${PROJECT_SOURCE_DIR}/externalTools/sonLib && make
-        COMMAND make
-        WORKING_DIRECTORY ${PROJECT_SOURCE_DIR}/externalTools/cPecan/
-)
-add_custom_target(CPECANLASTZ DEPENDS lastz "${PROJECT_SOURCE_DIR}/externalTools/sonLib/bin/cPecanLastz")
+## LASTZ
+#add_library(lastz ${LASTZ_SOURCES})
+#target_compile_options(lastz PUBLIC -c -O3 -Wall -Wextra -D_FILE_OFFSET_BITS=64 -D_LARGEFILE_SOURCE -DVERSION_MAJOR=\"1\" -DVERSION_MINOR=\"03\" -DVERSION_SUBMINOR=\"54\" -DREVISION_DATE=\"20140128\" -DSUBVERSION_REV=\"1827:1830\" -Dscore_type='D')
+#
+## cPecanLastz
+#add_custom_command(
+#        OUTPUT "${PROJECT_SOURCE_DIR}/externalTools/sonLib/bin/cPecanLastz"
+#        COMMAND cd ${PROJECT_SOURCE_DIR}/externalTools/sonLib && make
+#        COMMAND make
+#        WORKING_DIRECTORY ${PROJECT_SOURCE_DIR}/externalTools/cPecan/
+#)
+#add_custom_target(CPECANLASTZ DEPENDS lastz "${PROJECT_SOURCE_DIR}/externalTools/sonLib/bin/cPecanLastz")
 
 # MISC
 add_library(son ${SONLIB_SOURCES})
-add_library(cpecan ${CPECAN_SOURCES})
-add_dependencies(cpecan CPECANLASTZ)
-add_dependencies(cpecan lastz)
-target_link_libraries(cpecan m)
+#add_library(cpecan ${CPECAN_SOURCES})
+#add_dependencies(cpecan CPECANLASTZ)
+#add_dependencies(cpecan lastz)
+#target_link_libraries(cpecan m)
 
 
 # Build MarginCore Library (for external use)
 add_library(MarginCore SHARED ${CORE_SOURCE_FILES} ${SSW_SOURCES})
-target_link_libraries(MarginCore cpecan son)
+target_link_libraries(MarginCore son)
 
 # Install command for MarginCore
 set_target_properties(MarginCore PROPERTIES
@@ -397,57 +382,49 @@
 target_link_libraries(hts pthread )
 
 # Build margin library
-add_library(margin ${SOURCE_FILES} ${CORE_SOURCE_FILES} ${SSW_SOURCES})
-target_link_libraries(margin cpecan son hts)
+add_library(marginLib ${SOURCE_FILES} ${CORE_SOURCE_FILES} ${SSW_SOURCES})
+target_link_libraries(marginLib son hts)
+#target_link_libraries(margin cpecan son hts)
 if (HDF5_FOUND)
-    target_link_libraries(margin ${HDF5_C_LIBRARIES})
+    target_link_libraries(marginLib ${HDF5_C_LIBRARIES})
 endif()
 
-=======
-find_library(CURLLIB curl)
-if(${CURLLIB} STREQUAL "CURLLIB-NOTFOUND")
-    message(FATAL_ERROR "Couldn't find the 'curl' library")
-endif()
-
-# HTSLIB
-add_custom_command(
-        OUTPUT "${PROJECT_SOURCE_DIR}/externalTools/htslib/config.h"
-        COMMAND autoconf
-        COMMAND autoheader
-        COMMAND ./configure --disable-lzma --disable-s3 --disable-plugins
-        COMMAND make
-        WORKING_DIRECTORY ${PROJECT_SOURCE_DIR}/externalTools/htslib/
-)
-add_custom_target(HTSLIB_CONFIGURED DEPENDS "${PROJECT_SOURCE_DIR}/externalTools/htslib/config.h")
-add_library(hts ${HTSLIB_SOURCES})
-add_dependencies(hts HTSLIB_CONFIGURED)
-target_link_libraries(hts pthread bz2 z curl)
-
-# MISC
-add_library(son ${SONLIB_SOURCES})
-
-# Build MarginPhatever Library
-add_library(marginLib SHARED ${SOURCE_FILES})
-target_link_libraries(marginLib son hts)
->>>>>>> ea9f4269
+#=======
+## HTSLIB
+#add_custom_command(
+#        OUTPUT "${PROJECT_SOURCE_DIR}/externalTools/htslib/config.h"
+#        COMMAND autoconf
+#        COMMAND autoheader
+#        COMMAND ./configure --disable-lzma --disable-s3 --disable-plugins
+#        COMMAND make
+#        WORKING_DIRECTORY ${PROJECT_SOURCE_DIR}/externalTools/htslib/
+#)
+#add_custom_target(HTSLIB_CONFIGURED DEPENDS "${PROJECT_SOURCE_DIR}/externalTools/htslib/config.h")
+#add_library(hts ${HTSLIB_SOURCES})
+#add_dependencies(hts HTSLIB_CONFIGURED)
+#target_link_libraries(hts pthread bz2 z curl)
+#
+## MISC
+#add_library(son ${SONLIB_SOURCES})
+#
+## Build MarginPhatever Library
+#add_library(marginLib SHARED ${SOURCE_FILES})
+#target_link_libraries(marginLib son hts)
+#>>>>>>> 38cbd8720b51472c90061b42658b6e5665bd1106
 
 ###############################
 ######### EXECUTABLES #########
 ###############################
 
-<<<<<<< HEAD
 add_executable(marginPolish marginPolish.c ${SOURCE_FILES} ${CORE_SOURCE_FILES})
-target_link_libraries(marginPolish margin)
-=======
+target_link_libraries(marginPolish marginLib)
 
 add_executable(margin margin.c )
 target_link_libraries(margin marginLib)
->>>>>>> ea9f4269
 
 #add_executable(marginPhase marginPhase.c ${SOURCE_FILES} ${CORE_SOURCE_FILES})
 #target_link_libraries(marginPhase margin)
 
-<<<<<<< HEAD
 #add_executable(vcfCompare vcfCompare.c ${SOURCE_FILES} ${CORE_SOURCE_FILES})
 #target_link_libraries(vcfCompare margin)
 
@@ -456,11 +433,13 @@
 if (HDF5_FOUND)
     add_executable(allTests
             tests/allTests.c
+            tests/pairwiseAlignerTest.c
             tests/marginPhaseTest.c
             tests/stRPHmmTest.c
             tests/parserTest.c
             tests/chunkingTest.c
             tests/polisherTest.c
+            tests/marginTest.c
             tests/viewTest.c
             tests/callConsensusTest.c
             tests/featureTest.c
@@ -469,33 +448,36 @@
 
     add_executable(allTests
             tests/allTests.c
+            tests/callConsensusTest.c
+            tests/chunkingTest.c
+            tests/featureTest.c
             tests/marginPhaseTest.c
+            tests/marginTest.c
+            tests/pairwiseAlignerTest.c
             tests/stRPHmmTest.c
             tests/parserTest.c
-            tests/chunkingTest.c
             tests/polisherTest.c
+            tests/stRPHmmTest.c
             tests/viewTest.c
-            tests/callConsensusTest.c
             )
 endif()
-target_link_libraries(allTests margin)
-=======
-enable_testing()
-add_executable(allTests
-        tests/allTests.c
-        tests/pairwiseAlignerTest.c
-        tests/stRPHmmTest.c
-        tests/parserTest.c
-        tests/chunkingTest.c
-        tests/polisherTest.c
-        tests/callConsensusTest.c
-        tests/marginTest.c
-        tests/viewTest.c
-        )
-
 target_link_libraries(allTests marginLib)
+
+#enable_testing()
+#add_executable(allTests
+#        tests/allTests.c
+#        tests/pairwiseAlignerTest.c
+#        tests/stRPHmmTest.c
+#        tests/parserTest.c
+#        tests/chunkingTest.c
+#        tests/polisherTest.c
+#        tests/callConsensusTest.c
+#        tests/marginTest.c
+#        tests/viewTest.c
+#        )
+#target_link_libraries(allTests marginLib)
+
 add_test(stRPHmm allTests)
 
 add_library(callConsensus SHARED impl/callConsensus.c ${SOURCE_FILES})
-target_link_libraries(callConsensus son hts)
->>>>>>> ea9f4269
+target_link_libraries(callConsensus son hts)