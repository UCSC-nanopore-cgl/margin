--- conflicted
+++ resolved
@@ -1744,18 +1744,15 @@
         int64_t hap2AlleleNo = gF->haplotypeString2[primaryBubbleIdx];
         VcfEntry *vcfEntry = stList_get(vcfEntriesToBubbles, gF->refStart + primaryBubbleIdx);
 
-<<<<<<< HEAD
-=======
-        if (!(stList_length(primaryBubble->variantPositionOffsets) == 1 &&
+        /*if (!(stList_length(primaryBubble->variantPositionOffsets) == 1 &&
               vcfEntry->refPos == (int64_t) stList_get(primaryBubble->variantPositionOffsets, 0))) {
             st_logCritical("%s\n", getLogIdentifier());
             st_logCritical("stList_length(primaryBubble->variantPositionOffsets) == %d\n", stList_length(primaryBubble->variantPositionOffsets));
             st_logCritical("vcfEntry->refPos == %d\n", vcfEntry->refPos);
             st_logCritical("(int64_t) stList_get(primaryBubble->variantPositionOffsets, 0) == %d\n", (int64_t) stList_get(primaryBubble->variantPositionOffsets, 0));
             st_errAbort("Mismatch between refPos and variantPosition!");
-        }
-
->>>>>>> c070d21a
+        }*/
+
         assert(stList_length(primaryBubble->variantPositionOffsets) == 1 &&
              vcfEntry->refPos == (int64_t) stList_get(primaryBubble->variantPositionOffsets, 0));
 
