--- conflicted
+++ resolved
@@ -811,188 +811,9 @@
     return alleles;
 }
 BubbleGraph *bubbleGraph_constructFromPoa(Poa *poa, stList *bamChunkReads, PolishParams *params) {
-<<<<<<< HEAD
 	bubbleGraph_constructFromPoa2(poa, bamChunkReads, params, FALSE);
 }
 BubbleGraph *bubbleGraph_constructFromPoa2(Poa *poa, stList *bamChunkReads, PolishParams *params, bool phasing) {
-	// Setup
-	double *candidateWeights = getCandidateWeights(poa, params);
-
-	// Log info about the alignment
-	if(st_getLogLevel() >= info) {
-		double avgCoverage = getAvgCoverage(poa, 0, stList_length(poa->nodes));
-		double totalCandidateWeight = 0.0;
-		for(int64_t i=0; i<stList_length(poa->nodes); i++) {
-			totalCandidateWeight += candidateWeights[i];
-		}
-		st_logDebug("Got avg. coverage: %f for region of length: %" PRIi64 " and avg. candidate weight of: %f\n",
-				avgCoverage/PAIR_ALIGNMENT_PROB_1, stList_length(poa->nodes), totalCandidateWeight/(PAIR_ALIGNMENT_PROB_1*stList_length(poa->nodes)));
-	}
-
-	// Sort the base observations to make the getReadSubstrings function work
-	sortBaseObservations(poa);
-
-	// Identify anchor points, represented as a binary array, one bit for each POA node
-	bool *anchors = getFilteredAnchorPositions(poa, candidateWeights, params);
-
-	// Make a list of bubbles
-	stList *bubbles = stList_construct3(0, free);
-	int64_t pAnchor = 0; // Previous anchor, starting from first position of POA, which is the prefix "N"
-	for(int64_t i=1; i<stList_length(poa->nodes); i++) {
-		if(anchors[i]) { // If position i is an anchor
-			assert(i > pAnchor);
-			if(i-pAnchor != 1)  { // In case anchors are not trivially adjacent there exists a potential bubble
-				// with start coordinate on the reference sequence of pAnchor and length pAnchor-i
-
-				// Get read substrings
-				stList *readSubstrings = getReadSubstrings(bamChunkReads, poa, pAnchor+1, i, params);
-
-				if(stList_length(readSubstrings) > 0) {
-					stList *alleles = NULL;
-					bool useReadAlleles = phasing ? params->useReadAllelesInPhasing : params->useReadAlleles;
-					if(useReadAlleles) {
-						alleles = getCandidateAllelesFromReadSubstrings(readSubstrings, params);
-					} else {
-						// Calculate the list of alleles
-						double weightAdjustment = 1.0;
-						do {
-							alleles = getCandidateConsensusSubstrings(poa, pAnchor+1, i,
-									candidateWeights, weightAdjustment, params->maxConsensusStrings);
-							weightAdjustment *= 1.5; // Increase the candidate weight by 50%
-						} while(alleles == NULL);
-					}
-
-					// Get existing reference string
-					assert(i-1-pAnchor > 0);
-					RleString *existingRefSubstring = rleString_copySubstring(poa->refString, pAnchor, i-1-pAnchor);
-					assert(existingRefSubstring->length == i-pAnchor-1);
-					char *expandedExistingRefSubstring = rleString_expand(existingRefSubstring);
-
-					// Check if the reference allele is in the set of alleles and add it if not
-					bool seenRefAllele = 0;
-					for(int64_t j=0; j<stList_length(alleles); j++) {
-						if(stString_eq(expandedExistingRefSubstring, stList_get(alleles, j))) {
-							seenRefAllele = 1;
-							break;
-						}
-					}
-					if(!seenRefAllele) {
-						stList_append(alleles, stString_copy(expandedExistingRefSubstring));
-					}
-
-					// If it is not trivial because it contains more than one allele
-					if(stList_length(alleles) > 1) {
-
-						Bubble *b = st_malloc(sizeof(Bubble)); // Make a bubble and add to list of bubbles
-						stList_append(bubbles, b);
-
-						// Set the coordinates
-						b->refStart = pAnchor;
-
-						// The reference allele
-						b->refAllele = existingRefSubstring;
-
-						// Add read substrings
-						b->readNo = stList_length(readSubstrings);
-						b->reads = st_malloc(sizeof(BamChunkReadSubstring *) * b->readNo);
-						for(int64_t j=0; j<b->readNo; j++) {
-							b->reads[j] = stList_pop(readSubstrings);
-						}
-
-						// Now copy the alleles list to the bubble's array of alleles
-						b->alleleNo = stList_length(alleles);
-						b->alleles = st_malloc(sizeof(RleString *) * b->alleleNo);
-						for(int64_t j=0; j<b->alleleNo; j++) {
-							b->alleles[j] = params->useRunLengthEncoding ? rleString_construct(stList_get(alleles, j)) : rleString_construct_no_rle(stList_get(alleles, j));
-						}
-
-						// Get allele supports
-						b->alleleReadSupports = st_calloc(b->readNo*b->alleleNo, sizeof(float));
-
-						stList *anchorPairs = stList_construct(); // Currently empty
-
-						SymbolString alleleSymbolStrings[b->alleleNo];
-						for(int64_t j=0; j<b->alleleNo; j++) {
-							alleleSymbolStrings[j] = rleString_constructSymbolString(b->alleles[j], 0, b->alleles[j]->length,
-									params->alphabet, params->useRepeatCountsInAlignment, poa->maxRepeatCount);
-						}
-
-						stHash *cachedScores = stHash_construct3(rleString_stringKey, rleString_expandedStringEqualKey,
-																					(void (*)(void *))rleString_destruct, free);
-
-						for(int64_t k=0; k<b->readNo; k++) {
-							RleString *readSubstring = bamChunkReadSubstring_getRleString(b->reads[k]);
-							SymbolString rS = rleString_constructSymbolString(readSubstring, 0, readSubstring->length,
-									params->alphabet, params->useRepeatCountsInAlignment, poa->maxRepeatCount);
-							StateMachine *sM = b->reads[k]->read->forwardStrand ? params->stateMachineForForwardStrandRead : params->stateMachineForReverseStrandRead;
-
-							uint64_t *index = stHash_search(cachedScores, readSubstring);
-							if(index != NULL) {
-								for(int64_t j=0; j<b->alleleNo; j++) {
-									b->alleleReadSupports[j*b->readNo + k] = b->alleleReadSupports[j*b->readNo + *index];
-								}
-								rleString_destruct(readSubstring);
-							}
-							else {
-								index = st_malloc(sizeof(uint64_t));
-								*index = k;
-								stHash_insert(cachedScores, readSubstring, index);
-								for(int64_t j=0; j<b->alleleNo; j++) {
-									b->alleleReadSupports[j*b->readNo + k] = computeForwardProbability(alleleSymbolStrings[j], rS, anchorPairs, params->p, sM, 0, 0);
-								}
-							}
-
-							symbolString_destruct(rS);
-						}
-
-						stHash_destruct(cachedScores);
-						for(int64_t j=0; j<b->alleleNo; j++) {
-							symbolString_destruct(alleleSymbolStrings[j]);
-						}
-						stList_destruct(anchorPairs);
-					}
-					// Cleanup
-					else {
-						rleString_destruct(existingRefSubstring);
-					}
-
-					free(expandedExistingRefSubstring);
-					stList_destruct(alleles);
-					stList_destruct(readSubstrings);
-				}
-			}
-			// Update previous anchor
-			pAnchor = i;
-		}
-	}
-
-	// Build the the graph
-
-	BubbleGraph *bg = st_malloc(sizeof(BubbleGraph));
-	bg->refString = poa->refString;
-
-	// Copy the bubbles
-	bg->bubbleNo = stList_length(bubbles);
-	bg->bubbles = st_calloc(bg->bubbleNo, sizeof(Bubble)); // allocate bubbles
-	for(int64_t i=0; i<bg->bubbleNo; i++) {
-		bg->bubbles[i] = *(Bubble *)stList_get(bubbles, i);
-	}
-
-	// Fill in the bubble allele offsets
-	int64_t alleleOffset = 0;
-	for(int64_t i=0; i<bg->bubbleNo; i++) {
-		bg->bubbles[i].alleleOffset = alleleOffset;
-		alleleOffset += bg->bubbles[i].alleleNo;
-	}
-	bg->totalAlleles = alleleOffset;
-
-	// Cleanup
-	free(anchors);
-	free(candidateWeights);
-	stList_destruct(bubbles);
-
-	return bg;
-=======
     // Setup
     double *candidateWeights = getCandidateWeights(poa, params);
 
@@ -1024,21 +845,21 @@
                 // with start coordinate on the reference sequence of pAnchor and length pAnchor-i
 
                 // Get read substrings
-                stList *readSubstrings = getReadSubstrings(bamChunkReads, poa, pAnchor + 1, i, params);
-
-                if (stList_length(readSubstrings) > 0) {
+                stList *readSubstrings = getReadSubstrings(bamChunkReads, poa, pAnchor+1, i, params);
+
+                if(stList_length(readSubstrings) > 0) {
                     stList *alleles = NULL;
-                    if (params->useReadAlleles) {
+                    bool useReadAlleles = phasing ? params->useReadAllelesInPhasing : params->useReadAlleles;
+                    if(useReadAlleles) {
                         alleles = getCandidateAllelesFromReadSubstrings(readSubstrings, params);
                     } else {
                         // Calculate the list of alleles
                         double weightAdjustment = 1.0;
                         do {
-                            alleles = getCandidateConsensusSubstrings(poa, pAnchor + 1, i,
-                                                                      candidateWeights, weightAdjustment,
-                                                                      params->maxConsensusStrings);
+                            alleles = getCandidateConsensusSubstrings(poa, pAnchor+1, i,
+                                                                      candidateWeights, weightAdjustment, params->maxConsensusStrings);
                             weightAdjustment *= 1.5; // Increase the candidate weight by 50%
-                        } while (alleles == NULL);
+                        } while(alleles == NULL);
                     }
 
                     // Get existing reference string
@@ -1097,7 +918,8 @@
                             alleleSymbolStrings[j] = rleString_constructSymbolString(b->alleles[j], 0,
                                                                                      b->alleles[j]->length,
                                                                                      params->alphabet,
-                                                                                     params->useRepeatCountsInAlignment);
+                                                                                     params->useRepeatCountsInAlignment,
+                                                                                     poa->maxRepeatCount);
                         }
 
                         stHash *cachedScores = stHash_construct3(rleString_stringKey, rleString_expandedStringEqualKey,
@@ -1107,7 +929,8 @@
                             RleString *readSubstring = bamChunkReadSubstring_getRleString(b->reads[k]);
                             SymbolString rS = rleString_constructSymbolString(readSubstring, 0, readSubstring->length,
                                                                               params->alphabet,
-                                                                              params->useRepeatCountsInAlignment);
+                                                                              params->useRepeatCountsInAlignment,
+                                                                              poa->maxRepeatCount);
                             StateMachine *sM = b->reads[k]->read->forwardStrand
                                                ? params->stateMachineForForwardStrandRead
                                                : params->stateMachineForReverseStrandRead;
@@ -1179,7 +1002,6 @@
     stList_destruct(bubbles);
 
     return bg;
->>>>>>> 1aacedc8
 }
 
 void bubble_destruct(Bubble b) {
