/*
 * Copyright (C) 2019 by Benedict Paten (benedictpaten@gmail.com)
 *
 * Released under the MIT license, see LICENSE.txt
 */

#include "margin.h"

/*
 * Bubble graphs
 */

int64_t bubble_getReferenceAlleleIndex(Bubble *b) {
    for (int64_t i = 0; i < b->alleleNo; i++) {
        if (rleString_eq(b->refAllele, b->alleles[i])) {
            return i;
        }
    }
    return -1;
}

double rleString_calcLogProb(RleString *allele, PolishParams *p) {
    double lProb = 0.0;
    for (int64_t i = 0; i < allele->length; i++) {
        lProb += log(0.25) + log(0.01) + 2.3025 * p->repeatSubMatrix->baseLogProbs_AT[allele->repeatCounts[i]];
    }
    return lProb;
}

double bubble_getLogLikelihoodOfAllele(Bubble *b, int64_t allele, PolishParams *p) {
    double logLikelihood = 0.0;
    for (int64_t i = 0; i < b->readNo; i++) {
        logLikelihood += b->alleleReadSupports[allele * b->readNo + i];
    }
    return logLikelihood; // + rleString_calcLogProb(b->alleles[allele], p);
}

int64_t bubble_getIndexOfHighestLikelihoodAllele(Bubble *b, PolishParams *p) {
    int64_t maxAllele = 0;
    assert(b->alleleNo > 0);
    double maxAlleleLikelihood = bubble_getLogLikelihoodOfAllele(b, 0, p);
    for (int64_t i = 1; i < b->alleleNo; i++) {
        double alleleLikelihood = bubble_getLogLikelihoodOfAllele(b, i, p);
        if (alleleLikelihood > maxAlleleLikelihood) {
            maxAllele = i;
            maxAlleleLikelihood = alleleLikelihood;
        }
    }
    return maxAllele;
}

uint64_t *bubbleGraph_getConsensusPath(BubbleGraph *bg, PolishParams *polishParams) {
    uint64_t *consensusPath = st_calloc(bg->bubbleNo, sizeof(uint64_t));
    for (int64_t i = 0; i < bg->bubbleNo; i++) {
        Bubble *b = &(bg->bubbles[i]);
        consensusPath[i] = bubble_getIndexOfHighestLikelihoodAllele(b, polishParams);
    }
    return consensusPath;
}

RleString *bubbleGraph_getConsensusString(BubbleGraph *bg, uint64_t *consensusPath,
                                          int64_t **poaToConsensusMap, PolishParams *polishParams) {
    // Map to track alignment between the new consensus sequence and the current reference sequence
    *poaToConsensusMap = st_malloc(bg->refString->length * sizeof(int64_t));
    for (int64_t i = 0; i < bg->refString->length; i++) {
        (*poaToConsensusMap)[i] = -1;
    }

    // Substrings of the consensus string that when concatenated form the overall consensus string
    stList *consensusSubstrings = stList_construct3(0, free);
    char previousBase = '-';
    int64_t j = 0; // Index in the consensus substring
    int64_t k = 0; // Index in the reference string
    int64_t totalDiffs = 0; // Index to keep track of number of alleles changed for debug printing
    for (int64_t i = 0; i < bg->bubbleNo; i++) {
        Bubble *b = &(bg->bubbles[i]);

        // Add prefix after the last bubble (or start) but before the new bubble start
        if (k < b->refStart) {
            // Get substring
            RleString *refSubString = rleString_copySubstring(bg->refString, k, b->refStart - k);
            assert(refSubString->length > 0);
            stList_append(consensusSubstrings, rleString_expand(refSubString));

            // Update coordinate map between old and new reference

            // Skip an element in the consensus string if the same as the previous base
            // as will get squashed when run length encoded
            if (polishParams->useRunLengthEncoding && refSubString->rleString[0] == previousBase) {
                k++;
            }

            while (k < b->refStart) {
                (*poaToConsensusMap)[k++] = j++;
            }
            previousBase = refSubString->rleString[refSubString->length - 1];

            // Cleanup
            rleString_destruct(refSubString);
        }

        // Add the bubble string itself
        // Noting, if there are not sufficient numbers of sequences to call the consensus
        // use the current reference sequence
        RleString *consensusSubstring = b->alleles[consensusPath[i]];
        assert(consensusSubstring->length > 0);
        stList_append(consensusSubstrings, rleString_expand(consensusSubstring));

        if (st_getLogLevel() >= debug) {
            if (!rleString_eq(consensusSubstring, b->refAllele)) {
                st_logDebug(
                        "In bubbleGraph_getConsensus (diff %" PRIi64 " , from: %" PRIi64 " to: %" PRIi64 ", \nexisting string:\t",
                        totalDiffs++, k, k + b->refAllele->length);
                rleString_print(b->refAllele, stderr);
                st_logDebug("\nnew string:\t\t");
                rleString_print(consensusSubstring, stderr);
                st_logDebug("\n");

                for (int64_t l = 0; l < b->alleleNo; l++) {
                    st_logDebug("\tGot allele: \t");
                    rleString_print(b->alleles[l], stderr);
                    st_logDebug(" with log-likelihood: %f\n", bubble_getLogLikelihoodOfAllele(b, l, polishParams));
                }

                for (int64_t l = 0; l < b->readNo; l++) {
                    RleString *readSubstring = bamChunkReadSubstring_getRleString(b->reads[l]);
                    st_logDebug("\tGot read: \t");
                    rleString_print(readSubstring, stderr);
                    st_logDebug(", q-value: %f\n", b->reads[l]->qualValue);
                    rleString_destruct(readSubstring);
                }
            }
        }

        // Check if the same as the existing reference
        // in which case we can maintain the alignment
        if (rleString_eq(consensusSubstring, b->refAllele)) {
            if (polishParams->useRunLengthEncoding && consensusSubstring->rleString[0] == previousBase) {
                k++;
            }
            while (k < b->refStart + b->refAllele->length) {
                (*poaToConsensusMap)[k++] = j++;
            }
        } else {
            // Otherwise just update coordinates
            k += b->refAllele->length;
            j += consensusSubstring->length +
                 // Latter expression establishes if the first position will be compressed into the earlier one
                 (polishParams->useRunLengthEncoding && consensusSubstring->rleString[0] == previousBase ? -1 : 0);
        }
        previousBase = consensusSubstring->rleString[consensusSubstring->length - 1];
    }

    // Add the suffix of the reference after the last bubble
    if (k < bg->refString->length) {
        RleString *refSubString = rleString_copySubstring(bg->refString, k, bg->refString->length - k);
        stList_append(consensusSubstrings, rleString_expand(refSubString));

        if (polishParams->useRunLengthEncoding && refSubString->rleString[0] == previousBase) {
            k++;
        }
        while (k < bg->refString->length) {
            (*poaToConsensusMap)[k++] = j++;
        }

        rleString_destruct(refSubString);
    }

    // Build the new consensus string by concatenating the constituent pieces
    char *newExpandedConsensusString = stString_join2("", consensusSubstrings);
    RleString *newConsensusString = polishParams->useRunLengthEncoding ? rleString_construct(newExpandedConsensusString)
                                                                       : rleString_construct_no_rle(
                    newExpandedConsensusString);

    assert(newConsensusString->length == j);

    // Cleanup
    stList_destruct(consensusSubstrings);
    free(newExpandedConsensusString);

    return newConsensusString;
}

// New polish algorithm

double getTotalWeight(Poa *poa, PoaNode *node) {
    /*
     * Returns the total base weight of reads aligned to the given node.
     */
    double totalWeight = 0.0;
    for (int64_t i = 0; i < poa->alphabet->alphabetSize; i++) {
        totalWeight += node->baseWeights[i];
    }
    return totalWeight;
}

double getAvgCoverage(Poa *poa, int64_t from, int64_t to) {
    // Calculate average coverage, which is used to determine candidate variants
    double avgCoverage = 0.0;
    for (int64_t j = from; j < to; j++) {
        avgCoverage += getTotalWeight(poa, stList_get(poa->nodes, j));
    }
    return avgCoverage / (to - from);
}

char getNextCandidateBase(Poa *poa, PoaNode *node, int64_t *i, double candidateWeight) {
    /*
     * Iterates through candidate bases for a reference position returning those with sufficient weight.
     * Always returns the reference base
     */
    while (*i < poa->alphabet->alphabetSize) {
        char base = poa->alphabet->convertSymbolToChar(*i);
        if (node->baseWeights[(*i)++] > candidateWeight || toupper(node->base) == base) {
            return base;
        }
    }
    return '-';
}

int64_t getNextCandidateRepeatCount(Poa *poa, PoaNode *node, int64_t *i, double candidateWeight) {
    /*
     * Iterates through candidate repeat counts for a reference position returning those with sufficient weight.
     * Always returns the reference repeat count.
     */
    candidateWeight *= 2.0; // This is a hack to reduce the number of repeat counts investigated by making a repeat count need a larger change
    while (*i < poa->maxRepeatCount) {
        int64_t repeatCount = (*i)++;
        if (node->repeatCountWeights[repeatCount] > candidateWeight || node->repeatCount == repeatCount) {
            return repeatCount;
        }
    }
    return -1;
}

bool hasCandidateSubstitution(Poa *poa, PoaNode *node, double candidateWeight) {
    /*
     * Returns non-zero if the node has a candidate base that is different to the
     * current base.
     */
    int64_t i = 0;
    char base;
    while ((base = getNextCandidateBase(poa, node, &i, candidateWeight)) != '-') {
        if (base != node->base) {
            return 1;
        }
    }
    return 0;
}

bool hasCandidateRepeatCountChange(Poa *poa, PoaNode *node, double candidateWeight) {
    /*
     * Returns non-zero if the node has a candidate base repeat count that is different to the
     * current base's repeat count.
     */
    int64_t i = 0;
    int64_t repeatCount;
    while ((repeatCount = getNextCandidateRepeatCount(poa, node, &i, candidateWeight)) != -1) {
        if (repeatCount != node->repeatCount) {
            return 1;
        }
    }
    return 0;
}

RleString *getNextCandidateInsert(PoaNode *node, int64_t *i, double candidateWeight) {
    /*
     * Iterates through candidate insertions for a reference position returning those with sufficient weight.
     */
    while ((*i)++ < stList_length(node->inserts)) {
        PoaInsert *insert = stList_get(node->inserts, (*i) - 1);
        if (poaInsert_getWeight(insert) > candidateWeight) {
            return insert->insert;
        }
    }
    return NULL;
}

bool hasCandidateInsert(PoaNode *node, double candidateWeight) {
    /*
     * Returns non-zero if the node has a candidate insert.
     */
    int64_t i = 0;
    return getNextCandidateInsert(node, &i, candidateWeight) != NULL;
}

int64_t getNextCandidateDelete(PoaNode *node, int64_t *i, double candidateWeight) {
    /*
     * Iterates through candidate deletions for a reference position returning those with sufficient weight.
     */
    while ((*i)++ < stList_length(node->deletes)) {
        PoaDelete *delete = stList_get(node->deletes, (*i) - 1);
        if (poaDelete_getWeight(delete) > candidateWeight) {
            return delete->length;
        }
    }
    return -1;
}

bool maxCandidateDeleteLength(PoaNode *node, double candidateWeight) {
    /*
     * Returns maximum length of a candidate deletion starting after this position.
     */
    int64_t i = 0;
    int64_t deleteLength, maxDeleteLength = 0;
    while ((deleteLength = getNextCandidateDelete(node, &i, candidateWeight)) != -1) {
        if (deleteLength > maxDeleteLength) {
            maxDeleteLength = deleteLength;
        }
    }
    return maxDeleteLength;
}

static bool containsString(stList *strings, char *s) {
    for (int64_t i = 0; i < stList_length(strings); i++) {
        if (stString_eq(stList_get(strings, i), s)) {
            return 1;
        }
    }
    return 0;
}

stList *getCandidateConsensusSubstrings(Poa *poa, int64_t from, int64_t to,
                                        double *candidateWeights, double weightAdjustment,
                                        int64_t maximumStringNumber) {
    /*
     *  A candidate variant is an edit (either insert, delete or substitution) to the poa reference
     *  string with "high" weight. This function returns all possible combinations of candidate variants,
     *  each as a new consensus substring, for the interval of the reference string from "from" (inclusive)
     *  to "to" (exclusive). Returned list of strings always contains the reference string without edits (the no
     *  candidate variants string).
     */

    // Function is recursive

    // First get suffix substrings
    stList *suffixes;
    if (from + 1 < to) {
        suffixes = getCandidateConsensusSubstrings(poa, from + 1, to, candidateWeights, weightAdjustment,
                                                   maximumStringNumber);

        if (suffixes == NULL) { // If too many combinations, return null.
            return NULL;
        }
    } else {
        suffixes = stList_construct3(0, free);
        stList_append(suffixes, stString_copy("")); // Start with the empty string
    }

    // Now extend by adding on prefix variants
    stList *consensusSubstrings = stList_construct3(0, free);

    PoaNode *node = stList_get(poa->nodes, from);

    double candidateWeight = candidateWeights[from] * weightAdjustment;

    int64_t i = 0;
    char base;
    while ((base = getNextCandidateBase(poa, node, &i, candidateWeight)) !=
           '-') { // Enumerate the possible bases at the reference node.

        int64_t repeatCount, l = 1;
        while ((repeatCount = getNextCandidateRepeatCount(poa, node, &l, candidateWeight)) !=
               -1) { // Enumerate the possible repeat counts at the reference node.
            assert(repeatCount != 0);
            char *bases = expandChar(base, repeatCount);

            // Create the consensus substrings with no inserts or deletes starting at this node
            for (int64_t j = 0; j < stList_length(suffixes); j++) {
                stList_append(consensusSubstrings, stString_print("%s%s", bases, stList_get(suffixes, j)));
            }

            // Now add insert cases
            int64_t k = 0;
            RleString *insert;
            while ((insert = getNextCandidateInsert(node, &k, candidateWeight)) != NULL) {
                char *expandedInsert = rleString_expand(insert);
                assert(strlen(expandedInsert) > 0);
                for (int64_t j = 0; j < stList_length(suffixes); j++) {
                    stList_append(consensusSubstrings,
                                  stString_print("%s%s%s", bases, expandedInsert, stList_get(suffixes, j)));
                }
                free(expandedInsert);
            }

            // Add then deletes
            k = 0;
            int64_t deleteLength;
            while ((deleteLength = getNextCandidateDelete(node, &k, candidateWeight)) > 0) {
                for (int64_t j = 0; j < stList_length(suffixes); j++) {
                    char *suffixHaplotype = stList_get(suffixes, j);

                    // Build new deletion
                    char *s = stString_print("%s%s", bases,
                                             ((int64_t) strlen(suffixHaplotype) - deleteLength >= 0)
                                             ? &(suffixHaplotype[deleteLength]) : "");

                    // Add deletion if not already in the set of consensus strings
                    if (!containsString(consensusSubstrings, s)) {
                        stList_append(consensusSubstrings, s);
                    } else {
                        free(s);
                    }
                }
            }

            // Cleanup bases
            free(bases);
        }
    }

    // Clean up
    stList_destruct(suffixes);

    if (stList_length(consensusSubstrings) > maximumStringNumber) {
        // Clean up and return null (too many combinations)
        stList_destruct(consensusSubstrings);
        return NULL;
    }

    return consensusSubstrings;
}

BamChunkReadSubstring *
bamChunkRead_getSubstring(BamChunkRead *bamChunkRead, int64_t start, int64_t length, PolishParams *params) {
    assert(length >= 0);

    BamChunkReadSubstring *rs = st_calloc(1, sizeof(BamChunkReadSubstring));

    // Basic attributes
    rs->read = bamChunkRead;
    rs->start = start;
    rs->length = length;

    // Calculate the qual value
    if (bamChunkRead->qualities != NULL) {
        int64_t j = 0;
        for (int64_t i = 0; i < length; i++) {
            j += (int64_t) bamChunkRead->qualities[i + start];
        }
        rs->qualValue = (double) j / length; // Quals are phred, qual = -10 * log_10(p)
    } else {
        rs->qualValue = -1.0;
    }

    return rs;
}

RleString *bamChunkReadSubstring_getRleString(BamChunkReadSubstring *readSubstring) {
    return rleString_copySubstring(readSubstring->read->rleRead, readSubstring->start, readSubstring->length);
}

void bamChunkReadSubstring_destruct(BamChunkReadSubstring *rs) {
    free(rs);
}

int poaBaseObservation_cmp(const void *a, const void *b) {
    PoaBaseObservation *obs1 = (PoaBaseObservation *) a;
    PoaBaseObservation *obs2 = (PoaBaseObservation *) b;
    if (obs1->readNo != obs2->readNo) { // Sort first is ascending read number order
        return obs1->readNo < obs2->readNo ? -1 : 1;
    }
    if (obs1->weight != obs2->weight) { // Sort second in descending weight order
        return obs1->weight > obs2->weight ? -1 : 1;
    }
    return 0;
}

void sortBaseObservations(Poa *poa) {
    /*
     * Sort the POA base observations to make them appropriate for getReadSubstrings.
     */
    for (int64_t i = 0; i < stList_length(poa->nodes); i++) {
        PoaNode *node = stList_get(poa->nodes, i);
        stList_sort(node->observations, poaBaseObservation_cmp);
    }
}

int64_t skipDupes(PoaNode *node, int64_t i, int64_t readNo) {
    while (i < stList_length(node->observations)) {
        PoaBaseObservation *obs = stList_get(node->observations, i);
        if (obs->readNo != readNo) {
            break;
        }
        i++;
    }
    return i;
}

int readSubstrings_cmpByQual(const void *a, const void *b) {
    /*
     * Compares read substrings by quality in descending order
     */
    BamChunkReadSubstring *rs1 = (BamChunkReadSubstring *) a;
    BamChunkReadSubstring *rs2 = (BamChunkReadSubstring *) b;

    return rs1->qualValue < rs2->qualValue ? 1 : (rs1->qualValue > rs2->qualValue ? -1 : 0);
}

stList *filterReadSubstrings(stList *readSubstrings, PolishParams *params) {
    // Sort the substrings by descending qvalue
    stList_sort(readSubstrings, readSubstrings_cmpByQual);

    while (stList_length(readSubstrings) > params->filterReadsWhileHaveAtLeastThisCoverage) {
        BamChunkReadSubstring *rs = stList_peek(readSubstrings);
        if (rs->qualValue >= params->minAvgBaseQuality ||
            rs->qualValue == -1) { //Filter by qvalue, but don't filter if some or all reads
            // don't have q-values
            break;
        }
        bamChunkReadSubstring_destruct(rs);
        stList_pop(readSubstrings);
    }

    return readSubstrings;
}

stList *getReadSubstrings(stList *bamChunkReads, Poa *poa, int64_t from, int64_t to, PolishParams *params) {
    /*
     * Get the substrings of reads aligned to the interval from (inclusive) to to
     * (exclusive) and their qual values. Adds them to readSubstrings and qualValues, respectively.
     */
    stList *readSubstrings = stList_construct3(0, (void (*)(void *)) bamChunkReadSubstring_destruct);

    // Deal with boundary cases
    if (from == 0) {
        if (to == stList_length(poa->nodes)) {
            // If from and to reference positions that bound the complete alignment just
            // copy the complete reads
            for (int64_t i = 0; i < stList_length(bamChunkReads); i++) {
                BamChunkRead *bamChunkRead = stList_get(bamChunkReads, i);
                stList_append(readSubstrings,
                              bamChunkRead_getSubstring(bamChunkRead, 0, bamChunkRead->rleRead->length, params));
            }
            return filterReadSubstrings(readSubstrings, params);
        }

        // Otherwise, include the read prefixes that end at to
        PoaNode *node = stList_get(poa->nodes, to);
        int64_t i = 0;
        while (i < stList_length(node->observations)) {
            PoaBaseObservation *obs = stList_get(node->observations, i);
            BamChunkRead *bamChunkRead = stList_get(bamChunkReads, obs->readNo);
            // Trim the read substring, copy it and add to the substrings list
            stList_append(readSubstrings, bamChunkRead_getSubstring(bamChunkRead, 0, obs->offset, params));
            i = skipDupes(node, ++i, obs->readNo);
        }
        return filterReadSubstrings(readSubstrings, params);
    } else if (to == stList_length(poa->nodes)) {
        // Finally, include the read suffixs that start at from
        PoaNode *node = stList_get(poa->nodes, from);
        int64_t i = 0;
        while (i < stList_length(node->observations)) {
            PoaBaseObservation *obs = stList_get(node->observations, i);
            BamChunkRead *bamChunkRead = stList_get(bamChunkReads, obs->readNo);
            // Trim the read substring, copy it and add to the substrings list
            stList_append(readSubstrings, bamChunkRead_getSubstring(bamChunkRead, obs->offset,
                                                                    bamChunkRead->rleRead->length - obs->offset,
                                                                    params));
            i = skipDupes(node, ++i, obs->readNo);
        }
        return filterReadSubstrings(readSubstrings, params);
    }

    PoaNode *fromNode = stList_get(poa->nodes, from);
    PoaNode *toNode = stList_get(poa->nodes, to);

    int64_t i = 0, j = 0;
    while (i < stList_length(fromNode->observations) && j < stList_length(toNode->observations)) {
        PoaBaseObservation *obsFrom = stList_get(fromNode->observations, i);
        PoaBaseObservation *obsTo = stList_get(toNode->observations, j);

        if (obsFrom->readNo == obsTo->readNo) {
            BamChunkRead *bamChunkRead = stList_get(bamChunkReads, obsFrom->readNo);
            if (obsTo->offset - obsFrom->offset > 0) { // If a non zero run of bases
                stList_append(readSubstrings,
                              bamChunkRead_getSubstring(bamChunkRead, obsFrom->offset, obsTo->offset - obsFrom->offset,
                                                        params));
            }
            i = skipDupes(fromNode, ++i, obsFrom->readNo);
            j = skipDupes(toNode, ++j, obsTo->readNo);
        } else if (obsFrom->readNo < obsTo->readNo) {
            i = skipDupes(fromNode, ++i, obsFrom->readNo);
        } else {
            assert(obsFrom->readNo > obsTo->readNo);
            j = skipDupes(toNode, ++j, obsTo->readNo);
        }
    }

    return filterReadSubstrings(readSubstrings, params);
}

// Code to create anchors

double *getCandidateWeights(Poa *poa, PolishParams *params) {
    double *candidateWeights = st_calloc(stList_length(poa->nodes), sizeof(double));

    int64_t window = 100; // Size of window to average coverage over

    if (window >= stList_length(poa->nodes)) {
        double candidateWeight = getAvgCoverage(poa, 0, stList_length(poa->nodes)) * params->candidateVariantWeight;
        for (int64_t i = 0; i < stList_length(poa->nodes); i++) {
            candidateWeights[i] = candidateWeight;
        }
        return candidateWeights;
    }

    double totalWeight = 0;
    for (int64_t i = 0; i < stList_length(poa->nodes); i++) {
        totalWeight += getTotalWeight(poa, stList_get(poa->nodes, i));
        if (i >= window) {
            totalWeight -= getTotalWeight(poa, stList_get(poa->nodes, i - window));
            candidateWeights[i - window / 2] = totalWeight / window * params->candidateVariantWeight;
        }
    }

    // Fill in bounding bases
    for (int64_t i = 0; i < window / 2; i++) {
        candidateWeights[i] = candidateWeights[window / 2];
        candidateWeights[stList_length(poa->nodes) - 1 - i] = candidateWeights[stList_length(poa->nodes) - 1 -
                                                                               window / 2];
    }

    return candidateWeights;
}

bool *getCandidateVariantOverlapPositions(Poa *poa, double *candidateWeights) {
    /*
     * Return a boolean for each poaNode (as an array) indicating if the node is a candidate variant
     * site or is included in a candidate deletion.
     */

    bool *candidateVariantPositions = st_calloc(stList_length(poa->nodes), sizeof(bool));

    // Calculate positions that overlap candidate variants
    for (int64_t i = 0; i < stList_length(poa->nodes); i++) {
        PoaNode *node = stList_get(poa->nodes, i);

        // Mark as variant if has a candidate substitution, repeat count change or an insert starts at this position
        if (hasCandidateSubstitution(poa, node, candidateWeights[i])
            || hasCandidateRepeatCountChange(poa, node, candidateWeights[i])
            || hasCandidateInsert(node, candidateWeights[i])) {
            candidateVariantPositions[i] = 1;
        }

        int64_t j = maxCandidateDeleteLength(node, candidateWeights[i]);
        if (j > 0) { // Mark as variant if precedes the start of a deletion
            candidateVariantPositions[i] = 1;
        }
        // Mark as variant if is included in candidate deletion
        while (j > 0) {
            assert(i + j < stList_length(poa->nodes));
            candidateVariantPositions[i + (j--)] = 1;
        }
    }

    return candidateVariantPositions;
}

bool *expand(bool *b, int64_t length, int64_t expansion) {
    /*
     * Returns a bool array in which a position is non-zero if a position
     * in b +/-i expansion is non-zero.
     */
    bool *b2 = st_calloc(length, sizeof(bool));
    for (int64_t i = 0; i < length; i++) {
        if (b[i]) {
            for (int64_t j = i - expansion; j < i + expansion; j++) {
                if (j >= 0 && j < length) {
                    b2[j] = 1;
                }
            }
        }
    }

    return b2;
}

void updateCandidateVariantPositionsByVcfEntries(bool *candidateVariantPositions, int64_t cvpLength, stList *vcfEntries) {
    stListIterator *itor = stList_getIterator(vcfEntries);
    VcfEntry *vcfEntry = stList_getNext(itor);

    int64_t tn = 0;
    int64_t fn = 0;
    int64_t fp = 0;
    int64_t tp = 0;
    for (int64_t i = 0; i < cvpLength; i++) {
        bool isCVP = candidateVariantPositions[i];
        bool isVCF = vcfEntry != NULL && vcfEntry->refPos == i;

        if (isCVP) {
            if (isVCF)  tp++;
            else        fp++;
        } else {
            if (isVCF)  fn++;
            else        tn++;
        }

        candidateVariantPositions[i] = isVCF;
        if (vcfEntry != NULL && vcfEntry->refPos <= i) {
            vcfEntry = stList_getNext(itor);
        }
    }
    char *logIdentifier = getLogIdentifier();
    st_logInfo(" %s Of %"PRId64" positions, got %"PRId64" TP, %"PRId64" FP, %"PRId64" FN, %"PRId64" TN, "
               "equating to a variation rate of %.5f, precision of %.5f, and recall of %.5f.\n",
            logIdentifier, cvpLength, tp, fp, fn, tn, 1.0*(tp+fn)/cvpLength, 1.0*tp/(tp+fp), 1.0*tp/(tp+fn));
    free(logIdentifier);

    stList_destructIterator(itor);
}


bool *getFilteredAnchorPositions(Poa *poa, double *candidateWeights, stList *vcfEntries, PolishParams *params) {
    /*
     * Create set of anchor positions, using positions not close to candidate variants
     */
    // Identity sites that overlap candidate variants, and expand to surrounding positions
    bool *candidateVariantPositions = getCandidateVariantOverlapPositions(poa, candidateWeights);

    if (vcfEntries != NULL) {
        updateCandidateVariantPositionsByVcfEntries(candidateVariantPositions, stList_length(poa->nodes), vcfEntries);
    }

    bool *expandedCandidateVariantPositions = expand(candidateVariantPositions, stList_length(poa->nodes),
                                                     params->columnAnchorTrim);

    // Anchors are those that are not close to expanded candidate variant positions
    bool *anchors = st_calloc(stList_length(poa->nodes), sizeof(bool));
    for (int64_t i = 0; i < stList_length(poa->nodes); i++) {
        anchors[i] = !expandedCandidateVariantPositions[i];
    }

    // Cleanup
    free(candidateVariantPositions);
    free(expandedCandidateVariantPositions);

    // Log some stuff about the anchors
    if (st_getLogLevel() >= debug) {
        int64_t totalAnchorNo = 0;
        for (int64_t i = 0; i < stList_length(poa->nodes); i++) {
            totalAnchorNo += anchors[i] ? 1 : 0;
        }
        st_logDebug(
                "Creating filtered anchor positions got: %" PRIi64 " anchors for ref seq of length: %" PRIi64 ", that's one every: %f bases\n",
                totalAnchorNo, stList_length(poa->nodes), stList_length(poa->nodes) / (double) totalAnchorNo);
    }

    return anchors;
}

uint64_t rleString_stringKey(const void *k) {
    return stHash_stringKey(((RleString *) k)->rleString);
}

int rleString_stringEqualKey(const void *key1, const void *key2) {
    return stString_eq(((RleString *) key1)->rleString, ((RleString *) key2)->rleString);
}

int rleString_expandedStringEqualKey(const void *key1, const void *key2) {
    if (!rleString_stringEqualKey(key1, key2)) {
        return 0;
    }
    RleString *r1 = (RleString *) key1;
    RleString *r2 = (RleString *) key2;
    if (r1->length != r2->length) {
        return 0;
    }
    for (int64_t i = 0; i < r1->length; i++) {
        if (r1->repeatCounts[i] != r2->repeatCounts[i]) {
            return 0;
        }
    }
    return 1;
}

stHash *groupRleStrings(stList *rleStrings) {
    /*
     * Input is a list of RleStrings. Returns a map whose keys are the compressed RLE strings and whose values are lists of the RleStrings with the given
     * compressed RLE string.
     */

    stHash *h = stHash_construct3(rleString_stringKey,
                                  rleString_expandedStringEqualKey, //rleString_stringEqualKey, //rleString_expandedStringEqualKey, //rleString_stringEqualKey, //
                                  NULL, (void (*)(void *)) stList_destruct);

    for (uint64_t i = 0; i < stList_length(rleStrings); i++) {
        RleString *rleString = stList_get(rleStrings, i);
        stList *l = stHash_search(h, rleString);
        if (l == NULL) {
            l = stList_construct();
            stHash_insert(h, rleString, l);
        }
        stList_append(l, rleString);
    }

    return h;
}

RleString *getConsensusRleString(stList *rleStrings) {
    /*
     * For a list of RleStrings all with the same RLE string return a
     * consensus RleString with consensus repeat counts.
     */
    assert(stList_length(rleStrings) > 0);
    RleString *r = stList_peek(rleStrings);
    uint8_t repeatCounts[r->length];

    for (int64_t j = 0; j < r->length; j++) {
        uint64_t k = 0;
        for (int64_t i = 0; i < stList_length(rleStrings); i++) {
            RleString *s = stList_get(rleStrings, i);
            assert(s->length == r->length);
            k += s->repeatCounts[j];
        }
        k = roundf(((float) k) / stList_length(rleStrings));
        repeatCounts[j] = k == 0 ? 1 : (k > 255 ? 255 : k);
    }

    return rleString_constructPreComputed(r->rleString, repeatCounts);
}

stList *getCandidateAllelesFromReadSubstrings(stList *readSubstrings, PolishParams *p) {
    // Get the rle strings for the bamChunkReadSubstrings
    stList *rleStrings = stList_construct3(0, (void (*)(void *)) rleString_destruct);
    for (int64_t i = 0; i < stList_length(readSubstrings); i++) {
        BamChunkReadSubstring *r = stList_get(readSubstrings, i);
        stList_append(rleStrings, bamChunkReadSubstring_getRleString(r));
    }

    // Group together the RleString by RLE string
    stHash *h = groupRleStrings(rleStrings);

    // For each RLE string get the consensus, expanded allele string
    stHashIterator *it = stHash_getIterator(h);
    RleString *rleString;
    stList *alleles = stList_construct3(0, (void (*)(void *)) free);
    while ((rleString = stHash_getNext(it)) != NULL) {
        stList *l = stHash_search(h, rleString);
        assert(l != NULL);
        //if(stList_length(l) > 1) {
        RleString *r = getConsensusRleString(l);
        stList_append(alleles, rleString_expand(r));
        rleString_destruct(r);
        //}
    }

    // Cleanup
    stHash_destructIterator(it);
    stHash_destruct(h);
    stList_destruct(rleStrings);

    return alleles;
}

BubbleGraph *bubbleGraph_constructFromPoa(Poa *poa, stList *bamChunkReads, PolishParams *params) {
    return bubbleGraph_constructFromPoa2(poa, bamChunkReads, params, FALSE);
}

BubbleGraph *bubbleGraph_constructFromPoa2(Poa *poa, stList *bamChunkReads, PolishParams *params, bool phasing) {
    return bubbleGraph_constructFromPoaAndVCF(poa, bamChunkReads, NULL, params, phasing);
}

BubbleGraph *bubbleGraph_constructFromPoaAndVCF(Poa *poa, stList *bamChunkReads, stList *vcfEntries,
        PolishParams *params, bool phasing) {
    // Setup
    double *candidateWeights = getCandidateWeights(poa, params);

    // Log info about the alignment
    if (st_getLogLevel() >= info) {
        double avgCoverage = getAvgCoverage(poa, 0, stList_length(poa->nodes));
        double totalCandidateWeight = 0.0;
        for (int64_t i = 0; i < stList_length(poa->nodes); i++) {
            totalCandidateWeight += candidateWeights[i];
        }
        st_logDebug("Got avg. coverage: %f for region of length: %" PRIi64 " and avg. candidate weight of: %f\n",
                    avgCoverage / PAIR_ALIGNMENT_PROB_1, stList_length(poa->nodes),
                    totalCandidateWeight / (PAIR_ALIGNMENT_PROB_1 * stList_length(poa->nodes)));
    }

    // Sort the base observations to make the getReadSubstrings function work
    sortBaseObservations(poa);

    // Identify anchor points, represented as a binary array, one bit for each POA node
    bool *anchors = getFilteredAnchorPositions(poa, candidateWeights, vcfEntries, params);

    // Make a list of bubbles
    stList *bubbles = stList_construct3(0, free);
    int64_t pAnchor = 0; // Previous anchor, starting from first position of POA, which is the prefix "N"
    for (int64_t i = 1; i < stList_length(poa->nodes); i++) {
        if (anchors[i]) { // If position i is an anchor
            assert(i > pAnchor);
            if (i - pAnchor != 1) { // In case anchors are not trivially adjacent there exists a potential bubble
                // with start coordinate on the reference sequence of pAnchor and length pAnchor-i

                // Get read substrings
                stList *readSubstrings = getReadSubstrings(bamChunkReads, poa, pAnchor+1, i, params);

                if(stList_length(readSubstrings) > 0) {
                    stList *alleles = NULL;
                    bool useReadAlleles = phasing ? params->useReadAllelesInPhasing : params->useReadAlleles;
                    if(useReadAlleles) {
                        alleles = getCandidateAllelesFromReadSubstrings(readSubstrings, params);
                    } else {
                        // Calculate the list of alleles
                        double weightAdjustment = 1.0;
                        do {
                            alleles = getCandidateConsensusSubstrings(poa, pAnchor+1, i,
                                                                      candidateWeights, weightAdjustment, params->maxConsensusStrings);
                            weightAdjustment *= 1.5; // Increase the candidate weight by 50%
                        } while(alleles == NULL);
                    }

                    // Get existing reference string
                    assert(i - 1 - pAnchor > 0);
                    RleString *existingRefSubstring = rleString_copySubstring(poa->refString, pAnchor, i - 1 - pAnchor);
                    assert(existingRefSubstring->length == i - pAnchor - 1);
                    char *expandedExistingRefSubstring = rleString_expand(existingRefSubstring);

                    // Check if the reference allele is in the set of alleles and add it if not
                    bool seenRefAllele = 0;
                    for (int64_t j = 0; j < stList_length(alleles); j++) {
                        if (stString_eq(expandedExistingRefSubstring, stList_get(alleles, j))) {
                            seenRefAllele = 1;
                            break;
                        }
                    }
                    if (!seenRefAllele) {
                        stList_append(alleles, stString_copy(expandedExistingRefSubstring));
                    }

                    // If it is not trivial because it contains more than one allele
                    if (stList_length(alleles) > 1) {

                        Bubble *b = st_malloc(sizeof(Bubble)); // Make a bubble and add to list of bubbles
                        stList_append(bubbles, b);

                        // Set the coordinates
                        b->refStart = pAnchor;

                        // The reference allele
                        b->refAllele = existingRefSubstring;

                        // Add read substrings
                        b->readNo = stList_length(readSubstrings);
                        b->reads = st_malloc(sizeof(BamChunkReadSubstring *) * b->readNo);
                        for (int64_t j = 0; j < b->readNo; j++) {
                            b->reads[j] = stList_pop(readSubstrings);
                        }

                        // Now copy the alleles list to the bubble's array of alleles
                        b->alleleNo = stList_length(alleles);
                        b->alleles = st_malloc(sizeof(RleString *) * b->alleleNo);
                        for (int64_t j = 0; j < b->alleleNo; j++) {
                            b->alleles[j] = params->useRunLengthEncoding ? rleString_construct(stList_get(alleles, j))
                                                                         : rleString_construct_no_rle(
                                            stList_get(alleles, j));
                        }

                        // Get allele supports
                        b->alleleReadSupports = st_calloc(b->readNo * b->alleleNo, sizeof(float));

                        stList *anchorPairs = stList_construct(); // Currently empty

                        SymbolString alleleSymbolStrings[b->alleleNo];
                        for (int64_t j = 0; j < b->alleleNo; j++) {
                            alleleSymbolStrings[j] = rleString_constructSymbolString(b->alleles[j], 0,
                                                                                     b->alleles[j]->length,
                                                                                     params->alphabet,
                                                                                     params->useRepeatCountsInAlignment,
                                                                                     poa->maxRepeatCount);
                        }

                        stHash *cachedScores = stHash_construct3(rleString_stringKey, rleString_expandedStringEqualKey,
                                                                 (void (*)(void *)) rleString_destruct, free);

                        for (int64_t k = 0; k < b->readNo; k++) {
                            RleString *readSubstring = bamChunkReadSubstring_getRleString(b->reads[k]);
                            SymbolString rS = rleString_constructSymbolString(readSubstring, 0, readSubstring->length,
                                                                              params->alphabet,
                                                                              params->useRepeatCountsInAlignment,
                                                                              poa->maxRepeatCount);
                            StateMachine *sM = b->reads[k]->read->forwardStrand
                                               ? params->stateMachineForForwardStrandRead
                                               : params->stateMachineForReverseStrandRead;

                            uint64_t *index = stHash_search(cachedScores, readSubstring);
                            if (index != NULL) {
                                for (int64_t j = 0; j < b->alleleNo; j++) {
                                    b->alleleReadSupports[j * b->readNo + k] = b->alleleReadSupports[j * b->readNo +
                                                                                                     *index];
                                }
                                rleString_destruct(readSubstring);
                            } else {
                                index = st_malloc(sizeof(uint64_t));
                                *index = k;
                                stHash_insert(cachedScores, readSubstring, index);
                                for (int64_t j = 0; j < b->alleleNo; j++) {
                                    b->alleleReadSupports[j * b->readNo + k] = computeForwardProbability(
                                            alleleSymbolStrings[j], rS, anchorPairs, params->p, sM, 0, 0);
                                }
                            }

                            symbolString_destruct(rS);
                        }

                        stHash_destruct(cachedScores);
                        for (int64_t j = 0; j < b->alleleNo; j++) {
                            symbolString_destruct(alleleSymbolStrings[j]);
                        }
                        stList_destruct(anchorPairs);
                    }
                        // Cleanup
                    else {
                        rleString_destruct(existingRefSubstring);
                    }

                    free(expandedExistingRefSubstring);
                    stList_destruct(alleles);
                    stList_destruct(readSubstrings);
                }
            }
            // Update previous anchor
            pAnchor = i;
        }
    }

    // Build the the graph

    BubbleGraph *bg = st_malloc(sizeof(BubbleGraph));
    bg->refString = poa->refString;

    // Copy the bubbles
    bg->bubbleNo = stList_length(bubbles);
    bg->bubbles = st_calloc(bg->bubbleNo, sizeof(Bubble)); // allocate bubbles
    for (int64_t i = 0; i < bg->bubbleNo; i++) {
        bg->bubbles[i] = *(Bubble *) stList_get(bubbles, i);
    }

    // Fill in the bubble allele offsets
    int64_t alleleOffset = 0;
    for (int64_t i = 0; i < bg->bubbleNo; i++) {
        bg->bubbles[i].alleleOffset = alleleOffset;
        alleleOffset += bg->bubbles[i].alleleNo;
    }
    bg->totalAlleles = alleleOffset;

    // Cleanup
    free(anchors);
    free(candidateWeights);
    stList_destruct(bubbles);

    return bg;
}

void bubble_destruct(Bubble b) {
    // Cleanup the reads
    for (int64_t j = 0; j < b.readNo; j++) {
        free(b.reads[j]);
    }
    free(b.reads);
    // Cleanup the alleles
    for (int64_t j = 0; j < b.alleleNo; j++) {
        rleString_destruct(b.alleles[j]);
    }
    free(b.alleles);
    // Cleanup the allele supports
    free(b.alleleReadSupports);
    // Cleanup the reference allele
    rleString_destruct(b.refAllele);
}

void bubbleGraph_destruct(BubbleGraph *bg) {
    // Clean up the memory for each bubble
    for (int64_t i = 0; i < bg->bubbleNo; i++) {
        bubble_destruct(bg->bubbles[i]);
    }
    free(bg->bubbles);
    free(bg);
}

stHash *bubbleGraph_getProfileSeqs(BubbleGraph *bg, stReference *ref) {
    // First calculate the length of all the profile sequences

    stHash *readEnds = stHash_construct2(NULL, free); // The last bubble the read is observed to be part of

    // For each bubble in the bubble graph
    for (uint64_t i = 0; i < bg->bubbleNo; i++) {
        Bubble *b = &(bg->bubbles[i]);

        // For each read aligned to this bubble
        for (uint64_t j = 0; j < b->readNo; j++) {
            BamChunkReadSubstring *s = b->reads[j];
            assert(s->read != NULL);

            // Look up the corresponding profile sequence
            uint64_t *k = stHash_search(readEnds, s->read);

            if (k == NULL) { // We are starting a new read, so make a new
                // length entry
                k = st_calloc(1, sizeof(uint64_t));
                stHash_insert(readEnds, s->read, k);
            }

            k[0] = i; // Update last time read observed aligned to a bubble
        }
    }

    stHash *readsToPSeqs = stHash_construct();

    // Now build the profile sequences

    // For each bubble in the bubble graph
    for (uint64_t i = 0; i < bg->bubbleNo; i++) {
        Bubble *b = &(bg->bubbles[i]);

        // For each read aligned to this bubble
        for (uint64_t j = 0; j < b->readNo; j++) {
            BamChunkReadSubstring *s = b->reads[j];
            assert(stHash_search(readEnds, s->read) != NULL);

            // Look up the corresponding profile sequence
            stProfileSeq *pSeq = stHash_search(readsToPSeqs, s->read);

            if (pSeq == NULL) { // We are starting a new read, so make a new
                // profile sequence

                // Calculate the length in bubbles of the profile sequence
                uint64_t *k = stHash_search(readEnds, s->read);
                assert(k != NULL);
                assert(i <= k[0]); // The first bubble the read is part of must precede or be equal to the last
                uint64_t pSeqLength = k[0] - i + 1;
                assert(i + pSeqLength <= bg->bubbleNo);

                pSeq = stProfileSeq_constructEmptyProfile(ref, s->read->readName, i, pSeqLength);
                stHash_insert(readsToPSeqs, s->read, pSeq);
            }

            // Sanity check the pSeq
            assert(b->alleleOffset >= pSeq->alleleOffset);
            assert(i < pSeq->refStart + pSeq->length);

            // For each allele in bubble add the prob that the read was generated by
            // the read

            // First calculate the total log probability of the read given the alleles, to normalize
            // the log probabilities
            // This acts as a normalizing constant
            double totalLogProb = LOG_ZERO;
            for (uint64_t k = 0; k < b->alleleNo; k++) {
                totalLogProb = stMath_logAddExact(totalLogProb, b->alleleReadSupports[b->readNo * k + j]);
            }

            // Normalize prob by totalLogProb
            uint64_t alleleOffset = b->alleleOffset - pSeq->alleleOffset;
            for (uint64_t k = 0; k < b->alleleNo; k++) {
                float logProb = b->alleleReadSupports[b->readNo * k + j];
                assert(logProb <= totalLogProb);
                int64_t l = roundf(PROFILE_PROB_SCALAR * (totalLogProb - logProb));
                assert(l >= 0);
                pSeq->profileProbs[alleleOffset + k] = l > 255 ? 255 : l;
            }
        }
    }

    // Cleanup
    stHash_destruct(readEnds);

    return readsToPSeqs;
}

stReference *bubbleGraph_getReference(BubbleGraph *bg, char *refName, Params *params) {
    stReference *ref = st_calloc(1, sizeof(stReference));

    ref->referenceName = stString_copy(refName);
    ref->length = bg->bubbleNo;
    ref->sites = st_calloc(bg->bubbleNo, sizeof(stSite));
    ref->totalAlleles = 0;

    //stList *anchorPairs = stList_construct(); // Currently empty, and no anchor pairs will be created
    for (uint64_t i = 0; i < bg->bubbleNo; i++) {
        Bubble *b = &bg->bubbles[i];
        stSite *s = &ref->sites[i];
        s->alleleNumber = b->alleleNo;
        s->alleleOffset = b->alleleOffset;
        ref->totalAlleles += b->alleleNo;
        s->allelePriorLogProbs = st_calloc(b->alleleNo, sizeof(uint16_t)); // These are all set equal
        s->substitutionLogProbs = st_calloc(b->alleleNo * b->alleleNo, sizeof(uint16_t));

        for (uint64_t j = 0; j < b->alleleNo; j++) {
            for (uint64_t k = 0; k < b->alleleNo; k++) {
                s->substitutionLogProbs[j * b->alleleNo + k] =
                        j == k ? 0 : roundf(
                                -log(params->polishParams->hetSubstitutionProbability) * PROFILE_PROB_SCALAR); //l;
            }
        }
    }

    return ref;
}

/*
 * Phasing of bubble graphs
 */

void bubbleGraph_logPhasedBubbleGraph(BubbleGraph *bg, stRPHmm *hmm, stList *path,
                                      stHash *readsToPSeqs, stList *profileSeqs, stGenomeFragment *gF) {
    /*
     * Sanity checks / logging for phased bubble graph
     */

    if (st_getLogLevel() == debug) {
        // Check read partition is complete
        assert(stSet_size(gF->reads1) + stSet_size(gF->reads2) == stList_length(profileSeqs));
        stSet *intersection = stSet_getIntersection(gF->reads1, gF->reads2);
        assert(stSet_size(intersection) == 0);
        stSet_destruct(intersection);

        stRPColumn *column = hmm->firstColumn;
        assert(column->length > 0);
        uint64_t colIndex = 0, colCo = 0;

        for (uint64_t i = 0; i < gF->length; i++) {
            assert(column != NULL);
            Bubble *b = &bg->bubbles[gF->refStart + i];

            stSite *s = &(hmm->ref->sites[gF->refStart + i]);
            assert(s->alleleNumber == b->alleleNo);

            assert(gF->haplotypeString1[i] < b->alleleNo);
            assert(gF->haplotypeString2[i] < b->alleleNo);
            //assert(column->depth >= b->readNo);

            RleString *hap1 = b->alleles[gF->haplotypeString1[i]];
            RleString *hap2 = b->alleles[gF->haplotypeString2[i]];

            if (gF->haplotypeString1[i] != gF->haplotypeString2[i] || !rleString_eq(b->refAllele, hap1)) {
                stRPCell *cell = stList_get(path, colIndex);

                double strandSkew = bubble_phasedStrandSkew(b, readsToPSeqs, gF);

                st_logDebug(
                        ">>Phasing Bubble Graph: (Het: %s) At site: %i (of %i) with %i potential alleles got %s (%i) (log-prob: %f) for hap1 with %i reads and %s (%i) (log-prob: %f) for hap2 with %i reads (total depth %i), and ancestral allele %s (%i), genotype prob: %f, strand-skew p-value: %f\n",
                        gF->haplotypeString1[i] != gF->haplotypeString2[i] ? "True" : "False", (int) i,
                        (int) gF->length, (int) b->alleleNo,
                        b->alleles[gF->haplotypeString1[i]]->rleString, (int) gF->haplotypeString1[i],
                        gF->haplotypeProbs1[i], popcount64(cell->partition),
                        b->alleles[gF->haplotypeString2[i]]->rleString, (int) gF->haplotypeString2[i],
                        gF->haplotypeProbs2[i], (int) (column->depth - popcount64(cell->partition)),
                        (int) column->depth,
                        b->alleles[gF->ancestorString[i]]->rleString, (int) gF->ancestorString[i], gF->genotypeProbs[i],
                        (float) strandSkew);

                double strandSkews[b->alleleNo];
                bubble_calculateStrandSkews(b, strandSkews);

                for (uint64_t j = 0; j < b->alleleNo; j++) {
                    st_logDebug("\t>>Allele %i (ref allele: %s)\t strand-skew: %f \t", (int) j,
                                rleString_eq(b->refAllele, b->alleles[j]) ? "True" : "False",
                                (float) strandSkews[j]);
                    rleString_print(b->alleles[j], stderr);
                    char *expandedAllele = rleString_expand(b->alleles[j]);
                    st_logDebug("\t%s\t", expandedAllele);
                    free(expandedAllele);
                    for (uint64_t k = 0; k < b->alleleNo; k++) {
                        st_logDebug("%i \t", (int) s->substitutionLogProbs[j * b->alleleNo + k]);
                    }
                    st_logDebug("\n");
                }


                for (uint64_t k = 0; k < 2; k++) {
                    uint64_t l = 0;
                    float supports[b->alleleNo];
                    for (uint64_t j = 0; j < b->alleleNo; j++) {
                        supports[j] = 0.0;
                    }

                    for (uint64_t j = 0; j < b->readNo; j++) {
                        BamChunkReadSubstring *s = b->reads[j];
                        stProfileSeq *pSeq = stHash_search(readsToPSeqs, s->read);
                        assert(pSeq != NULL);
                        if (stSet_search(k == 0 ? gF->reads1 : gF->reads2, pSeq) != NULL) {
                            st_logDebug("\t\t>>Partition %i, read %i:\t strand %i\t ", (int) k + 1, (int) l++,
                                        (int) s->read->forwardStrand);

                            for (uint64_t m = 0; m < b->alleleNo; m++) {
                                st_logDebug("%f\t", b->alleleReadSupports[m * b->readNo + j]);
                                supports[m] += b->alleleReadSupports[m * b->readNo + j];
                            }

                            RleString *readSubstring = bamChunkReadSubstring_getRleString(s);
                            //st_logDebug("%s\n", readSubstring->rleString);
                            rleString_print(readSubstring, stderr);
                            st_logDebug(" qv: %f\n", (float) s->qualValue);
                            rleString_destruct(readSubstring);
                        }
                    }

                    st_logDebug("\t\tCombined allele partition supports:\n");
                    st_logDebug("\t\t\t");
                    for (uint64_t j = 0; j < b->alleleNo; j++) {
                        st_logDebug("%f\t", supports[j]);
                    }
                    st_logDebug("\n");

                }
            }

            if (++colCo >= column->length) {
                colCo = 0;
                colIndex++;
                column = colIndex < stList_length(path) ? column->nColumn->nColumn : NULL;
                assert(column == NULL || column->length > 0);
            }
        }
        assert(colIndex == stList_length(path));

        st_logDebug(">>Fraction of bubbles skewed %f (of %i total)\n",
                    (float) bubbleGraph_skewedBubbles(bg, readsToPSeqs, gF), (int) bg->bubbleNo);
    }
}

stSet *filterReadsByCoverageDepth2(stList *profileSeqs, Params *params) {
    stList *filteredProfileSeqs = stList_construct();
    stList *discardedProfileSeqs = stList_construct();
    filterReadsByCoverageDepth(profileSeqs, params->phaseParams, filteredProfileSeqs, discardedProfileSeqs);
    stSet *discardedReadsSet = stList_getSet(discardedProfileSeqs);
    stList_setDestructor(filteredProfileSeqs, NULL);
    stList_setDestructor(discardedProfileSeqs, NULL);
    stList_destruct(filteredProfileSeqs);
    stList_destruct(discardedProfileSeqs);

    return discardedReadsSet;
}

stGenomeFragment *bubbleGraph_phaseBubbleGraph(BubbleGraph *bg, stReference *ref, stList *reads, Params *params,
                                               stHash **readsToPSeqs) {
    /*
     * Runs phasing algorithm to split the reads embedded in the bubble graph into two partitions.
     *
     * Splits the forward and reverse strands to phase separately. After phasing them separately
     * joins them into one hmm.
     */

    // for logging
    char *logIdentifier = getLogIdentifier();

    // Generate profile sequences
    assert(ref->length == bg->bubbleNo);
    *readsToPSeqs = bubbleGraph_getProfileSeqs(bg, ref);
    stList *profileSeqs = stHash_getValues(*readsToPSeqs);

    assert(stList_length(reads) >= stList_length(profileSeqs));
    if (stList_length(reads) != stList_length(profileSeqs)) {
        st_logInfo(" %s In converting from reads to profile sequences have %" PRIi64 " reads and %" PRIi64 " profile sequences\n",
                logIdentifier, stList_length(reads), stList_length(profileSeqs));
    }

    // Remove excess coverage reads
    // Filter reads so that the maximum coverage depth does not exceed params->maxCoverageDepth
    st_logInfo(" %s Filtering reads by coverage depth\n", logIdentifier);
    stSet *discardedReadsSet = filterReadsByCoverageDepth2(profileSeqs, params);

    // Partition reads based upon strand
    st_logInfo(" %s Partitioning reads by strand for phasing\n", logIdentifier);
    stList *forwardStrandProfileSeqs = stList_construct();
    stList *reverseStrandProfileSeqs = stList_construct();
    for (int64_t i = 0; i < stList_length(reads); i++) {
        BamChunkRead *r = stList_get(reads, i);
        stProfileSeq *pSeq = stHash_search(*readsToPSeqs, r);
        if (pSeq != NULL &&
            stSet_search(discardedReadsSet, pSeq) == NULL) { // Has a pSeq and is not one of the filtered reads
            if (r->forwardStrand) {
                stList_append(forwardStrandProfileSeqs, pSeq);
            } else {
                stList_append(reverseStrandProfileSeqs, pSeq);
            }
        }
    }
    st_logInfo(" %s Got %" PRIi64 " forward strand reads for phasing and %" PRIi64 " negative strand reads for phasing\n",
               logIdentifier, stList_length(forwardStrandProfileSeqs), stList_length(reverseStrandProfileSeqs));

    // Deal with the case that the alignment is empty
    if (stList_length(profileSeqs) == 0) {
        stGenomeFragment *gf = stGenomeFragment_constructEmpty(ref, 0, 0, stSet_construct(), stSet_construct());
        stList_destruct(profileSeqs);
        stList_destruct(forwardStrandProfileSeqs);
        stList_destruct(reverseStrandProfileSeqs);
        stSet_destruct(discardedReadsSet);
        free(logIdentifier);
        return gf;
    }

    // Run phasing for each strand partition
<<<<<<< HEAD
    //todo this is not thread safe
    params->phaseParams->includeAncestorSubProb = 0; // Switch off using ancestor substitution probabilities in calculating the hmm probs
=======
    stRPHmmParameters *phaseParamsCopy = stRPHmmParameters_copy(params->phaseParams);
    phaseParamsCopy->includeAncestorSubProb = 0; // Switch off using ancestor substitution probabilities in calculating the hmm probs
>>>>>>> adfc0d1f

    st_logInfo(" %s Phasing forward strand reads\n", logIdentifier);
    stList *tilingPathForward = getRPHmms(forwardStrandProfileSeqs, params->phaseParams);
    stList_setDestructor(tilingPathForward, NULL);

    st_logInfo(" %s Phasing reverse strand reads\n", logIdentifier);
    stList *tilingPathReverse = getRPHmms(reverseStrandProfileSeqs, params->phaseParams);
    stList_setDestructor(tilingPathReverse, NULL);

    // Join the hmms
    st_logInfo(" %s Joining forward and reverse strand phasing\n", logIdentifier);
    stRPHmm *hmm = fuseTilingPath(mergeTwoTilingPaths(tilingPathForward, tilingPathReverse));

    // Run the forward-backward algorithm
<<<<<<< HEAD
    //todo this is not thread safe
    params->phaseParams->includeAncestorSubProb = 1; // Now switch on using ancestor substitution probabilities in calculating the final, root hmm probs
=======
    phaseParamsCopy->includeAncestorSubProb = 1; // Now switch on using ancestor substitution probabilities in calculating the final, root hmm probs
>>>>>>> adfc0d1f
    stRPHmm_forwardBackward(hmm);

    st_logInfo(" %s Forward probability of the hmm: %f, backward prob: %f\n", logIdentifier, (float) hmm->forwardLogProb,
               (float) hmm->backwardLogProb);

    // Now compute a high probability path through the hmm
    stList *path = stRPHmm_forwardTraceBack(hmm);

    assert(hmm->refStart >= 0);
    assert(hmm->refStart + hmm->refLength <= bg->bubbleNo);

    // Compute the genome fragment
    stGenomeFragment *gF = stGenomeFragment_construct(hmm, path);

    // Refine the genome fragment by re-partitioning the reads iteratively
    stGenomeFragment_refineGenomeFragment(gF, hmm, path, params->phaseParams->roundsOfIterativeRefinement);

    // Sanity checks
    assert(gF->refStart >= 0);
    assert(gF->refStart + gF->length <= bg->bubbleNo);
    assert(gF->length == hmm->refLength);

    // For reads that exceeded the coverage depth, add them back to the haplotype they fit best
    stSetIterator *it = stSet_getIterator(discardedReadsSet);
    stProfileSeq *pSeq = NULL;
    while ((pSeq = stSet_getNext(it)) != NULL) {
        double i = getLogProbOfReadGivenHaplotype(gF->haplotypeString1, gF->refStart, gF->length, pSeq, gF->reference);
        double j = getLogProbOfReadGivenHaplotype(gF->haplotypeString2, gF->refStart, gF->length, pSeq, gF->reference);
        stSet_insert(i < j ? gF->reads2 : gF->reads1, pSeq);
    }
    stSet_destructIterator(it);

    // Set any homozygous alts back to being homozygous reference
    // This is really a hack because sometimes the phasing algorithm picks a non-reference allele for a homozygous
    // position
    /*for (uint64_t i = 0; i < gF->length; i++) {
        Bubble *b = &bg->bubbles[gF->refStart + i];

        if (gF->haplotypeString1[i] == gF->haplotypeString2[i]) {
            //|| binomialPValue(gF->readsSupportingHaplotype1[i] + gF->readsSupportingHaplotype2[i], gF->readsSupportingHaplotype1[i]) < 0.05) { // gF->readsSupportingHaplotype1[i] < 5 || gF->readsSupportingHaplotype2[i] < 5) { // is homozygous
            int64_t refAlleleIndex = bubble_getReferenceAlleleIndex(b);
            if (refAlleleIndex != -1) { // is homozygous alt
                gF->haplotypeString1[i] = refAlleleIndex; // set to reference allele
                gF->haplotypeString2[i] = refAlleleIndex;
            }
        }
    }*/

    // Check / log the result
    bubbleGraph_logPhasedBubbleGraph(bg, hmm, path, *readsToPSeqs, profileSeqs, gF);

    // Set destructors for later cleanup of profile sequences
    stSet_setDestructor(gF->reads1, (void (*)(void *)) stProfileSeq_destruct);
    stSet_setDestructor(gF->reads2, (void (*)(void *)) stProfileSeq_destruct);
    assert(stList_length(profileSeqs) == stSet_size(gF->reads1) + stSet_size(gF->reads2));
    assert(stSet_sizeOfIntersection(gF->reads1, gF->reads2) == 0);

    // Cleanup
    stRPHmmParameters_destruct(phaseParamsCopy);
    stSet_destruct(discardedReadsSet);
    stList_destruct(forwardStrandProfileSeqs);
    stList_destruct(reverseStrandProfileSeqs);
    stList_destruct(profileSeqs);
    stRPHmm_destruct(hmm, true);
    stList_destruct(path);
    free(logIdentifier);

    return gF;
}

Poa *bubbleGraph_getNewPoa(BubbleGraph *bg, uint64_t *consensusPath, Poa *poa, stList *reads, Params *params) {

    // Get new consensus string
    int64_t *poaToConsensusMap;
    RleString *newConsensusString = bubbleGraph_getConsensusString(bg, consensusPath, &poaToConsensusMap,
                                                                   params->polishParams);

    // Get anchor alignments
    stList *anchorAlignments = poa_getAnchorAlignments(poa, poaToConsensusMap, stList_length(reads),
                                                       params->polishParams);

    // Generated updated poa
    Poa *poa2 = poa_realign(reads, anchorAlignments, newConsensusString, params->polishParams);

    // Cleanup
    free(poaToConsensusMap);
    rleString_destruct(newConsensusString);
    stList_destruct(anchorAlignments);

    return poa2;
}

/*
 * Stuff to manage allele-strand-skew
 */

void bubble_calculateStrandSkews(Bubble *b, double *skews) {
    // Calculate the strand specific read supports
    double forwardStrandSupports[b->alleleNo];
    double reverseStrandSupports[b->alleleNo];
    uint64_t totalForward = 0, totalBackward = 0;
    for (int64_t j = 0; j < b->alleleNo; j++) {
        forwardStrandSupports[j] = 0.0;
        reverseStrandSupports[j] = 0.0;
    }
    for (int64_t i = 0; i < b->readNo; i++) {
        BamChunkReadSubstring *r = b->reads[i];
        double *d;
        if (r->read->forwardStrand) {
            totalForward++;
            d = forwardStrandSupports;
        } else {
            totalBackward++;
            d = reverseStrandSupports;
        }
        for (int64_t j = 0; j < b->alleleNo; j++) {
            d[j] += b->alleleReadSupports[j * b->readNo + i];
        }
    }

    // Calculate the average allele skew
    for (int64_t j = 0; j < b->alleleNo; j++) {
        skews[j] = (forwardStrandSupports[j] / totalForward - reverseStrandSupports[j] / totalBackward) /
                   (fabs(forwardStrandSupports[j] + reverseStrandSupports[j]) / (totalForward + totalBackward));
    }
}

uint128_t bionomialCoefficient(int64_t n, int64_t k) {
    uint128_t ans = 1;
    k = k > n - k ? n - k : k;
    int64_t j = 1;
    for (; j <= k; j++, n--) {
        if (n % j == 0) {
            ans *= n / j;
        } else if (ans % j == 0) {
            ans = ans / j * n;
        } else {
            ans = (ans * n) / j;
        }
    }
    return ans;
}

double binomialPValue(int64_t n, int64_t k) {
    uint128_t j = 0.0;
    k = k < n / 2 ? n - k : k;
    for (int64_t i = k; i <= n; i++) {
        j += bionomialCoefficient(n, i);
    }
    return j / pow(2.0, n);
}

double bubble_phasedStrandSkew(Bubble *b, stHash *readsToPSeqs, stGenomeFragment *gf) {
    int64_t reads = 0, positives = 0;
    for (int64_t i = 0; i < b->readNo; i++) {
        stProfileSeq *pSeq = stHash_search(readsToPSeqs, b->reads[i]->read);
        assert(pSeq != NULL);
        if (stSet_search(gf->reads1, pSeq) != NULL) {
            reads++;
            if (b->reads[i]->read->forwardStrand) {
                positives++;
            }
        } else if (stSet_search(gf->reads2, pSeq) != NULL) {
            reads++;
            if (!b->reads[i]->read->forwardStrand) {
                positives++;
            }
        }
    }
    return binomialPValue(reads, positives);
}

double bubbleGraph_skewedBubbles(BubbleGraph *bg, stHash *readsToPSeqs, stGenomeFragment *gf) {
    int64_t skewedBubbles = 0;
    for (int64_t i = 0; i < bg->bubbleNo; i++) {
        skewedBubbles += bubble_phasedStrandSkew(&bg->bubbles[i], readsToPSeqs, gf) < 0.05 ? 1 : 0;
    }
    return ((float) skewedBubbles) / bg->bubbleNo;
}
<|MERGE_RESOLUTION|>--- conflicted
+++ resolved
@@ -1392,13 +1392,8 @@
     }
 
     // Run phasing for each strand partition
-<<<<<<< HEAD
-    //todo this is not thread safe
-    params->phaseParams->includeAncestorSubProb = 0; // Switch off using ancestor substitution probabilities in calculating the hmm probs
-=======
     stRPHmmParameters *phaseParamsCopy = stRPHmmParameters_copy(params->phaseParams);
     phaseParamsCopy->includeAncestorSubProb = 0; // Switch off using ancestor substitution probabilities in calculating the hmm probs
->>>>>>> adfc0d1f
 
     st_logInfo(" %s Phasing forward strand reads\n", logIdentifier);
     stList *tilingPathForward = getRPHmms(forwardStrandProfileSeqs, params->phaseParams);
@@ -1413,12 +1408,7 @@
     stRPHmm *hmm = fuseTilingPath(mergeTwoTilingPaths(tilingPathForward, tilingPathReverse));
 
     // Run the forward-backward algorithm
-<<<<<<< HEAD
-    //todo this is not thread safe
-    params->phaseParams->includeAncestorSubProb = 1; // Now switch on using ancestor substitution probabilities in calculating the final, root hmm probs
-=======
     phaseParamsCopy->includeAncestorSubProb = 1; // Now switch on using ancestor substitution probabilities in calculating the final, root hmm probs
->>>>>>> adfc0d1f
     stRPHmm_forwardBackward(hmm);
 
     st_logInfo(" %s Forward probability of the hmm: %f, backward prob: %f\n", logIdentifier, (float) hmm->forwardLogProb,
