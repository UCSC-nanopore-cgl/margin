//#include <multipleAligner.h>
#include "margin.h"


// Make RLEStrings representing reads and list of the RLE strings
<<<<<<< HEAD
PolishParams* getConsensusParameters(char *paramsPath) {

    // Load parameters / models
    Params *p = params_readParams(paramsPath);
    PolishParams *polish = p->polishParams;
    p->polishParams = NULL;
    params_destruct(p);
    return polish;
}


void destroyConsensusParameters(PolishParams *params) {
    polishParams_destruct(params);
}

RleString* callConsensus(int64_t readCount, char *nucleotides[], uint8_t *runLengths[], uint8_t strands[], PolishParams *params) {
    stList *rleReads = stList_construct3(0, (void (*)(void*)) bamChunkRead_destruct);
    stList *rleStrings = stList_construct3(0, (void (*)(void *)) rleString_destruct);

    for (int64_t i = 0; i < readCount; i++) {
        RleString *rleString = rleString_constructPreComputed(stString_copy(nucleotides[i]), runLengths[i]);
        stList_append(rleStrings, rleString);
        stList_append(rleReads, bamChunkRead_construct2(stString_print("read_%d", i), stString_copy(rleString->rleString),
                NULL, (strands[i] == 0 ? TRUE : FALSE), NULL)); // strands defined as 0 -> forward, 1 -> backward
    }

    // RLE reference starts as one of the input string
    RleString *rleReference = stList_get(rleStrings, 0);

    // run poa
    Poa *poa = poa_realignAll(rleReads, NULL, rleReference->rleString, params);

    // get consensus
    RleString *consensusRleString = expandRLEConsensus(poa, rleStrings, rleReads, params->repeatSubMatrix);

    //cleanup
    stList_destruct(rleStrings);
    stList_destruct(rleReads);
    poa_destruct(poa);

    return consensusRleString;
}
=======
char* callConsensus(int readNo, char *readArray[], char *reference, char *paramsPath) {
	// Load parameters / models
	FILE *paramsFile = fopen(paramsPath, "r");
	if (paramsFile == NULL) {
		printf("Cannot open file '%s'\n", paramsPath);
		return "";
	}

	Params *p = params_readParams(paramsFile);


	stList *reads = stList_construct3(0, (void (*)(void*)) bamChunkRead_destruct);
    bool *readStrandArray = st_calloc(readNo, sizeof(bool));

    for (int64_t i = 0; i < readNo; i++) {
    	stList_append(reads, bamChunkRead_construct2(stString_print("read_%d", i), readArray[i], NULL, TRUE,
    			p->polishParams->useRunLengthEncoding));
    }

    // RLE reference (reference could be randomly chosen read)
    RleString *rleReference = rleString_construct(reference);

	// Build the POA
    Poa *poaRefined = poa_realignAll(reads, NULL, rleReference, p->polishParams);

    // Restimate the repeat counts of the backbone bases in the POA
    poa_estimateRepeatCountsUsingBayesianModel(poaRefined, reads, p->polishParams->repeatSubMatrix);

    char* nonRleString = rleString_expand(poaRefined->refString);

    //cleanup
    stList_destruct(reads);
    rleString_destruct(rleReference);
    poa_destruct(poaRefined);
    // TODO: Cleanup memory!
>>>>>>> ea9f4269

void destroyRleString(RleString *r) {
    rleString_destruct(r);
}
<|MERGE_RESOLUTION|>--- conflicted
+++ resolved
@@ -3,7 +3,6 @@
 
 
 // Make RLEStrings representing reads and list of the RLE strings
-<<<<<<< HEAD
 PolishParams* getConsensusParameters(char *paramsPath) {
 
     // Load parameters / models
@@ -20,69 +19,33 @@
 }
 
 RleString* callConsensus(int64_t readCount, char *nucleotides[], uint8_t *runLengths[], uint8_t strands[], PolishParams *params) {
-    stList *rleReads = stList_construct3(0, (void (*)(void*)) bamChunkRead_destruct);
-    stList *rleStrings = stList_construct3(0, (void (*)(void *)) rleString_destruct);
+    stList *reads = stList_construct3(0, (void (*)(void*)) bamChunkRead_destruct);
 
     for (int64_t i = 0; i < readCount; i++) {
         RleString *rleString = rleString_constructPreComputed(stString_copy(nucleotides[i]), runLengths[i]);
-        stList_append(rleStrings, rleString);
-        stList_append(rleReads, bamChunkRead_construct2(stString_print("read_%d", i), stString_copy(rleString->rleString),
+        char *rawString = rleString_expand(rleString);
+        stList_append(reads, bamChunkRead_construct2(stString_print("read_%d", i), rawString,
                 NULL, (strands[i] == 0 ? TRUE : FALSE), NULL)); // strands defined as 0 -> forward, 1 -> backward
+        free(rawString);
+        rleString_destruct(rleString);
     }
 
     // RLE reference starts as one of the input string
-    RleString *rleReference = stList_get(rleStrings, 0);
+    RleString *rleReference = ((BamChunkRead*)stList_get(reads, 0))->rleRead;
 
     // run poa
-    Poa *poa = poa_realignAll(rleReads, NULL, rleReference->rleString, params);
+    Poa *poa = poa_realignAll(reads, NULL, rleReference, params);
 
     // get consensus
-    RleString *consensusRleString = expandRLEConsensus(poa, rleStrings, rleReads, params->repeatSubMatrix);
-
-    //cleanup
-    stList_destruct(rleStrings);
-    stList_destruct(rleReads);
-    poa_destruct(poa);
-
-    return consensusRleString;
-}
-=======
-char* callConsensus(int readNo, char *readArray[], char *reference, char *paramsPath) {
-	// Load parameters / models
-	FILE *paramsFile = fopen(paramsPath, "r");
-	if (paramsFile == NULL) {
-		printf("Cannot open file '%s'\n", paramsPath);
-		return "";
-	}
-
-	Params *p = params_readParams(paramsFile);
-
-
-	stList *reads = stList_construct3(0, (void (*)(void*)) bamChunkRead_destruct);
-    bool *readStrandArray = st_calloc(readNo, sizeof(bool));
-
-    for (int64_t i = 0; i < readNo; i++) {
-    	stList_append(reads, bamChunkRead_construct2(stString_print("read_%d", i), readArray[i], NULL, TRUE,
-    			p->polishParams->useRunLengthEncoding));
-    }
-
-    // RLE reference (reference could be randomly chosen read)
-    RleString *rleReference = rleString_construct(reference);
-
-	// Build the POA
-    Poa *poaRefined = poa_realignAll(reads, NULL, rleReference, p->polishParams);
-
-    // Restimate the repeat counts of the backbone bases in the POA
-    poa_estimateRepeatCountsUsingBayesianModel(poaRefined, reads, p->polishParams->repeatSubMatrix);
-
-    char* nonRleString = rleString_expand(poaRefined->refString);
+    poa_estimateRepeatCountsUsingBayesianModel(poa, reads, params->repeatSubMatrix);
+    RleString *polishedRleConsensus = poa->refString;
 
     //cleanup
     stList_destruct(reads);
-    rleString_destruct(rleReference);
-    poa_destruct(poaRefined);
-    // TODO: Cleanup memory!
->>>>>>> ea9f4269
+    poa_destruct(poa);
+
+    return polishedRleConsensus;
+}
 
 void destroyRleString(RleString *r) {
     rleString_destruct(r);
