--- conflicted
+++ resolved
@@ -1,30 +1,6 @@
-<<<<<<< HEAD
 #include <multipleAligner.h>
-=======
-//
-// Created by ryan on 11/20/18.
-//
-
-//
-// Created by ryan on 10/30/18.
-//
-
->>>>>>> a5e9ef5f
 #include "margin.h"
 
-<<<<<<< HEAD
-//static char* paramsPath = "/home/ryan/code/polarbear_assembly/external/polisher_cpp/external/src/project_marginPolish/params/allParams.np.json";
-//#define TEST_POLISH_FILES_DIR "../tests/polishTestExamples/"
-=======
-static char* paramsPath = "../params/polish/polishParams.json";
-#define TEST_POLISH_FILES_DIR "../tests/polishTestExamples/"
-
-void testPrint(){
-    printf("working\n");
-    printf("%s\n", paramsPath);
-    printf("\n");
-}
->>>>>>> a5e9ef5f
 
 // Make RLEStrings representing reads and list of the RLE strings
 char* callConsensus(int readNo, char *readArray[], char *reference, char *paramsPath) {
@@ -49,39 +25,20 @@
     }
 
     Params *p = params_readParams(paramsFile);
-<<<<<<< HEAD
 
     Poa *poaRefined = poa_realignIterative(reads, NULL, rleReference->rleString, p->polishParams);
 
     // Now get a non-RLE (expanded) string
-    RleString* rleConsensus = expandRLEConsensus(poaRefined, rleStrings, p->polishParams->repeatSubMatrix);
+    RleString* rleConsensus = expandRLEConsensus(poaRefined, rleStrings, reads, p->polishParams->repeatSubMatrix);
 
     char* nonRleString = rleString_expand(rleConsensus);
+    char *nonRLEConsensusString = rleString_expand(rleConsensus);
 
     //cleanup
     stList_destruct(rleStrings);
     stList_destruct(reads);
     rleString_destruct(rleReference);
-=======
-
-    Poa *poaRefined = poa_realignIterative(reads, readStrandArray, NULL, rleReference->rleString, p->polishParams);    // Now get a non-RLE (expanded) string
-
-    RleString *rleConsensusString = expandRLEConsensus(poaRefined, rleStrings, readStrandArray, p->polishParams->repeatSubMatrix);
-    char *nonRLEConsensusString = rleString_expand(rleConsensusString);
-
     // TODO: Cleanup memory!
->>>>>>> a5e9ef5f
 
     return nonRleString;
 }
-
-
-//int main(){
-//    int readNo;
-//
-//    readNo = 45;
-//    callConsensus(readNo, readArrayExample1, trueReferenceExample1);
-//
-//    readNo = 42;
-//    callConsensus(readNo, readArrayExample2, trueReferenceExample2);
-//}