#include <multipleAligner.h>
#include "margin.h"


// Make RLEStrings representing reads and list of the RLE strings
PolishParams* getConsensusParameters(char *paramsPath) {

    // Load parameters / models
<<<<<<< HEAD
    FILE *paramsFile = fopen(paramsPath, "r");
    if (paramsFile == NULL) {
        fprintf(stderr, "[getConsensusParameters] cannot open file '%s'\n", paramsPath);
        return NULL;
    }

    Params *p = params_readParams(paramsFile);
    PolishParams *polish = p->polishParams;
    p->polishParams = NULL;
    params_destruct(p);
    return polish;
}
=======
    Params *p = params_readParams(paramsPath);
>>>>>>> 8c8ab8c8

void destroyConsensusParameters(PolishParams *params) {
    polishParams_destruct(params);
}

RleString* callConsensus(int64_t readCount, char *nucleotides[], uint8_t *runLengths[], uint8_t strands[], PolishParams *params) {
    stList *rleReads = stList_construct3(0, (void (*)(void*)) bamChunkRead_destruct);
    stList *rleStrings = stList_construct3(0, (void (*)(void *)) rleString_destruct);

    for (int64_t i = 0; i < readCount; i++) {
        RleString *rleString = rleString_construct2(stString_copy(nucleotides[i]), runLengths[i]);
        stList_append(rleStrings, rleString);
        stList_append(rleReads, bamChunkRead_construct2(stString_print("read_%d", i), stString_copy(rleString->rleString),
                NULL, (strands[i] == 0 ? TRUE : FALSE), NULL)); // strands defined as 0 -> forward, 1 -> backward
    }

    // RLE reference starts as one of the input string
    RleString *rleReference = stList_get(rleStrings, 0);

    // run poa
    Poa *poa = poa_realignAll(rleReads, NULL, rleReference->rleString, params);

    // get consensus
    RleString *consensusRleString = expandRLEConsensus(poa, rleStrings, rleReads, params->repeatSubMatrix);

    //cleanup
    stList_destruct(rleStrings);
    stList_destruct(rleReads);
    poa_destruct(poa);

    return consensusRleString;
}

void destroyRleString(RleString *r) {
    rleString_destruct(r);
}
<|MERGE_RESOLUTION|>--- conflicted
+++ resolved
@@ -6,22 +6,13 @@
 PolishParams* getConsensusParameters(char *paramsPath) {
 
     // Load parameters / models
-<<<<<<< HEAD
-    FILE *paramsFile = fopen(paramsPath, "r");
-    if (paramsFile == NULL) {
-        fprintf(stderr, "[getConsensusParameters] cannot open file '%s'\n", paramsPath);
-        return NULL;
-    }
-
-    Params *p = params_readParams(paramsFile);
+    Params *p = params_readParams(paramsPath);
     PolishParams *polish = p->polishParams;
     p->polishParams = NULL;
     params_destruct(p);
     return polish;
 }
-=======
-    Params *p = params_readParams(paramsPath);
->>>>>>> 8c8ab8c8
+
 
 void destroyConsensusParameters(PolishParams *params) {
     polishParams_destruct(params);
