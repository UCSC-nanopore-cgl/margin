/*
 * Copyright (C) 2018 by Benedict Paten (benedictpaten@gmail.com)
 *
 * Released under the MIT license, see LICENSE.txt
 */

#include "margin.h"
#include "bedidx.h"

#define DEFAULT_ALIGNMENT_SCORE 10

BamChunkRead *bamChunkRead_construct() {
    return bamChunkRead_construct2(NULL, NULL, NULL, TRUE, NULL);
}

BamChunkRead *bamChunkRead_construct2(char *readName, char *nucleotides,
                                      uint8_t *qualities, bool forwardStrand, bool useRunLengthEncoding) {
    BamChunkRead *r = calloc(1, sizeof(BamChunkRead));
    r->readName = stString_copy(readName);
    r->forwardStrand = forwardStrand;
    assert(nucleotides != NULL);
    r->rleRead = useRunLengthEncoding ? rleString_construct(nucleotides) : rleString_construct_no_rle(nucleotides);
    if(qualities != NULL) {
        r->qualities = rleString_rleQualities(r->rleRead, qualities);
    }

    return r;
}
BamChunkRead *bamChunkRead_constructCopy(BamChunkRead *copy) {
    BamChunkRead *r = calloc(1, sizeof(BamChunkRead));
    r->readName = stString_copy(copy->readName);
    r->forwardStrand = copy->forwardStrand;
    r->rleRead = rleString_copy(copy->rleRead);
    if (copy->qualities != NULL) {
        r->qualities = st_calloc(r->rleRead->length, sizeof(uint8_t));
        for (int64_t i = 0; i < r->rleRead->length; i++) {
            r->qualities[i] = copy->qualities[i];
        }
    }

    return r;
}

void bamChunkRead_destruct(BamChunkRead *r) {
    if (r->readName != NULL) free(r->readName);
    if (r->rleRead != NULL) rleString_destruct(r->rleRead);
    if (r->qualities != NULL) free(r->qualities);
    free(r);
}


char *getMissingChunkSpacerSequence(int64_t overlapSize) {
    //overlap size is 2x chunk boundary, we want 3x because the chunck boundary (2x) will all be overwritten)
    int64_t spacerSize = (overlapSize == 0 ? 50 : (int64_t) ceil(overlapSize * 1.5));
    char *missingChunkSpacer = st_calloc(spacerSize + 1, sizeof(char));
    for (int64_t i = 0; i < spacerSize; i++) {
        missingChunkSpacer[i] = 'N';
    }
    missingChunkSpacer[spacerSize] = '\0';
}

void alignAndSaveChunkConsensusSequence(stList *polishedReferenceStrings, char *currentChunk, Params *params, int64_t chunkIdx) {

    char *previousChunk = stList_peek(polishedReferenceStrings);

    // Trim the currrent and previous polished reference strings to remove overlap
    int64_t prefixStringCropEnd, suffixStringCropStart;
    int64_t overlapMatchWeight = removeOverlap(previousChunk, currentChunk,
                                               params->polishParams->chunkBoundary * 2, params->polishParams,
                                               &prefixStringCropEnd, &suffixStringCropStart);

    // we have an overlap
    if (overlapMatchWeight > 0) {
        st_logInfo(
                "    Removed overlap between neighbouring chunks at %"PRId64". "
                "Approx overlap size: %i, overlap-match weight: %f, "
                "left-trim: %i, right-trim: %i:\n", chunkIdx, params->polishParams->chunkBoundary * 2,
                (float) overlapMatchWeight / PAIR_ALIGNMENT_PROB_1,
                strlen(previousChunk) - prefixStringCropEnd, suffixStringCropStart);

        // Crop the suffix of the previous chunk's polished reference string
        previousChunk[prefixStringCropEnd] = '\0';

        // Crop the the prefix of the current chunk's polished reference string
        currentChunk = stString_copy(&(currentChunk[suffixStringCropStart]));

    // no good alignment, likely missing chunks but have to be able to handle freaky situations also
    } else {
        if (strlen(currentChunk) == 0) {
            // missing chunk
            st_logInfo("    No overlap found for empty chunk at %"PRId64". Filling empty chunk with Ns.\n", chunkIdx);
            currentChunk = getMissingChunkSpacerSequence(params->polishParams->chunkBoundary);
        } else if (params->polishParams->chunkBoundary == 0) {
            // poorly configured but could be done (freaky)
            st_logInfo("    No overlap configured with non-empty (len %"PRId64") chunk at %"PRId64". \n",
                       strlen(currentChunk), chunkIdx);
            currentChunk = stString_copy(currentChunk);
        } else {
            // couldn't find an overlap (freaky)
            st_logInfo("    No overlap found at %"PRId64". Filling Ns in stitch position.\n", chunkIdx);
            stList_append(polishedReferenceStrings, stString_copy("NNNNNNNNNN"));
            currentChunk = stString_copy(currentChunk);
        }
    }

    // save it
    stList_append(polishedReferenceStrings, currentChunk);
}


char *mergeContigChunks(char **chunks, int64_t startIdx, int64_t endIdxExclusive, Params *params) {

    // merge chunks
    stList *polishedReferenceStrings = stList_construct3(0, free); // The polished reference strings, one for each chunk

    for (int64_t chunkIdx = startIdx; chunkIdx < endIdxExclusive; chunkIdx++) {
        // Get chunk and polished
        char* currentChunk = chunks[chunkIdx];

        if (stList_length(polishedReferenceStrings) == 0) {
            // we must copy the first one because the original and merged strings are freed separately
            stList_append(polishedReferenceStrings, stString_copy(currentChunk));
        } else {
<<<<<<< HEAD
            alignAndSaveChunkConsensusSequence(polishedReferenceStrings, currentChunk, params, chunkIdx);
=======
            char *previousChunk = stList_peek(polishedReferenceStrings);

            // Trim the currrent and previous polished reference strings to remove overlap
            int64_t prefixStringCropEnd, suffixStringCropStart;
            int64_t overlapMatchWeight = removeOverlap(previousChunk, strlen(previousChunk), currentChunk,
                                                       strlen(currentChunk),
                                                       overlap, params->polishParams,
                                                       &prefixStringCropEnd, &suffixStringCropStart);

            // we have an overlap
            if (overlapMatchWeight > 0) {
                st_logInfo(
                        "    Removed overlap between neighbouring chunks at %"PRId64". "
                        "Approx overlap size: %i, overlap-match weight: %f, "
                        "left-trim: %i, right-trim: %i:\n", chunkIdx, overlap,
                        (float) overlapMatchWeight / PAIR_ALIGNMENT_PROB_1,
                        strlen(previousChunk) - prefixStringCropEnd, suffixStringCropStart);

                // Crop the suffix of the previous chunk's polished reference string
                previousChunk[prefixStringCropEnd] = '\0';

                // Crop the the prefix of the current chunk's polished reference string
                currentChunk = stString_copy(&(currentChunk[suffixStringCropStart]));

                // no good alignment, likely missing chunks but have to be able to handle freaky situations also
            } else {
                if (strlen(currentChunk) == 0) {
                    // missing chunk
                    st_logInfo("    No overlap found for empty chunk at %"PRId64". Filling empty chunk with Ns.\n", chunkIdx);
                    currentChunk = stString_copy(missingChunkSpacer);
                } else if (overlap == 0) {
                    // poorly configured but could be done (freaky)
                    st_logInfo("    No overlap configured with non-empty (len %"PRId64") chunk at %"PRId64". \n",
                               strlen(currentChunk), chunkIdx);
                    currentChunk = stString_copy(currentChunk);
                } else {
                    // couldn't find an overlap (freaky)
                    st_logInfo("    No overlap found at %"PRId64". Filling Ns in stitch position.\n", chunkIdx);
                    stList_append(polishedReferenceStrings, stString_copy("NNNNNNNNNN"));
                    currentChunk = stString_copy(currentChunk);
                }
            }
>>>>>>> d19addb1
        }
    }

    // finish
    char *merged = stString_join2("", polishedReferenceStrings);
    stList_destruct(polishedReferenceStrings);
    return merged;
}


char *mergeContigChunksThreaded(char **chunks, int64_t startIdx, int64_t endIdxExclusive, int64_t numThreads,
                                Params *params, char *referenceSequenceName) {

    // special unthreaded case
    if (numThreads == 1) return mergeContigChunks(chunks, startIdx, endIdxExclusive, params);

    // divide into chunks
    int64_t totalChunks = endIdxExclusive - startIdx;
    int64_t chunksPerThread = (int64_t) ceil(1.0 * totalChunks / numThreads);
    while (startIdx + chunksPerThread * (numThreads - 1) >= endIdxExclusive) {numThreads--;}
    char **outputChunks = st_calloc(numThreads, sizeof(char*));

    // multithread loop
    st_logInfo("  Merging chunks for %s from (%"PRId64", %"PRId64"] with %"PRId64" chunks per thread on %"PRId64" threads \n",
               referenceSequenceName, startIdx, endIdxExclusive, chunksPerThread, numThreads);
#pragma omp parallel for schedule(static,1)
    for (int64_t thread = 0; thread < numThreads; thread++) {
        int64_t threadedStartIdx = startIdx + chunksPerThread * thread;
        int64_t threadedEndIdxExclusive = threadedStartIdx + chunksPerThread;
        if (endIdxExclusive < threadedEndIdxExclusive) threadedEndIdxExclusive = endIdxExclusive;

        outputChunks[thread] = mergeContigChunks(chunks, threadedStartIdx, threadedEndIdxExclusive, params);
    }

    // finish
    char *contig = mergeContigChunks(outputChunks, 0, numThreads, params);
    for (int64_t i = 0; i < numThreads; i++) {
        free(outputChunks[i]);
    }
    free(outputChunks);
    return contig;
}


char **mergeContigChunksDiploid(char **chunksH1, char **chunksH2, stSet **readsH1, stSet **readsH2,
        stSet **lastReadsH1, stSet **lastReadsH2, int64_t startIdx, int64_t endIdxExclusive, Params *params) {

    // merge chunks
    stList *polishedReferenceStringsH1 = stList_construct3(0, free); // The polished reference strings, one for each chunk
    stList *polishedReferenceStringsH2 = stList_construct3(0, free); // The polished reference strings, one for each chunk
    stSet *previousReadsH1 = NULL;
    stSet *previousReadsH2 = NULL;

    for (int64_t chunkIdx = startIdx; chunkIdx < endIdxExclusive; chunkIdx++) {
        // Get chunk and polished
        char* currentChunkH1 = chunksH1[chunkIdx];
        char* currentChunkH2 = chunksH2[chunkIdx];
        stSet *currentReadsH1 = readsH1[chunkIdx];
        stSet *currentReadsH2 = readsH2[chunkIdx];

        if (stList_length(polishedReferenceStringsH1) == 0) {
            // we must copy the first one because the original and merged strings are freed separately
            stList_append(polishedReferenceStringsH1, stString_copy(currentChunkH1));
            stList_append(polishedReferenceStringsH2, stString_copy(currentChunkH2));
        } else {
            char *previousChunkH1 = stList_peek(polishedReferenceStringsH1);
            char *previousChunkH2 = stList_peek(polishedReferenceStringsH2);

            //TODO
            bool prevH1_to_currH1 = st_randomInt(0,2) == 0;

            // just swap reads, always do h1 to h1 after this point
            if (!prevH1_to_currH1) {
                stSet *tmpReads = currentReadsH1;
                currentReadsH1 = currentReadsH2;
                currentReadsH2 = tmpReads;
                char *tmpChunk = currentChunkH1;
                currentChunkH1 = currentChunkH2;
                currentChunkH2 = tmpChunk;
            }

            // save each segment separately
            alignAndSaveChunkConsensusSequence(polishedReferenceStringsH1, currentChunkH1, params, chunkIdx);
            alignAndSaveChunkConsensusSequence(polishedReferenceStringsH2, currentChunkH2, params, chunkIdx);
        }

        // remember previous reads per chunk
        previousReadsH1 = currentReadsH1;
        previousReadsH2 = currentReadsH2;
    }

    // sanity check
    assert(previousReadsH1 != NULL);
    assert(previousReadsH2 != NULL);

    // finish
    char **mergedHaps = st_calloc(2, sizeof(char*));
    mergedHaps[0] = stString_join2("", polishedReferenceStringsH1);
    mergedHaps[1] = stString_join2("", polishedReferenceStringsH2);
    stList_destruct(polishedReferenceStringsH1);
    stList_destruct(polishedReferenceStringsH2);
    *lastReadsH1 = previousReadsH1;
    *lastReadsH2 = previousReadsH2;
    return mergedHaps;
}


char **mergeContigChunksDiploidThreaded(char **chunksH1, char **chunksH2, stSet **readsH1, stSet **readsH2,
        int64_t startIdx, int64_t endIdxExclusive, int64_t numThreads, Params *params, char *referenceSequenceName) {

    // special unthreaded case
    stSet *unused1;
    stSet *unused2;
    if (numThreads == 1) return mergeContigChunksDiploid(chunksH1, chunksH2, readsH1, readsH2, &unused1, &unused2,
            startIdx, endIdxExclusive, params);

    // divide into chunks
    int64_t totalChunks = endIdxExclusive - startIdx;
    int64_t chunksPerThread = (int64_t) ceil(1.0 * totalChunks / numThreads);
    while (startIdx + chunksPerThread * (numThreads - 1) >= endIdxExclusive) {numThreads--;}
    char **mergedChunksH1 = st_calloc(numThreads, sizeof(char*));
    char **mergedChunksH2 = st_calloc(numThreads, sizeof(char*));
    stSet **mergedReadsH1 = st_calloc(numThreads, sizeof(stSet*));
    stSet **mergedReadsH2 = st_calloc(numThreads, sizeof(stSet*));

    // multithread loop
    st_logInfo("  Merging chunks for %s from (%"PRId64", %"PRId64"] with %"PRId64" chunks per thread on %"PRId64" threads \n",
               referenceSequenceName, startIdx, endIdxExclusive, chunksPerThread, numThreads);
    #pragma omp parallel for schedule(static,1)
    for (int64_t thread = 0; thread < numThreads; thread++) {
        int64_t threadedStartIdx = startIdx + chunksPerThread * thread;
        int64_t threadedEndIdxExclusive = threadedStartIdx + chunksPerThread;
        if (endIdxExclusive < threadedEndIdxExclusive) threadedEndIdxExclusive = endIdxExclusive;

        char **mergedThreadContigs = mergeContigChunksDiploid(chunksH1, chunksH2, readsH1, readsH2,
                &(mergedReadsH1[thread]), &(mergedReadsH2[thread]), threadedStartIdx, threadedEndIdxExclusive, params);
        mergedChunksH1[thread] = mergedThreadContigs[0];
        mergedChunksH2[thread] = mergedThreadContigs[1];
        free(mergedThreadContigs);
    }

    // final merging
    char **finalContigHaplotypes = mergeContigChunksDiploid(mergedChunksH1, mergedChunksH2, mergedReadsH1, mergedReadsH2,
            &unused1, &unused2, 0, numThreads, params);

    // cleanup
    for (int64_t i = 0; i < numThreads; i++) {
        free(mergedChunksH1[i]);
        free(mergedChunksH2[i]);
    }
    free(mergedChunksH1);
    free(mergedChunksH1);
    return finalContigHaplotypes;
}<|MERGE_RESOLUTION|>--- conflicted
+++ resolved
@@ -65,7 +65,7 @@
 
     // Trim the currrent and previous polished reference strings to remove overlap
     int64_t prefixStringCropEnd, suffixStringCropStart;
-    int64_t overlapMatchWeight = removeOverlap(previousChunk, currentChunk,
+    int64_t overlapMatchWeight = removeOverlap(previousChunk, strlen(previousChunk), currentChunk, strlen(currentChunk),
                                                params->polishParams->chunkBoundary * 2, params->polishParams,
                                                &prefixStringCropEnd, &suffixStringCropStart);
 
@@ -121,10 +121,8 @@
             // we must copy the first one because the original and merged strings are freed separately
             stList_append(polishedReferenceStrings, stString_copy(currentChunk));
         } else {
-<<<<<<< HEAD
             alignAndSaveChunkConsensusSequence(polishedReferenceStrings, currentChunk, params, chunkIdx);
-=======
-            char *previousChunk = stList_peek(polishedReferenceStrings);
+            /*char *previousChunk = stList_peek(polishedReferenceStrings);
 
             // Trim the currrent and previous polished reference strings to remove overlap
             int64_t prefixStringCropEnd, suffixStringCropStart;
@@ -165,8 +163,7 @@
                     stList_append(polishedReferenceStrings, stString_copy("NNNNNNNNNN"));
                     currentChunk = stString_copy(currentChunk);
                 }
-            }
->>>>>>> d19addb1
+            }*/
         }
     }
 
