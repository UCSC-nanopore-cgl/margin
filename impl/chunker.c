/*
 * Copyright (C) 2018 by Benedict Paten (benedictpaten@gmail.com)
 *
 * Released under the MIT license, see LICENSE.txt
 */

#include <omp.h>
#include "margin.h"
<<<<<<< HEAD

BamChunkRead *bamChunkRead_construct() {
    return bamChunkRead_construct2(NULL, NULL, NULL, TRUE, NULL);
}
BamChunkRead *bamChunkRead_construct2(char *readName, char *nucleotides, uint8_t *qualities, bool forwardStrand,
                                      BamChunk *parent) {
    BamChunkRead *r = malloc(sizeof(BamChunkRead));
=======
#include "bedidx.h"

#define DEFAULT_ALIGNMENT_SCORE 10

int64_t saveContigChunks(stList *dest, BamChunker *parent, char *contig, int64_t contigStartPos, int64_t contigEndPos,
                         uint64_t chunkSize, uint64_t chunkMargin) {

    // whole contig case
    if (chunkSize == 0) {
        BamChunk *chunk = bamChunk_construct2(contig, contigStartPos, contigStartPos, contigEndPos, contigEndPos,
                                              parent);
        stList_append(dest, chunk);
        return 1;
    }

    // specific chunk size
    int64_t chunkCount = 0;
    for (int64_t i = contigStartPos; i < contigEndPos; i += chunkSize) {
        int64_t chunkEndPos = i + chunkSize;
        chunkEndPos = (chunkEndPos > contigEndPos ? contigEndPos : chunkEndPos);
        int64_t chunkMarginEndPos = chunkEndPos + chunkMargin;
        chunkMarginEndPos = (chunkMarginEndPos > contigEndPos ? contigEndPos : chunkMarginEndPos);

        BamChunk *chunk = bamChunk_construct2(contig, (chunkMargin > i ? 0 : i - chunkMargin), i, chunkEndPos,
                                              chunkMarginEndPos, parent);
        stList_append(dest, chunk);
        chunkCount++;
    }
    return chunkCount;
}


BamChunker *bamChunker_construct(char *bamFile, PolishParams *params) {
    return bamChunker_construct2(bamFile, NULL, params);
}


BamChunker *bamChunker_construct2(char *bamFile, char *region, PolishParams *params) {

    // are we doing region filtering?
    bool filterByRegion = false;
    char regionContig[128] = "";
    int regionStart = 0;
    int regionEnd = 0;
    if (region != NULL) {
        int scanRet = sscanf(region, "%[^:]:%d-%d", regionContig, &regionStart, &regionEnd);
        if (scanRet != 3 || strlen(regionContig) == 0) {
            st_errAbort("Region in unexpected format (expected %%s:%%d-%%d): %s", region);
        } else if (regionStart < 0 || regionEnd <= 0 || regionEnd <= regionStart) {
            st_errAbort("Start and end locations in region must be positive, start must be less than end: %s", region);
        }
        filterByRegion = true;
    }

    // standard parameters
    uint64_t chunkSize = params->chunkSize;
    uint64_t chunkBoundary = params->chunkBoundary;
    bool includeSoftClip = params->includeSoftClipping;

    // the chunker we're building
    BamChunker *chunker = malloc(sizeof(BamChunker));
    chunker->bamFile = stString_copy(bamFile);
    chunker->chunkSize = chunkSize;
    chunker->chunkBoundary = chunkBoundary;
    chunker->includeSoftClip = includeSoftClip;
    chunker->params = params;
    chunker->chunks = stList_construct3(0,(void*)bamChunk_destruct);
    chunker->chunkCount = 0;
    chunker->itorIdx = -1;

    // open bamfile
    samFile *in = hts_open(bamFile, "r");
    if (in == NULL)
        st_errAbort("ERROR: Cannot open bam file %s\n", bamFile);
    hts_idx_t *idx = sam_index_load(in, bamFile); // load index (just to verify early that it exists)
    if (idx == NULL)
        st_errAbort("ERROR: Missing index for bam file %s\n", bamFile);
    hts_idx_destroy(idx);
    bam_hdr_t *bamHdr = sam_hdr_read(in);
    bam1_t *aln = bam_init1();

    // list of chunk boundaries
    char *currentContig = NULL;
    int64_t contigStartPos = 0;
    int64_t contigEndPos = 0;

    // get all reads
    // there is probably a better way (bai?) to find min and max aligned positions (which we need for chunk divisions)
    while(sam_read1(in,bamHdr,aln) > 0) {

        // basic filtering (no read length, no cigar)
        if (aln->core.l_qseq <= 0) continue;
        if (aln->core.n_cigar == 0) continue;

        //data
        char *chr = bamHdr->target_name[aln->core.tid];
        int64_t start_softclip = 0;
        int64_t end_softclip = 0;
        int64_t alnReadLength = getAlignedReadLength3(aln, &start_softclip, &end_softclip, FALSE);
        int64_t alnStartPos = aln->core.pos + 1;
        int64_t alnEndPos = alnStartPos + alnReadLength;

        // does this belong in our chunk?
        if (alnReadLength <= 0) continue;
        if (filterByRegion && (!stString_eq(regionContig, chr) || alnStartPos >= regionEnd || alnEndPos <= regionStart))
            continue;

        // get start and stop position
        int64_t readStartPos = aln->core.pos + 1;           // Left most position of alignment
        int64_t readEndPos = readStartPos + alnReadLength;

        // get contig
        char *contig = bamHdr->target_name[aln->core.tid];     // Contig name

        if (currentContig == NULL) {
            // first read
            currentContig = stString_copy(contig);
            contigStartPos = readStartPos;
            contigEndPos = readEndPos;
        } else if (stString_eq(currentContig, contig)) {
            // continue this contig's reads
            contigStartPos = readStartPos < contigStartPos ? readStartPos : contigStartPos;
            contigEndPos = readEndPos > contigEndPos ? readEndPos : contigEndPos;
        } else {
            // new contig (this should never happen if we're filtering by region)
            assert(!filterByRegion);
            int64_t savedChunkCount = saveContigChunks(chunker->chunks, chunker, currentContig,
                                                       contigStartPos, contigEndPos, chunkSize, chunkBoundary);
            chunker->chunkCount += savedChunkCount;
            free(currentContig);
            currentContig = stString_copy(contig);
            contigStartPos = readStartPos;
            contigEndPos = readEndPos;
        }
    }
    // save last contig's chunks
    if (currentContig != NULL) {
        if (filterByRegion) {
            contigStartPos = (contigStartPos < regionStart ? regionStart : contigStartPos);
            contigEndPos = (contigEndPos > regionEnd ? regionEnd : contigEndPos);
        }
        int64_t savedChunkCount = saveContigChunks(chunker->chunks, chunker, currentContig,
                                                   contigStartPos, contigEndPos, chunkSize, chunkBoundary);
        chunker->chunkCount += savedChunkCount;
        free(currentContig);
    }

    // sanity check
    assert(stList_length(chunker->chunks) == chunker->chunkCount);

    // shut everything down
    bam_hdr_destroy(bamHdr);
    bam_destroy1(aln);
    sam_close(in);

    return chunker;
}

void bamChunker_destruct(BamChunker *bamChunker) {
    free(bamChunker->bamFile);
    stList_destruct(bamChunker->chunks);
    free(bamChunker);
}

BamChunk *bamChunker_getNext(BamChunker *bamChunker) {
    // init if first invocation of getNext
    if (bamChunker->itorIdx < 0) {
        bamChunker->itorIdx = 0;
    }
    // handle end of list case
    if (bamChunker->itorIdx == bamChunker->chunkCount) {
        bamChunker->itorIdx = -1;
        return NULL;
    }

    // get chunk, increment, return
    BamChunk *chunk = stList_get(bamChunker->chunks, bamChunker->itorIdx);
    bamChunker->itorIdx += 1;
    return chunk;
}

BamChunk *bamChunk_construct() {
    return bamChunk_construct2(NULL, 0, 0, 0, 0, NULL);
}

BamChunk *bamChunk_construct2(char *refSeqName, int64_t chunkBoundaryStart, int64_t chunkStart, int64_t chunkEnd,
                              int64_t chunkBoundaryEnd, BamChunker *parent) {
    BamChunk *c = malloc(sizeof(BamChunk));
    c->refSeqName = stString_copy(refSeqName);
    c->chunkBoundaryStart = chunkBoundaryStart;
    c->chunkStart = chunkStart;
    c->chunkEnd = chunkEnd;
    c->chunkBoundaryEnd = chunkBoundaryEnd;
    c->parent = parent;
    return c;
}

void bamChunk_destruct(BamChunk *bamChunk) {
    free(bamChunk->refSeqName);
    free(bamChunk);
}

BamChunkRead *bamChunkRead_construct2(char *readName, char *nucleotides,
		uint8_t *qualities, bool forwardStrand, bool useRunLengthEncoding) {
    BamChunkRead *r = calloc(1, sizeof(BamChunkRead));
>>>>>>> ea9f4269
    r->readName = readName;
    r->forwardStrand = forwardStrand;
    assert(nucleotides != NULL);
    r->rleRead = useRunLengthEncoding ? rleString_construct(nucleotides) : rleString_construct_no_rle(nucleotides);
    if(qualities != NULL) {
    	r->qualities = rleString_rleQualities(r->rleRead, qualities);
    }

    return r;
}

void bamChunkRead_destruct(BamChunkRead *r) {
    if (r->readName != NULL) free(r->readName);
    if (r->rleRead != NULL) rleString_destruct(r->rleRead);
    if (r->qualities != NULL) free(r->qualities);
    free(r);
}

<<<<<<< HEAD
char *mergeContigChunks(char **chunks, int64_t startIdx, int64_t endIdxExclusive, int64_t overlap, Params *params,
        char *missingChunkSpacer) {

    // merge chunks
    stList *polishedReferenceStrings = stList_construct3(0, free); // The polished reference strings, one for each chunk
=======
// This structure holds the bed information
typedef struct samview_settings {
    void* bed;
} samview_settings_t;

uint32_t convertToReadsAndAlignments(BamChunk *bamChunk, RleString *reference, stList *reads, stList *alignments) {
    // sanity check
    assert(stList_length(reads) == 0);
    assert(stList_length(alignments) == 0);

    uint64_t *ref_nonRleToRleCoordinateMap = reference == NULL ? NULL : rleString_getNonRleToRleCoordinateMap(reference);

    // prep
    int64_t chunkStart = bamChunk->chunkBoundaryStart;
    int64_t chunkEnd = bamChunk->chunkBoundaryEnd;
    bool includeSoftClip = bamChunk->parent->params->includeSoftClipping;
    char *bamFile = bamChunk->parent->bamFile;
    char *contig = bamChunk->refSeqName;
    uint32_t savedAlignments = 0;

    // prep for index (not entirely sure what all this does.  see samtools/sam_view.c
    int filter_state = ALL, filter_op = 0;
    int result;
    samview_settings_t settings = { .bed = NULL };
    char* region[1] = {};
    region[0] = stString_print("%s:%d-%d", bamChunk->refSeqName, bamChunk->chunkBoundaryStart, bamChunk->chunkBoundaryEnd);
    settings.bed = bed_hash_regions(settings.bed, region, 0, 1, &filter_op); //insert(1) or filter out(0) the regions from the command line in the same hash table as the bed file
    if (!filter_op) filter_state = FILTERED;
    int regcount = 0;
    hts_reglist_t *reglist = bed_reglist(settings.bed, filter_state, &regcount);
    if(!reglist) {
        st_errAbort("ERROR: Could not create list of regions for read conversion");
    }

    // file initialization
    samFile *in = NULL;
    hts_idx_t *idx = NULL;
    hts_itr_multi_t *iter = NULL;
    // bam file
    if ((in = hts_open(bamFile, "r")) == 0) {
        st_errAbort("ERROR: Cannot open bam file %s\n", bamFile);
    }
    // bam index
    if ((idx = sam_index_load(in, bamFile)) == 0) {
        st_errAbort("ERROR: Cannot open index for bam file %s\n", bamFile);
    }
    // header  //todo samFile *in = hts_open(bamFile, "r");
    bam_hdr_t *bamHdr = sam_hdr_read(in);
    // read object
    bam1_t *aln = bam_init1();
    // iterator for region
    if ((iter = sam_itr_regions(idx, bamHdr, reglist, regcount)) == 0) {
        st_errAbort("ERROR: Cannot open iterator for region %s for bam file %s\n", region[0], bamFile);
    }

    // fetch alignments //todo while(sam_read1(in,bamHdr,aln) > 0) {
    while ((result = sam_itr_multi_next(in, iter, aln)) >= 0) {
        // basic filtering (no read length, no cigar)
        if (aln->core.l_qseq <= 0) continue;
        if (aln->core.n_cigar == 0) continue;

        //data
        char *chr = bamHdr->target_name[aln->core.tid];
        int64_t start_softclip = 0;
        int64_t end_softclip = 0;
        int64_t alnReadLength = getAlignedReadLength3(aln, &start_softclip, &end_softclip, FALSE);
        if (alnReadLength <= 0) continue;
        int64_t alnStartPos = aln->core.pos + 1;
        int64_t alnEndPos = alnStartPos + alnReadLength;

        // does this belong in our chunk?
        if (!stString_eq(contig, chr)) continue;
        if (alnStartPos >= chunkEnd) continue;
        if (alnEndPos <= chunkStart) continue;
>>>>>>> ea9f4269

    for (int64_t chunkIdx = startIdx; chunkIdx < endIdxExclusive; chunkIdx++) {
        // Get chunk and polished
        char* currentChunk = chunks[chunkIdx];

        if (stList_length(polishedReferenceStrings) == 0) {
            // special case for first chunk
            // we must copy the first one because the original and merged strings are freed separately
            currentChunk = stString_copy(currentChunk);
        } else {
            char *previousChunk = stList_peek(polishedReferenceStrings);

            // Trim the currrent and previous polished reference strings to remove overlap
            int64_t prefixStringCropEnd, suffixStringCropStart;
            int64_t overlapMatchWeight = removeOverlap(previousChunk, currentChunk,
                                                       overlap, params->polishParams,
                                                       &prefixStringCropEnd, &suffixStringCropStart);

            // we have an overlap
            if (overlapMatchWeight > 0) {
                st_logInfo(
                        "    Removed overlap between neighbouring chunks at %"PRId64". "
                        "Approx overlap size: %i, overlap-match weight: %f, "
                        "left-trim: %i, right-trim: %i:\n", chunkIdx, overlap,
                        (float) overlapMatchWeight / PAIR_ALIGNMENT_PROB_1,
                        strlen(previousChunk) - prefixStringCropEnd, suffixStringCropStart);

                // Crop the suffix of the previous chunk's polished reference string
                previousChunk[prefixStringCropEnd] = '\0';

                // Crop the the prefix of the current chunk's polished reference string
                currentChunk = stString_copy(&(currentChunk[suffixStringCropStart]));

            // no good alignment, likely missing chunks but have to be able to handle freaky situations also
            } else {
                if (strlen(currentChunk) == 0) {
                    // missing chunk
                    st_logInfo("    No overlap found for empty chunk at %"PRId64". Filling empty chunk with Ns.\n", chunkIdx);
                    currentChunk = stString_copy(missingChunkSpacer);
                } else if (overlap == 0) {
                    // poorly configured but could be done (freaky)
                    st_logInfo("    No overlap configured with non-empty (len %"PRId64") chunk at %"PRId64". \n",
                            strlen(currentChunk), chunkIdx);
                    currentChunk = stString_copy(currentChunk);
                } else {
                    // couldn't find an overlap (freaky)
                    st_logInfo("    No overlap found at %"PRId64". Filling Ns in stitch position.\n", chunkIdx);
                    stList_append(polishedReferenceStrings, stString_copy("NNNNNNNNNN"));
                    currentChunk = stString_copy(currentChunk);
                }
            }
        }

<<<<<<< HEAD
        // Add the polished sequence to the list of polished reference sequence chunks
        stList_append(polishedReferenceStrings, currentChunk);
    }
=======
        // get sequence - all data we need is encoded in readStartIdxInChunk (start), readEnd idx, and seqLen
        char *seq = st_calloc(seqLen + 1, sizeof(char));
        uint8_t *seqBits = bam_get_seq(aln);
        int64_t idxInOutputSeq = 0;
        int64_t idxInBamRead = readStartIdxInChunk;
        while (idxInBamRead < readEndIdxInChunk) {
            seq[idxInOutputSeq] = seq_nt16_str[bam_seqi(seqBits, idxInBamRead)];
            idxInBamRead++;
            idxInOutputSeq++;
        }
        seq[seqLen] = '\0';

        // get sequence qualities (if exists)
        char *readName = stString_copy(bam_get_qname(aln));
        uint8_t *qualBits = bam_get_qual(aln);
        uint8_t *qual = NULL;
        if (qualBits[0] != 0xff) { //inital score of 255 means qual scores are unavailable
            idxInOutputSeq = 0;
            idxInBamRead = readStartIdxInChunk;
            qual = st_calloc(seqLen, sizeof(uint8_t));
            while (idxInBamRead < readEndIdxInChunk) {
                qual[idxInOutputSeq] = qualBits[idxInBamRead];
                idxInBamRead++;
                idxInOutputSeq++;

            }
            //assert(idxInBamRead == strlen(seq));
        };
>>>>>>> ea9f4269

    // finish
    char *merged = stString_join2("", polishedReferenceStrings);
    stList_destruct(polishedReferenceStrings);
    return merged;
}

<<<<<<< HEAD
char *mergeContigChunksThreaded(char **chunks, int64_t startIdx, int64_t endIdxExclusive, int64_t numThreads,
        int64_t overlap, Params *params, char *missingChunkSpacer, char *referenceSequenceName) {

    // special unthreaded case
    if (numThreads == 1) return mergeContigChunks(chunks, startIdx, endIdxExclusive, overlap, params, missingChunkSpacer);

    // divide into chunks
    int64_t totalChunks = endIdxExclusive - startIdx;
    int64_t chunksPerThread = (int64_t) ceil(1.0 * totalChunks / numThreads);
    while (chunksPerThread * (numThreads - 1) >= endIdxExclusive) {numThreads--;}
    char **outputChunks = st_calloc(numThreads, sizeof(char*));

    // multithread loop
    st_logInfo("  Merging chunks for %s from (%"PRId64", %"PRId64"] with %"PRId64" chunks per thread on %"PRId64" threads \n",
            referenceSequenceName, startIdx, endIdxExclusive, chunksPerThread, numThreads);
    #pragma omp parallel for schedule(static,1)
    for (int64_t thread = 0; thread < numThreads; thread++) {
        int64_t threadedStartIdx = startIdx + chunksPerThread * thread;
        int64_t threadedEndIdxExclusive = threadedStartIdx + chunksPerThread;
        if (endIdxExclusive < threadedEndIdxExclusive) threadedEndIdxExclusive = endIdxExclusive;

        outputChunks[thread] = mergeContigChunks(chunks, threadedStartIdx, threadedEndIdxExclusive, overlap,
                params, missingChunkSpacer);
    }
=======
        // save to read
        bool forwardStrand = !bam_is_rev(aln);
        BamChunkRead *chunkRead = bamChunkRead_construct2(readName, seq, qual, forwardStrand,
        		bamChunk->parent->params->useRunLengthEncoding);
        stList_append(reads, chunkRead);

        if(bamChunk->parent->params->useRunLengthEncoding) {
			// rle the alignment and save it
			uint64_t *read_nonRleToRleCoordinateMap = rleString_getNonRleToRleCoordinateMap(chunkRead->rleRead);
			stList_append(alignments, runLengthEncodeAlignment(cigRepr, ref_nonRleToRleCoordinateMap, read_nonRleToRleCoordinateMap));
			stList_destruct(cigRepr);
			free(read_nonRleToRleCoordinateMap);
        }
        else {
        	stList_append(alignments, cigRepr);
        }

        savedAlignments++;
    }
    // the status from "get reads from iterator"
    if (result < -1) {
        st_errAbort("ERROR: Retrieval of region %d failed due to truncated file or corrupt BAM index file\n", iter->curr_tid);
    }

    // close it all down
    hts_itr_multi_destroy(iter);
    hts_idx_destroy(idx);
    free(region[0]);
    bed_destroy(settings.bed);
    bam_hdr_destroy(bamHdr);
    bam_destroy1(aln);
    sam_close(in);
    if(reference != NULL) {
    	free(ref_nonRleToRleCoordinateMap);
    }
>>>>>>> ea9f4269

    // finish
    char *contig = mergeContigChunks(outputChunks, 0, numThreads, overlap, params, missingChunkSpacer);
    for (int64_t i = 0; i < numThreads; i++) {
        free(outputChunks[i]);
    }
    free(outputChunks);
    return contig;
}<|MERGE_RESOLUTION|>--- conflicted
+++ resolved
@@ -6,227 +6,241 @@
 
 #include <omp.h>
 #include "margin.h"
-<<<<<<< HEAD
+#include "bedidx.h"
+
+#define DEFAULT_ALIGNMENT_SCORE 10
+
+//todo removed in THE_MERGE (lives in htsIntegration)
+//int64_t saveContigChunks(stList *dest, BamChunker *parent, char *contig, int64_t contigStartPos, int64_t contigEndPos,
+//                         uint64_t chunkSize, uint64_t chunkMargin) {
+//
+//    // whole contig case
+//    if (chunkSize == 0) {
+//        BamChunk *chunk = bamChunk_construct2(contig, contigStartPos, contigStartPos, contigEndPos, contigEndPos,
+//                                              parent);
+//        stList_append(dest, chunk);
+//        return 1;
+//    }
+//
+//    // specific chunk size
+//    int64_t chunkCount = 0;
+//    for (int64_t i = contigStartPos; i < contigEndPos; i += chunkSize) {
+//        int64_t chunkEndPos = i + chunkSize;
+//        chunkEndPos = (chunkEndPos > contigEndPos ? contigEndPos : chunkEndPos);
+//        int64_t chunkMarginEndPos = chunkEndPos + chunkMargin;
+//        chunkMarginEndPos = (chunkMarginEndPos > contigEndPos ? contigEndPos : chunkMarginEndPos);
+//
+//        BamChunk *chunk = bamChunk_construct2(contig, (chunkMargin > i ? 0 : i - chunkMargin), i, chunkEndPos,
+//                                              chunkMarginEndPos, parent);
+//        stList_append(dest, chunk);
+//        chunkCount++;
+//    }
+//    return chunkCount;
+//}
+//
+//
+//BamChunker *bamChunker_construct(char *bamFile, PolishParams *params) {
+//    return bamChunker_construct2(bamFile, NULL, params);
+//}
+//
+//
+//BamChunker *bamChunker_construct2(char *bamFile, char *region, PolishParams *params) {
+//
+//    // are we doing region filtering?
+//    bool filterByRegion = false;
+//    char regionContig[128] = "";
+//    int regionStart = 0;
+//    int regionEnd = 0;
+//    if (region != NULL) {
+//        int scanRet = sscanf(region, "%[^:]:%d-%d", regionContig, &regionStart, &regionEnd);
+//        if (scanRet != 3 || strlen(regionContig) == 0) {
+//            st_errAbort("Region in unexpected format (expected %%s:%%d-%%d): %s", region);
+//        } else if (regionStart < 0 || regionEnd <= 0 || regionEnd <= regionStart) {
+//            st_errAbort("Start and end locations in region must be positive, start must be less than end: %s", region);
+//        }
+//        filterByRegion = true;
+//    }
+//
+//    // standard parameters
+//    uint64_t chunkSize = params->chunkSize;
+//    uint64_t chunkBoundary = params->chunkBoundary;
+//    bool includeSoftClip = params->includeSoftClipping;
+//
+//    // the chunker we're building
+//    BamChunker *chunker = malloc(sizeof(BamChunker));
+//    chunker->bamFile = stString_copy(bamFile);
+//    chunker->chunkSize = chunkSize;
+//    chunker->chunkBoundary = chunkBoundary;
+//    chunker->includeSoftClip = includeSoftClip;
+//    chunker->params = params;
+//    chunker->chunks = stList_construct3(0,(void*)bamChunk_destruct);
+//    chunker->chunkCount = 0;
+//    chunker->itorIdx = -1;
+//
+//    // open bamfile
+//    samFile *in = hts_open(bamFile, "r");
+//    if (in == NULL)
+//        st_errAbort("ERROR: Cannot open bam file %s\n", bamFile);
+//    hts_idx_t *idx = sam_index_load(in, bamFile); // load index (just to verify early that it exists)
+//    if (idx == NULL)
+//        st_errAbort("ERROR: Missing index for bam file %s\n", bamFile);
+//    hts_idx_destroy(idx);
+//    bam_hdr_t *bamHdr = sam_hdr_read(in);
+//    bam1_t *aln = bam_init1();
+//
+//    // list of chunk boundaries
+//    char *currentContig = NULL;
+//    int64_t contigStartPos = 0;
+//    int64_t contigEndPos = 0;
+//
+//    // get all reads
+//    // there is probably a better way (bai?) to find min and max aligned positions (which we need for chunk divisions)
+//    while(sam_read1(in,bamHdr,aln) > 0) {
+//
+//        // basic filtering (no read length, no cigar)
+//        if (aln->core.l_qseq <= 0) continue;
+//        if (aln->core.n_cigar == 0) continue;
+//
+//        //data
+//        char *chr = bamHdr->target_name[aln->core.tid];
+//        int64_t start_softclip = 0;
+//        int64_t end_softclip = 0;
+//        int64_t alnReadLength = getAlignedReadLength3(aln, &start_softclip, &end_softclip, FALSE);
+//        int64_t alnStartPos = aln->core.pos + 1;
+//        int64_t alnEndPos = alnStartPos + alnReadLength;
+//
+//        // does this belong in our chunk?
+//        if (alnReadLength <= 0) continue;
+//        if (filterByRegion && (!stString_eq(regionContig, chr) || alnStartPos >= regionEnd || alnEndPos <= regionStart))
+//            continue;
+//
+//        // get start and stop position
+//        int64_t readStartPos = aln->core.pos + 1;           // Left most position of alignment
+//        int64_t readEndPos = readStartPos + alnReadLength;
+//
+//        // get contig
+//        char *contig = bamHdr->target_name[aln->core.tid];     // Contig name
+//
+//        if (currentContig == NULL) {
+//            // first read
+//            currentContig = stString_copy(contig);
+//            contigStartPos = readStartPos;
+//            contigEndPos = readEndPos;
+//        } else if (stString_eq(currentContig, contig)) {
+//            // continue this contig's reads
+//            contigStartPos = readStartPos < contigStartPos ? readStartPos : contigStartPos;
+//            contigEndPos = readEndPos > contigEndPos ? readEndPos : contigEndPos;
+//        } else {
+//            // new contig (this should never happen if we're filtering by region)
+//            assert(!filterByRegion);
+//            int64_t savedChunkCount = saveContigChunks(chunker->chunks, chunker, currentContig,
+//                                                       contigStartPos, contigEndPos, chunkSize, chunkBoundary);
+//            chunker->chunkCount += savedChunkCount;
+//            free(currentContig);
+//            currentContig = stString_copy(contig);
+//            contigStartPos = readStartPos;
+//            contigEndPos = readEndPos;
+//        }
+//    }
+//    // save last contig's chunks
+//    if (currentContig != NULL) {
+//        if (filterByRegion) {
+//            contigStartPos = (contigStartPos < regionStart ? regionStart : contigStartPos);
+//            contigEndPos = (contigEndPos > regionEnd ? regionEnd : contigEndPos);
+//        }
+//        int64_t savedChunkCount = saveContigChunks(chunker->chunks, chunker, currentContig,
+//                                                   contigStartPos, contigEndPos, chunkSize, chunkBoundary);
+//        chunker->chunkCount += savedChunkCount;
+//        free(currentContig);
+//    }
+//
+//    // sanity check
+//    assert(stList_length(chunker->chunks) == chunker->chunkCount);
+//
+//    // shut everything down
+//    bam_hdr_destroy(bamHdr);
+//    bam_destroy1(aln);
+//    sam_close(in);
+//
+//    return chunker;
+//}
+//
+//void bamChunker_destruct(BamChunker *bamChunker) {
+//    free(bamChunker->bamFile);
+//    stList_destruct(bamChunker->chunks);
+//    free(bamChunker);
+//}
+//
+//BamChunk *bamChunker_getNext(BamChunker *bamChunker) {
+//    // init if first invocation of getNext
+//    if (bamChunker->itorIdx < 0) {
+//        bamChunker->itorIdx = 0;
+//    }
+//    // handle end of list case
+//    if (bamChunker->itorIdx == bamChunker->chunkCount) {
+//        bamChunker->itorIdx = -1;
+//        return NULL;
+//    }
+//
+//    // get chunk, increment, return
+//    BamChunk *chunk = stList_get(bamChunker->chunks, bamChunker->itorIdx);
+//    bamChunker->itorIdx += 1;
+//    return chunk;
+//}
+//
+//BamChunk *bamChunk_construct() {
+//    return bamChunk_construct2(NULL, 0, 0, 0, 0, NULL);
+//}
+//
+//BamChunk *bamChunk_construct2(char *refSeqName, int64_t chunkBoundaryStart, int64_t chunkStart, int64_t chunkEnd,
+//                              int64_t chunkBoundaryEnd, BamChunker *parent) {
+//    BamChunk *c = malloc(sizeof(BamChunk));
+//    c->refSeqName = stString_copy(refSeqName);
+//    c->chunkBoundaryStart = chunkBoundaryStart;
+//    c->chunkStart = chunkStart;
+//    c->chunkEnd = chunkEnd;
+//    c->chunkBoundaryEnd = chunkBoundaryEnd;
+//    c->parent = parent;
+//    return c;
+//}
+//
+//void bamChunk_destruct(BamChunk *bamChunk) {
+//    free(bamChunk->refSeqName);
+//    free(bamChunk);
+//}
 
 BamChunkRead *bamChunkRead_construct() {
     return bamChunkRead_construct2(NULL, NULL, NULL, TRUE, NULL);
 }
-BamChunkRead *bamChunkRead_construct2(char *readName, char *nucleotides, uint8_t *qualities, bool forwardStrand,
-                                      BamChunk *parent) {
-    BamChunkRead *r = malloc(sizeof(BamChunkRead));
-=======
-#include "bedidx.h"
-
-#define DEFAULT_ALIGNMENT_SCORE 10
-
-int64_t saveContigChunks(stList *dest, BamChunker *parent, char *contig, int64_t contigStartPos, int64_t contigEndPos,
-                         uint64_t chunkSize, uint64_t chunkMargin) {
-
-    // whole contig case
-    if (chunkSize == 0) {
-        BamChunk *chunk = bamChunk_construct2(contig, contigStartPos, contigStartPos, contigEndPos, contigEndPos,
-                                              parent);
-        stList_append(dest, chunk);
-        return 1;
-    }
-
-    // specific chunk size
-    int64_t chunkCount = 0;
-    for (int64_t i = contigStartPos; i < contigEndPos; i += chunkSize) {
-        int64_t chunkEndPos = i + chunkSize;
-        chunkEndPos = (chunkEndPos > contigEndPos ? contigEndPos : chunkEndPos);
-        int64_t chunkMarginEndPos = chunkEndPos + chunkMargin;
-        chunkMarginEndPos = (chunkMarginEndPos > contigEndPos ? contigEndPos : chunkMarginEndPos);
-
-        BamChunk *chunk = bamChunk_construct2(contig, (chunkMargin > i ? 0 : i - chunkMargin), i, chunkEndPos,
-                                              chunkMarginEndPos, parent);
-        stList_append(dest, chunk);
-        chunkCount++;
-    }
-    return chunkCount;
-}
-
-
-BamChunker *bamChunker_construct(char *bamFile, PolishParams *params) {
-    return bamChunker_construct2(bamFile, NULL, params);
-}
-
-
-BamChunker *bamChunker_construct2(char *bamFile, char *region, PolishParams *params) {
-
-    // are we doing region filtering?
-    bool filterByRegion = false;
-    char regionContig[128] = "";
-    int regionStart = 0;
-    int regionEnd = 0;
-    if (region != NULL) {
-        int scanRet = sscanf(region, "%[^:]:%d-%d", regionContig, &regionStart, &regionEnd);
-        if (scanRet != 3 || strlen(regionContig) == 0) {
-            st_errAbort("Region in unexpected format (expected %%s:%%d-%%d): %s", region);
-        } else if (regionStart < 0 || regionEnd <= 0 || regionEnd <= regionStart) {
-            st_errAbort("Start and end locations in region must be positive, start must be less than end: %s", region);
-        }
-        filterByRegion = true;
-    }
-
-    // standard parameters
-    uint64_t chunkSize = params->chunkSize;
-    uint64_t chunkBoundary = params->chunkBoundary;
-    bool includeSoftClip = params->includeSoftClipping;
-
-    // the chunker we're building
-    BamChunker *chunker = malloc(sizeof(BamChunker));
-    chunker->bamFile = stString_copy(bamFile);
-    chunker->chunkSize = chunkSize;
-    chunker->chunkBoundary = chunkBoundary;
-    chunker->includeSoftClip = includeSoftClip;
-    chunker->params = params;
-    chunker->chunks = stList_construct3(0,(void*)bamChunk_destruct);
-    chunker->chunkCount = 0;
-    chunker->itorIdx = -1;
-
-    // open bamfile
-    samFile *in = hts_open(bamFile, "r");
-    if (in == NULL)
-        st_errAbort("ERROR: Cannot open bam file %s\n", bamFile);
-    hts_idx_t *idx = sam_index_load(in, bamFile); // load index (just to verify early that it exists)
-    if (idx == NULL)
-        st_errAbort("ERROR: Missing index for bam file %s\n", bamFile);
-    hts_idx_destroy(idx);
-    bam_hdr_t *bamHdr = sam_hdr_read(in);
-    bam1_t *aln = bam_init1();
-
-    // list of chunk boundaries
-    char *currentContig = NULL;
-    int64_t contigStartPos = 0;
-    int64_t contigEndPos = 0;
-
-    // get all reads
-    // there is probably a better way (bai?) to find min and max aligned positions (which we need for chunk divisions)
-    while(sam_read1(in,bamHdr,aln) > 0) {
-
-        // basic filtering (no read length, no cigar)
-        if (aln->core.l_qseq <= 0) continue;
-        if (aln->core.n_cigar == 0) continue;
-
-        //data
-        char *chr = bamHdr->target_name[aln->core.tid];
-        int64_t start_softclip = 0;
-        int64_t end_softclip = 0;
-        int64_t alnReadLength = getAlignedReadLength3(aln, &start_softclip, &end_softclip, FALSE);
-        int64_t alnStartPos = aln->core.pos + 1;
-        int64_t alnEndPos = alnStartPos + alnReadLength;
-
-        // does this belong in our chunk?
-        if (alnReadLength <= 0) continue;
-        if (filterByRegion && (!stString_eq(regionContig, chr) || alnStartPos >= regionEnd || alnEndPos <= regionStart))
-            continue;
-
-        // get start and stop position
-        int64_t readStartPos = aln->core.pos + 1;           // Left most position of alignment
-        int64_t readEndPos = readStartPos + alnReadLength;
-
-        // get contig
-        char *contig = bamHdr->target_name[aln->core.tid];     // Contig name
-
-        if (currentContig == NULL) {
-            // first read
-            currentContig = stString_copy(contig);
-            contigStartPos = readStartPos;
-            contigEndPos = readEndPos;
-        } else if (stString_eq(currentContig, contig)) {
-            // continue this contig's reads
-            contigStartPos = readStartPos < contigStartPos ? readStartPos : contigStartPos;
-            contigEndPos = readEndPos > contigEndPos ? readEndPos : contigEndPos;
-        } else {
-            // new contig (this should never happen if we're filtering by region)
-            assert(!filterByRegion);
-            int64_t savedChunkCount = saveContigChunks(chunker->chunks, chunker, currentContig,
-                                                       contigStartPos, contigEndPos, chunkSize, chunkBoundary);
-            chunker->chunkCount += savedChunkCount;
-            free(currentContig);
-            currentContig = stString_copy(contig);
-            contigStartPos = readStartPos;
-            contigEndPos = readEndPos;
-        }
-    }
-    // save last contig's chunks
-    if (currentContig != NULL) {
-        if (filterByRegion) {
-            contigStartPos = (contigStartPos < regionStart ? regionStart : contigStartPos);
-            contigEndPos = (contigEndPos > regionEnd ? regionEnd : contigEndPos);
-        }
-        int64_t savedChunkCount = saveContigChunks(chunker->chunks, chunker, currentContig,
-                                                   contigStartPos, contigEndPos, chunkSize, chunkBoundary);
-        chunker->chunkCount += savedChunkCount;
-        free(currentContig);
-    }
-
-    // sanity check
-    assert(stList_length(chunker->chunks) == chunker->chunkCount);
-
-    // shut everything down
-    bam_hdr_destroy(bamHdr);
-    bam_destroy1(aln);
-    sam_close(in);
-
-    return chunker;
-}
-
-void bamChunker_destruct(BamChunker *bamChunker) {
-    free(bamChunker->bamFile);
-    stList_destruct(bamChunker->chunks);
-    free(bamChunker);
-}
-
-BamChunk *bamChunker_getNext(BamChunker *bamChunker) {
-    // init if first invocation of getNext
-    if (bamChunker->itorIdx < 0) {
-        bamChunker->itorIdx = 0;
-    }
-    // handle end of list case
-    if (bamChunker->itorIdx == bamChunker->chunkCount) {
-        bamChunker->itorIdx = -1;
-        return NULL;
-    }
-
-    // get chunk, increment, return
-    BamChunk *chunk = stList_get(bamChunker->chunks, bamChunker->itorIdx);
-    bamChunker->itorIdx += 1;
-    return chunk;
-}
-
-BamChunk *bamChunk_construct() {
-    return bamChunk_construct2(NULL, 0, 0, 0, 0, NULL);
-}
-
-BamChunk *bamChunk_construct2(char *refSeqName, int64_t chunkBoundaryStart, int64_t chunkStart, int64_t chunkEnd,
-                              int64_t chunkBoundaryEnd, BamChunker *parent) {
-    BamChunk *c = malloc(sizeof(BamChunk));
-    c->refSeqName = stString_copy(refSeqName);
-    c->chunkBoundaryStart = chunkBoundaryStart;
-    c->chunkStart = chunkStart;
-    c->chunkEnd = chunkEnd;
-    c->chunkBoundaryEnd = chunkBoundaryEnd;
-    c->parent = parent;
-    return c;
-}
-
-void bamChunk_destruct(BamChunk *bamChunk) {
-    free(bamChunk->refSeqName);
-    free(bamChunk);
-}
+
+//todo
+//BamChunkRead *bamChunkRead_construct2(char *readName, char *nucleotides, uint8_t *qualities, bool forwardStrand,
+//                                      BamChunk *parent) {
+//    BamChunkRead *r = malloc(sizeof(BamChunkRead));
 
 BamChunkRead *bamChunkRead_construct2(char *readName, char *nucleotides,
-		uint8_t *qualities, bool forwardStrand, bool useRunLengthEncoding) {
+                                      uint8_t *qualities, bool forwardStrand, bool useRunLengthEncoding) {
     BamChunkRead *r = calloc(1, sizeof(BamChunkRead));
->>>>>>> ea9f4269
     r->readName = readName;
     r->forwardStrand = forwardStrand;
     assert(nucleotides != NULL);
     r->rleRead = useRunLengthEncoding ? rleString_construct(nucleotides) : rleString_construct_no_rle(nucleotides);
     if(qualities != NULL) {
-    	r->qualities = rleString_rleQualities(r->rleRead, qualities);
+        r->qualities = rleString_rleQualities(r->rleRead, qualities);
+    }
+
+    return r;
+}
+BamChunkRead *bamChunkRead_constructCopy(BamChunkRead *copy) {
+    BamChunkRead *r = calloc(1, sizeof(BamChunkRead));
+    r->readName = stString_copy(copy->readName);
+    r->forwardStrand = copy->forwardStrand;
+    r->rleRead = rleString_copy(copy->rleRead);
+    if (copy->qualities != NULL) {
+        r->qualities = st_calloc(r->rleRead->length, sizeof(uint8_t));
+        for (int64_t i = 0; i < r->rleRead->length; i++) {
+            r->qualities[i] = copy->qualities[i];
+        }
     }
 
     return r;
@@ -239,88 +253,163 @@
     free(r);
 }
 
-<<<<<<< HEAD
+// this all was moved to htsIntegration
+//// This structure holds the bed information
+//typedef struct samview_settings {
+//    void* bed;
+//} samview_settings_t;
+//
+//
+//uint32_t convertToReadsAndAlignments(BamChunk *bamChunk, RleString *reference, stList *reads, stList *alignments) {
+//    // sanity check
+//    assert(stList_length(reads) == 0);
+//    assert(stList_length(alignments) == 0);
+//
+//    uint64_t *ref_nonRleToRleCoordinateMap = reference == NULL ? NULL : rleString_getNonRleToRleCoordinateMap(reference);
+//
+//    // prep
+//    int64_t chunkStart = bamChunk->chunkBoundaryStart;
+//    int64_t chunkEnd = bamChunk->chunkBoundaryEnd;
+//    bool includeSoftClip = bamChunk->parent->params->includeSoftClipping;
+//    char *bamFile = bamChunk->parent->bamFile;
+//    char *contig = bamChunk->refSeqName;
+//    uint32_t savedAlignments = 0;
+//
+//    // prep for index (not entirely sure what all this does.  see samtools/sam_view.c
+//    int filter_state = ALL, filter_op = 0;
+//    int result;
+//    samview_settings_t settings = { .bed = NULL };
+//    char* region[1] = {};
+//    region[0] = stString_print("%s:%d-%d", bamChunk->refSeqName, bamChunk->chunkBoundaryStart, bamChunk->chunkBoundaryEnd);
+//    settings.bed = bed_hash_regions(settings.bed, region, 0, 1, &filter_op); //insert(1) or filter out(0) the regions from the command line in the same hash table as the bed file
+//    if (!filter_op) filter_state = FILTERED;
+//    int regcount = 0;
+//    hts_reglist_t *reglist = bed_reglist(settings.bed, filter_state, &regcount);
+//    if(!reglist) {
+//        st_errAbort("ERROR: Could not create list of regions for read conversion");
+//    }
+//
+//    // file initialization
+//    samFile *in = NULL;
+//    hts_idx_t *idx = NULL;
+//    hts_itr_multi_t *iter = NULL;
+//    // bam file
+//    if ((in = hts_open(bamFile, "r")) == 0) {
+//        st_errAbort("ERROR: Cannot open bam file %s\n", bamFile);
+//    }
+//    // bam index
+//    if ((idx = sam_index_load(in, bamFile)) == 0) {
+//        st_errAbort("ERROR: Cannot open index for bam file %s\n", bamFile);
+//    }
+//    // header  //todo samFile *in = hts_open(bamFile, "r");
+//    bam_hdr_t *bamHdr = sam_hdr_read(in);
+//    // read object
+//    bam1_t *aln = bam_init1();
+//    // iterator for region
+//    if ((iter = sam_itr_regions(idx, bamHdr, reglist, regcount)) == 0) {
+//        st_errAbort("ERROR: Cannot open iterator for region %s for bam file %s\n", region[0], bamFile);
+//    }
+//
+//    // fetch alignments //todo while(sam_read1(in,bamHdr,aln) > 0) {
+//    while ((result = sam_itr_multi_next(in, iter, aln)) >= 0) {
+//        // basic filtering (no read length, no cigar)
+//        if (aln->core.l_qseq <= 0) continue;
+//        if (aln->core.n_cigar == 0) continue;
+//
+//        //data
+//        char *chr = bamHdr->target_name[aln->core.tid];
+//        int64_t start_softclip = 0;
+//        int64_t end_softclip = 0;
+//        int64_t alnReadLength = getAlignedReadLength3(aln, &start_softclip, &end_softclip, FALSE);
+//        if (alnReadLength <= 0) continue;
+//        int64_t alnStartPos = aln->core.pos + 1;
+//        int64_t alnEndPos = alnStartPos + alnReadLength;
+//
+//        // does this belong in our chunk?
+//        if (!stString_eq(contig, chr)) continue;
+//        if (alnStartPos >= chunkEnd) continue;
+//        if (alnEndPos <= chunkStart) continue;
+//
+//        // get cigar and rep
+//        uint32_t *cigar = bam_get_cigar(aln);
+//        stList *cigRepr = stList_construct3(0, (void (*)(void *))stIntTuple_destruct);
+//        // get sequence - all data we need is encoded in readStartIdxInChunk (start), readEnd idx, and seqLen
+//        char *seq = st_calloc(seqLen + 1, sizeof(char));
+//        uint8_t *seqBits = bam_get_seq(aln);
+//        int64_t idxInOutputSeq = 0;
+//        int64_t idxInBamRead = readStartIdxInChunk;
+//        while (idxInBamRead < readEndIdxInChunk) {
+//            seq[idxInOutputSeq] = seq_nt16_str[bam_seqi(seqBits, idxInBamRead)];
+//            idxInBamRead++;
+//            idxInOutputSeq++;
+//        }
+//        seq[seqLen] = '\0';
+//
+//        // get sequence qualities (if exists)
+//        char *readName = stString_copy(bam_get_qname(aln));
+//        uint8_t *qualBits = bam_get_qual(aln);
+//        uint8_t *qual = NULL;
+//        if (qualBits[0] != 0xff) { //inital score of 255 means qual scores are unavailable
+//            idxInOutputSeq = 0;
+//            idxInBamRead = readStartIdxInChunk;
+//            qual = st_calloc(seqLen, sizeof(uint8_t));
+//            while (idxInBamRead < readEndIdxInChunk) {
+//                qual[idxInOutputSeq] = qualBits[idxInBamRead];
+//                idxInBamRead++;
+//                idxInOutputSeq++;
+//
+//            }
+//            //assert(idxInBamRead == strlen(seq));
+//        };
+//
+//        // save to read
+//        bool forwardStrand = !bam_is_rev(aln);
+//        BamChunkRead *chunkRead = bamChunkRead_construct2(readName, seq, qual, forwardStrand,
+//        		bamChunk->parent->params->useRunLengthEncoding);
+//        stList_append(reads, chunkRead);
+//
+//        if(bamChunk->parent->params->useRunLengthEncoding) {
+//			// rle the alignment and save it
+//			uint64_t *read_nonRleToRleCoordinateMap = rleString_getNonRleToRleCoordinateMap(chunkRead->rleRead);
+//			stList_append(alignments, runLengthEncodeAlignment(cigRepr, ref_nonRleToRleCoordinateMap, read_nonRleToRleCoordinateMap));
+//			stList_destruct(cigRepr);
+//			free(read_nonRleToRleCoordinateMap);
+//        }
+//        else {
+//        	stList_append(alignments, cigRepr);
+//        }
+//
+//        savedAlignments++;
+//    }
+//    // the status from "get reads from iterator"
+//    if (result < -1) {
+//        st_errAbort("ERROR: Retrieval of region %d failed due to truncated file or corrupt BAM index file\n", iter->curr_tid);
+//    }
+//
+//    // close it all down
+//    hts_itr_multi_destroy(iter);
+//    hts_idx_destroy(idx);
+//    free(region[0]);
+//    bed_destroy(settings.bed);
+//    bam_hdr_destroy(bamHdr);
+//    bam_destroy1(aln);
+//    sam_close(in);
+//    if(reference != NULL) {
+//    	free(ref_nonRleToRleCoordinateMap);
+//    }
+//
+//    return savedAlignments;
+//}
+
+
+
+
+
 char *mergeContigChunks(char **chunks, int64_t startIdx, int64_t endIdxExclusive, int64_t overlap, Params *params,
-        char *missingChunkSpacer) {
+                        char *missingChunkSpacer) {
 
     // merge chunks
     stList *polishedReferenceStrings = stList_construct3(0, free); // The polished reference strings, one for each chunk
-=======
-// This structure holds the bed information
-typedef struct samview_settings {
-    void* bed;
-} samview_settings_t;
-
-uint32_t convertToReadsAndAlignments(BamChunk *bamChunk, RleString *reference, stList *reads, stList *alignments) {
-    // sanity check
-    assert(stList_length(reads) == 0);
-    assert(stList_length(alignments) == 0);
-
-    uint64_t *ref_nonRleToRleCoordinateMap = reference == NULL ? NULL : rleString_getNonRleToRleCoordinateMap(reference);
-
-    // prep
-    int64_t chunkStart = bamChunk->chunkBoundaryStart;
-    int64_t chunkEnd = bamChunk->chunkBoundaryEnd;
-    bool includeSoftClip = bamChunk->parent->params->includeSoftClipping;
-    char *bamFile = bamChunk->parent->bamFile;
-    char *contig = bamChunk->refSeqName;
-    uint32_t savedAlignments = 0;
-
-    // prep for index (not entirely sure what all this does.  see samtools/sam_view.c
-    int filter_state = ALL, filter_op = 0;
-    int result;
-    samview_settings_t settings = { .bed = NULL };
-    char* region[1] = {};
-    region[0] = stString_print("%s:%d-%d", bamChunk->refSeqName, bamChunk->chunkBoundaryStart, bamChunk->chunkBoundaryEnd);
-    settings.bed = bed_hash_regions(settings.bed, region, 0, 1, &filter_op); //insert(1) or filter out(0) the regions from the command line in the same hash table as the bed file
-    if (!filter_op) filter_state = FILTERED;
-    int regcount = 0;
-    hts_reglist_t *reglist = bed_reglist(settings.bed, filter_state, &regcount);
-    if(!reglist) {
-        st_errAbort("ERROR: Could not create list of regions for read conversion");
-    }
-
-    // file initialization
-    samFile *in = NULL;
-    hts_idx_t *idx = NULL;
-    hts_itr_multi_t *iter = NULL;
-    // bam file
-    if ((in = hts_open(bamFile, "r")) == 0) {
-        st_errAbort("ERROR: Cannot open bam file %s\n", bamFile);
-    }
-    // bam index
-    if ((idx = sam_index_load(in, bamFile)) == 0) {
-        st_errAbort("ERROR: Cannot open index for bam file %s\n", bamFile);
-    }
-    // header  //todo samFile *in = hts_open(bamFile, "r");
-    bam_hdr_t *bamHdr = sam_hdr_read(in);
-    // read object
-    bam1_t *aln = bam_init1();
-    // iterator for region
-    if ((iter = sam_itr_regions(idx, bamHdr, reglist, regcount)) == 0) {
-        st_errAbort("ERROR: Cannot open iterator for region %s for bam file %s\n", region[0], bamFile);
-    }
-
-    // fetch alignments //todo while(sam_read1(in,bamHdr,aln) > 0) {
-    while ((result = sam_itr_multi_next(in, iter, aln)) >= 0) {
-        // basic filtering (no read length, no cigar)
-        if (aln->core.l_qseq <= 0) continue;
-        if (aln->core.n_cigar == 0) continue;
-
-        //data
-        char *chr = bamHdr->target_name[aln->core.tid];
-        int64_t start_softclip = 0;
-        int64_t end_softclip = 0;
-        int64_t alnReadLength = getAlignedReadLength3(aln, &start_softclip, &end_softclip, FALSE);
-        if (alnReadLength <= 0) continue;
-        int64_t alnStartPos = aln->core.pos + 1;
-        int64_t alnEndPos = alnStartPos + alnReadLength;
-
-        // does this belong in our chunk?
-        if (!stString_eq(contig, chr)) continue;
-        if (alnStartPos >= chunkEnd) continue;
-        if (alnEndPos <= chunkStart) continue;
->>>>>>> ea9f4269
 
     for (int64_t chunkIdx = startIdx; chunkIdx < endIdxExclusive; chunkIdx++) {
         // Get chunk and polished
@@ -354,7 +443,7 @@
                 // Crop the the prefix of the current chunk's polished reference string
                 currentChunk = stString_copy(&(currentChunk[suffixStringCropStart]));
 
-            // no good alignment, likely missing chunks but have to be able to handle freaky situations also
+                // no good alignment, likely missing chunks but have to be able to handle freaky situations also
             } else {
                 if (strlen(currentChunk) == 0) {
                     // missing chunk
@@ -363,7 +452,7 @@
                 } else if (overlap == 0) {
                     // poorly configured but could be done (freaky)
                     st_logInfo("    No overlap configured with non-empty (len %"PRId64") chunk at %"PRId64". \n",
-                            strlen(currentChunk), chunkIdx);
+                               strlen(currentChunk), chunkIdx);
                     currentChunk = stString_copy(currentChunk);
                 } else {
                     // couldn't find an overlap (freaky)
@@ -374,40 +463,9 @@
             }
         }
 
-<<<<<<< HEAD
         // Add the polished sequence to the list of polished reference sequence chunks
         stList_append(polishedReferenceStrings, currentChunk);
     }
-=======
-        // get sequence - all data we need is encoded in readStartIdxInChunk (start), readEnd idx, and seqLen
-        char *seq = st_calloc(seqLen + 1, sizeof(char));
-        uint8_t *seqBits = bam_get_seq(aln);
-        int64_t idxInOutputSeq = 0;
-        int64_t idxInBamRead = readStartIdxInChunk;
-        while (idxInBamRead < readEndIdxInChunk) {
-            seq[idxInOutputSeq] = seq_nt16_str[bam_seqi(seqBits, idxInBamRead)];
-            idxInBamRead++;
-            idxInOutputSeq++;
-        }
-        seq[seqLen] = '\0';
-
-        // get sequence qualities (if exists)
-        char *readName = stString_copy(bam_get_qname(aln));
-        uint8_t *qualBits = bam_get_qual(aln);
-        uint8_t *qual = NULL;
-        if (qualBits[0] != 0xff) { //inital score of 255 means qual scores are unavailable
-            idxInOutputSeq = 0;
-            idxInBamRead = readStartIdxInChunk;
-            qual = st_calloc(seqLen, sizeof(uint8_t));
-            while (idxInBamRead < readEndIdxInChunk) {
-                qual[idxInOutputSeq] = qualBits[idxInBamRead];
-                idxInBamRead++;
-                idxInOutputSeq++;
-
-            }
-            //assert(idxInBamRead == strlen(seq));
-        };
->>>>>>> ea9f4269
 
     // finish
     char *merged = stString_join2("", polishedReferenceStrings);
@@ -415,9 +473,9 @@
     return merged;
 }
 
-<<<<<<< HEAD
+
 char *mergeContigChunksThreaded(char **chunks, int64_t startIdx, int64_t endIdxExclusive, int64_t numThreads,
-        int64_t overlap, Params *params, char *missingChunkSpacer, char *referenceSequenceName) {
+                                int64_t overlap, Params *params, char *missingChunkSpacer, char *referenceSequenceName) {
 
     // special unthreaded case
     if (numThreads == 1) return mergeContigChunks(chunks, startIdx, endIdxExclusive, overlap, params, missingChunkSpacer);
@@ -430,53 +488,16 @@
 
     // multithread loop
     st_logInfo("  Merging chunks for %s from (%"PRId64", %"PRId64"] with %"PRId64" chunks per thread on %"PRId64" threads \n",
-            referenceSequenceName, startIdx, endIdxExclusive, chunksPerThread, numThreads);
-    #pragma omp parallel for schedule(static,1)
+               referenceSequenceName, startIdx, endIdxExclusive, chunksPerThread, numThreads);
+#pragma omp parallel for schedule(static,1)
     for (int64_t thread = 0; thread < numThreads; thread++) {
         int64_t threadedStartIdx = startIdx + chunksPerThread * thread;
         int64_t threadedEndIdxExclusive = threadedStartIdx + chunksPerThread;
         if (endIdxExclusive < threadedEndIdxExclusive) threadedEndIdxExclusive = endIdxExclusive;
 
         outputChunks[thread] = mergeContigChunks(chunks, threadedStartIdx, threadedEndIdxExclusive, overlap,
-                params, missingChunkSpacer);
+                                                 params, missingChunkSpacer);
     }
-=======
-        // save to read
-        bool forwardStrand = !bam_is_rev(aln);
-        BamChunkRead *chunkRead = bamChunkRead_construct2(readName, seq, qual, forwardStrand,
-        		bamChunk->parent->params->useRunLengthEncoding);
-        stList_append(reads, chunkRead);
-
-        if(bamChunk->parent->params->useRunLengthEncoding) {
-			// rle the alignment and save it
-			uint64_t *read_nonRleToRleCoordinateMap = rleString_getNonRleToRleCoordinateMap(chunkRead->rleRead);
-			stList_append(alignments, runLengthEncodeAlignment(cigRepr, ref_nonRleToRleCoordinateMap, read_nonRleToRleCoordinateMap));
-			stList_destruct(cigRepr);
-			free(read_nonRleToRleCoordinateMap);
-        }
-        else {
-        	stList_append(alignments, cigRepr);
-        }
-
-        savedAlignments++;
-    }
-    // the status from "get reads from iterator"
-    if (result < -1) {
-        st_errAbort("ERROR: Retrieval of region %d failed due to truncated file or corrupt BAM index file\n", iter->curr_tid);
-    }
-
-    // close it all down
-    hts_itr_multi_destroy(iter);
-    hts_idx_destroy(idx);
-    free(region[0]);
-    bed_destroy(settings.bed);
-    bam_hdr_destroy(bamHdr);
-    bam_destroy1(aln);
-    sam_close(in);
-    if(reference != NULL) {
-    	free(ref_nonRleToRleCoordinateMap);
-    }
->>>>>>> ea9f4269
 
     // finish
     char *contig = mergeContigChunks(outputChunks, 0, numThreads, overlap, params, missingChunkSpacer);
