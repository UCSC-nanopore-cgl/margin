--- conflicted
+++ resolved
@@ -129,11 +129,7 @@
 }
 
 int PoaFeature_SplitRleWeight_gapIndex(int64_t maxRunLength, bool forward) {
-<<<<<<< HEAD
-    int pos = ((SYMBOL_NUMBER_NO_N) * ((int)maxRunLength + 1)) * 2 + (forward ? POS_STRAND_IDX : NEG_STRAND_IDX);
-=======
     int pos = ((SYMBOL_NUMBER - 1) * ((int) maxRunLength + 1)) * 2 + (forward ? POS_STRAND_IDX : NEG_STRAND_IDX);
->>>>>>> 1aacedc8
     return pos;
 }
 
@@ -232,18 +228,9 @@
             if (params->polishParams->useRunLengthEncoding) {
                 trueRefRleString = rleString_construct(trueRefExpanded);
 
-<<<<<<< HEAD
                 uint64_t *polishedRleConsensus_nonRleToRleCoordinateMap = rleString_getNonRleToRleCoordinateMap(polishedRleConsensus);
                 uint64_t *trueRefRleString_nonRleToRleCoordinateMap = rleString_getNonRleToRleCoordinateMap(trueRefRleString);
                 trueRefAlignment = runLengthEncodeAlignment(trueRefAlignmentRawSpace, polishedRleConsensus_nonRleToRleCoordinateMap,
-=======
-                uint64_t *polishedRleConsensus_nonRleToRleCoordinateMap = rleString_getNonRleToRleCoordinateMap(
-                        polishedRleConsensus);
-                uint64_t *trueRefRleString_nonRleToRleCoordinateMap = rleString_getNonRleToRleCoordinateMap(
-                        trueRefRleString);
-                trueRefAlignment = runLengthEncodeAlignment(trueRefAlignmentRawSpace,
-                                                            polishedRleConsensus_nonRleToRleCoordinateMap,
->>>>>>> 1aacedc8
                                                             trueRefRleString_nonRleToRleCoordinateMap);
                 free(polishedRleConsensus_nonRleToRleCoordinateMap);
                 free(trueRefRleString_nonRleToRleCoordinateMap);
@@ -318,8 +305,6 @@
     if (trueRefRleString != NULL) rleString_destruct(trueRefRleString);
 }
 
-
-<<<<<<< HEAD
 void handleDiploidHelenFeatures(
         // global params
         HelenFeatureType helenFeatureType, BamChunker *trueReferenceBamChunker,
@@ -495,8 +480,6 @@
     if (trueRefRleStringToHap2 != NULL) rleString_destruct(trueRefRleStringToHap2);
 }
 
-=======
->>>>>>> 1aacedc8
 stList *poa_getSimpleWeightFeatures(Poa *poa, stList *bamChunkReads) {
 
     // initialize feature list
@@ -719,17 +702,9 @@
     return featureList;
 }
 
-<<<<<<< HEAD
 void poa_addChannelRunLengthFeaturesForObservations(Poa *poa, PoaFeatureChannelRleWeight *baseFeature, stList *observations,
                                                     stList *bamChunkReads, const int64_t maxRunLength,
                                                     int64_t observationOffset) {
-=======
-
-void
-poa_addChannelRunLengthFeaturesForObservations(Poa *poa, PoaFeatureChannelRleWeight *baseFeature, stList *observations,
-                                               stList *bamChunkReads, const int64_t maxRunLength,
-                                               int64_t observationOffset) {
->>>>>>> 1aacedc8
 
     PoaFeatureChannelRleWeight *currFeature = baseFeature;
     int64_t currentRunLengthIndex = 0;
@@ -1177,14 +1152,9 @@
     for (int64_t featureRefPos = 0; featureRefPos < stList_length(features); featureRefPos++) {
         void *feature = stList_get(features, featureRefPos);
         int64_t trueRunLength = -1;
-<<<<<<< HEAD
         PoaFeatureSplitRleWeight* srlFeature = NULL;
         PoaFeatureChannelRleWeight* crlFeature = NULL;
         PoaFeatureDiploidRleWeight* drlFeature = NULL;
-=======
-        PoaFeatureSplitRleWeight *srlFeature = NULL;
-        PoaFeatureChannelRleWeight *crlFeature = NULL;
->>>>>>> 1aacedc8
 
         int64_t featureInsPos = 0;
         while (feature != NULL) {
@@ -1449,16 +1419,9 @@
 }
 
 void poa_writeHelenFeatures(HelenFeatureType type, Poa *poa, stList *bamChunkReads,
-<<<<<<< HEAD
                             char *outputFileBase, BamChunk *bamChunk, stList *trueRefAlignment, RleString *consensusRleString,
                             RleString *trueRefRleString, bool fullFeatureOutput, int64_t maxRunLength,
                             HelenFeatureHDF5FileInfo** helenHDF5Files) {
-=======
-                            char *outputFileBase, BamChunk *bamChunk, stList *trueRefAlignment,
-                            RleString *consensusRleString,
-                            RleString *trueRefRleString, bool fullFeatureOutput, int64_t maxRunLength,
-                            HelenFeatureHDF5FileInfo **helenHDF5Files) {
->>>>>>> 1aacedc8
     // prep
     int64_t firstMatchedFeature = -1;
     int64_t lastMatchedFeature = -1;
@@ -1503,12 +1466,7 @@
             }
 
             writeSplitRleWeightHelenFeaturesHDF5(poa->alphabet, helenHDF5Files[threadIdx],
-<<<<<<< HEAD
                                                  outputFileBase, bamChunk, outputLabels, features, firstMatchedFeature, lastMatchedFeature,
-=======
-                                                 outputFileBase, bamChunk, outputLabels, features, firstMatchedFeature,
-                                                 lastMatchedFeature,
->>>>>>> 1aacedc8
                                                  maxRunLength);
             break;
 
@@ -1525,12 +1483,7 @@
             }
 
             writeChannelRleWeightHelenFeaturesHDF5(poa->alphabet, helenHDF5Files[threadIdx],
-<<<<<<< HEAD
                                                    outputFileBase, bamChunk, outputLabels, features, firstMatchedFeature,
-=======
-                                                   outputFileBase, bamChunk, outputLabels, features,
-                                                   firstMatchedFeature,
->>>>>>> 1aacedc8
                                                    lastMatchedFeature, maxRunLength);
             break;
 
@@ -1652,12 +1605,8 @@
     for (m = 0; m < truthLen; ++m) ref_num[m] = nt_table[(int) truthStr[m]];
 
     // Only the 8 bit of the flag is setted. ssw_align will always return the best alignment beginning position and cigar.
-<<<<<<< HEAD
     result = ssw_align (profile, ref_num, (int32_t) truthLen, gap_open, gap_extension, 1, 0, 0, 15);
     *score = result->score1;
-=======
-    result = ssw_align(profile, ref_num, (int32_t) truthLen, gap_open, gap_extension, 1, 0, 0, 15);
->>>>>>> 1aacedc8
 
     // Convert from cigar to aligned pairs
     int32_t consensusPos = result->read_begin1;
@@ -2506,8 +2455,6 @@
     }
 }
 
-
-<<<<<<< HEAD
 void writeDiploidRleWeightHelenFeaturesHDF5(Alphabet *alphabet, HelenFeatureHDF5FileInfo* hdf5FileInfo,
         char *outputFileBase, BamChunk *bamChunk, bool outputLabels,
         stList *featuresH1, int64_t featureStartIdxH1, int64_t featureEndIdxInclusiveH1,
@@ -2517,12 +2464,7 @@
 
 }
 
-
-
-HelenFeatureHDF5FileInfo* HelenFeatureHDF5FileInfo_construct(char *filename) {
-=======
 HelenFeatureHDF5FileInfo *HelenFeatureHDF5FileInfo_construct(char *filename) {
->>>>>>> 1aacedc8
     HelenFeatureHDF5FileInfo *fileInfo = st_calloc(1, sizeof(HelenFeatureHDF5FileInfo));
     fileInfo->filename = stString_copy(filename);
     fileInfo->file = H5Fcreate(filename, H5F_ACC_TRUNC, H5P_DEFAULT, H5P_DEFAULT);
