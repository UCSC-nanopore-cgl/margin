/*
 * Copyright (C) 2017 by Benedict Paten (benedictpaten@gmail.com)
 *
 * Released under the MIT license, see LICENSE.txt
 */

#include "stRPHmm.h"

// OpenMP
#if defined(_OPENMP)
#include <omp.h>
#define CELL_BUFFER_SIZE 1000
#endif

inline double logAddP(double a, double b, bool maxNotSum) {
    /*
     * Local function for doing addition of logs or (if doing Viterbi style calculation), to take the max.
     */
    return maxNotSum ? (a > b ? a : b) : stMath_logAdd(a, b);
}

/*
 * Functions for the read partitioning hmm object stRPHmm.
 */

void stRPHmmParameters_destruct(stRPHmmParameters *params) {
    free(params->hetSubModel);
    free(params->hetSubModelSlow);
    free(params->readErrorSubModel);
    free(params->readErrorSubModelSlow);
    free(params);
}

static void printMatrix(FILE *fH, double *matrixSlow, uint16_t *matrixFast) {
    for(int64_t i=0; i<ALPHABET_SIZE; i++) {
        fprintf(fH, "\t\t");
        for(int64_t j=0; j<ALPHABET_SIZE; j++) {
            fprintf(fH, "(FROM %" PRIi64 ", TO: %" PRIi64 "): %8f (%6i); ", i, j, exp(matrixSlow[i*ALPHABET_SIZE + j]), matrixFast[i*ALPHABET_SIZE + j]);
        }
        fprintf(fH, "\n");
    }
}

double *getColumnBaseComposition(stRPColumn *column, int64_t pos) {
    /*
     * Get the observed counts for each base seen at a particular position in a column
     */
    double *baseCounts = st_calloc(ALPHABET_SIZE, sizeof(double));
    for (int64_t i=0; i<column->depth; i++) {
        stProfileSeq *seq = column->seqHeaders[i];

        if (pos >= seq->refStart && pos < seq->length+seq->refStart) {
            for(int64_t j=0; j<ALPHABET_SIZE; j++) {
                baseCounts[j] += getProb(&(seq->profileProbs[(pos - seq->refStart) * ALPHABET_SIZE]), j);
            }
        }
    }
    return baseCounts;
}

void printBaseComposition2(double *baseCounts) {
    /*
     * Print the counts/fraction of each alphabet character in a slightly more compressed form.
     */
    double totalCount = 0;
    for(int64_t i=0; i<ALPHABET_SIZE; i++) {
        totalCount += baseCounts[i];
    }
    st_logDebug("\t\t0 (A)\t1 (C)\t2 (G)\t3 (T)\t4 (-) \n");
    st_logDebug("    Counts:");
    for(int64_t i=0; i<ALPHABET_SIZE; i++) {
        st_logDebug("\t%0.1f", baseCounts[i]);
    }
    st_logDebug("\n    Fraction:");
    for(int64_t i=0; i<ALPHABET_SIZE; i++) {
        st_logDebug("\t%0.3f", baseCounts[i]/totalCount);
    }
    st_logDebug( "\n");
}

void printColumnAtPosition(stRPHmm *hmm, int64_t pos) {
    /*
     * Print out the columns of the hmm at a specific position
     */
    stRPColumn *column = hmm->firstColumn;
    while(1) {
        if (pos >= column->refStart && pos < column->refStart+column->length) {
            double *columnBaseCounts = getColumnBaseComposition(column, pos);
            printBaseComposition2(columnBaseCounts);
            free(columnBaseCounts);
        }
        if (column->nColumn == NULL) {
            break;
        }
        column = column->nColumn->nColumn;
    }
}

double *getProfileSequenceBaseCompositionAtPosition(stSet *profileSeqs, int64_t pos) {
    /*
     * Get the expected count of each alphabet character in the profile sequences, returned
     * as an array.
     */
    double *baseCounts = st_calloc(ALPHABET_SIZE, sizeof(double));
    stSetIterator *it = stSet_getIterator(profileSeqs);
    stProfileSeq *pSeq;
    while((pSeq = stSet_getNext(it)) != NULL) {
        if (pos > pSeq->refStart && pos < pSeq->refStart+pSeq->length) {
            for(int64_t j=0; j<ALPHABET_SIZE; j++) {
                baseCounts[j] += getProb(&(pSeq->profileProbs[(pos - pSeq->refStart)*ALPHABET_SIZE]), j);
            }
        }
    }
    return baseCounts;
}

void stRPHmmParameters_printParameters(stRPHmmParameters *params, FILE *fH) {
    /*
     * Print the parameters in the parameters object in a human readable form.
     */
    fprintf(fH, "Read Partitioning HMM Parameters\n");
    fprintf(fH, "\tAlphabet_size: %i\n"
            "\tMax_read coverage_depth: %" PRIi64 "\n"
            "\tMax_not sum transitions?: %i\n"
            "\tMax_partitions in a column of an HMM: %" PRIi64 "\n"
            "\tMin read coverage to support phasing between heterozygous sites: %" PRIi64 "\n",
            ALPHABET_SIZE, params->maxCoverageDepth,
            (int)params->maxNotSumTransitions, params->maxPartitionsInAColumn,
            params->minReadCoverageToSupportPhasingBetweenHeterozygousSites);

    fprintf(fH, "\tHeterozygous substitution rates:\n");
    printMatrix(fH, params->hetSubModelSlow, params->hetSubModel);

    fprintf(fH, "\tRead error substitution rates:\n");
    printMatrix(fH, params->readErrorSubModelSlow, params->readErrorSubModel);
}

static void calculateReadErrorSubModel(double *readErrorSubModel, int64_t refStart, int64_t length, uint64_t *haplotypeSeq, stSet *reads) {
    /*
     * Returns a normalized substitution matrix estimating the probability of read error substitutions by ML.
     */
    stSetIterator *readIt = stSet_getIterator(reads);
    stProfileSeq *pSeq;
    int64_t end = refStart + length;
    while((pSeq = stSet_getNext(readIt)) != NULL) {
        // Get the overlapping interval
        int64_t i = refStart > pSeq->refStart ? refStart : pSeq->refStart;
        int64_t j = end < pSeq->refStart + pSeq->length ? end : pSeq->refStart + pSeq->length;
        // For each pair of read and haplotype characters
        for(;i<j;i++) {
            // Check coordinates in bounds
            assert(i - refStart >= 0 && i-refStart < length);
            assert(i - pSeq->refStart >= 0 && i - pSeq->refStart < pSeq->length);
            int64_t hapChar = haplotypeSeq[i - refStart];
            for(int64_t readChar=0; readChar<ALPHABET_SIZE; readChar++) {
                double probOfReadChar = getProb(&(pSeq->profileProbs[(i-pSeq->refStart) * ALPHABET_SIZE]), readChar);
                *getSubstitutionProbSlow(readErrorSubModel, hapChar, readChar) += probOfReadChar;
            }
        }
    }
    stSet_destructIterator(readIt);
}

static void normaliseSubstitutionMatrix(double *subMatrix) {
    /*
     * Normalise matrix so that counts are converted to conditional probabilities of observing
     * derived character given source character.
     */
    for(int64_t fromChar=0; fromChar<ALPHABET_SIZE; fromChar++) {
        double totalSubCount = 0.0;
        for(int64_t toChar=0; toChar<ALPHABET_SIZE; toChar++) {
            totalSubCount += *getSubstitutionProbSlow(subMatrix, fromChar, toChar);
        }
        for(int64_t toChar=0; toChar<ALPHABET_SIZE; toChar++) {
            double p = *getSubstitutionProbSlow(subMatrix, fromChar, toChar) / totalSubCount;
            *getSubstitutionProbSlow(subMatrix, fromChar, toChar) = p <= 0.0001 ? 0.0001 : p;
        }
    }
}

void stRPHmmParameters_learnParameters(stRPHmmParameters *params, stList *profileSequences,
        stHash *referenceNamesToReferencePriors) {
    /*
     * Learn the substitution matrices iteratively, updating the params object in place. Iterations is the number of cycles
     * of stochastic parameter search to do.
     */

    double offDiagonalPseudoCount = 1;
    double onDiagonalPsuedoCount = 1000;

    // For each iteration construct a set of HMMs and estimate the parameters from it.
    for(int64_t i=0; i<params->trainingIterations; i++) {
        // Substitution model for haplotypes to reads
        double *readErrorSubModel = st_calloc(ALPHABET_SIZE * ALPHABET_SIZE, sizeof(double));
        for(int64_t j=0; j<ALPHABET_SIZE*ALPHABET_SIZE; j++) {
            readErrorSubModel[j] = params->offDiagonalReadErrorPseudoCount;
        }
        for(int64_t j=0; j<ALPHABET_SIZE; j++) {
            readErrorSubModel[j*ALPHABET_SIZE + j] = params->onDiagonalReadErrorPseudoCount;
        }

        stList *hmms = getRPHmms(profileSequences, referenceNamesToReferencePriors, params);

        for(int64_t i=0; i<stList_length(hmms); i++) {
            stRPHmm *hmm = stList_get(hmms, i);

            // Run the forward-backward algorithm
            stRPHmm_forwardBackward(hmm);

            // Now compute a high probability path through the hmm
            stList *path = stRPHmm_forwardTraceBack(hmm);

            // Compute the genome fragment
            stGenomeFragment *gF = stGenomeFragment_construct(hmm, path);

            // Get partitioned sequences
            stSet *reads1 = stRPHmm_partitionSequencesByStatePath(hmm, path, 1);
            stSet *reads2 = stRPHmm_partitionSequencesByStatePath(hmm, path, 0);

            // Estimate the read error substitution parameters
            calculateReadErrorSubModel(readErrorSubModel, gF->refStart, gF->length, gF->haplotypeString1, reads1);
            calculateReadErrorSubModel(readErrorSubModel, gF->refStart, gF->length, gF->haplotypeString2, reads2);

            // Cleanup
            stSet_destruct(reads1);
            stSet_destruct(reads2);
            stGenomeFragment_destruct(gF);
            stList_destruct(path);
        }

        // Cleanup
        stList_destruct(hmms);

        // Normalise the probabilities
        normaliseSubstitutionMatrix(readErrorSubModel);

        // Update the read error substitution parameters of the parameters object
        for(int64_t j=0; j<ALPHABET_SIZE; j++) {
            for(int64_t k=0; k<ALPHABET_SIZE; k++) {
                setSubstitutionProb(params->readErrorSubModel, params->readErrorSubModelSlow, j, k,
                        *getSubstitutionProbSlow(readErrorSubModel, j, k));
            }
        }

        // Cleanup
        free(readErrorSubModel);

<<<<<<< HEAD
//        // Log the parameters info
        st_logDebug("Parameters learned after iteration %" PRIi64 " of training\n", i);
=======
        //Log the parameters info
        st_logDebug("Parameters learned after iteration %" PRIi64 " of training\n", i+1);
>>>>>>> 68816d49
        if(st_getLogLevel() == debug) {
            stRPHmmParameters_printParameters(params, stderr);
        }
    }
}

static int cmpint64(int64_t i, int64_t j) {
    return i > j ? 1 : i < j ? -1 : 0;
}

inline int stRPHmm_cmpFn(const void *a, const void *b) {
    /*
     * Compares two read partitioning HMMs by coordinate on the reference.
     * Will return equal only if they are the same HMM, with the same memory
     * address, otherwise compares pointers for equal HMMs.
     */
    stRPHmm *hmm1 = (stRPHmm *)a, *hmm2 = (stRPHmm *)b;
    int i = strcmp(hmm1->referenceName, hmm2->referenceName);
    if(i == 0) {
        i = cmpint64(hmm1->refStart,  hmm2->refStart);
        if(i == 0) {
            i = cmpint64(hmm1->refLength,  hmm2->refLength);
            if(i == 0) {
                i = hmm1 > hmm2 ? 1 : (hmm1 < hmm2 ? -1 : 0);
            }
        }
    }
    return i;
}

stRPHmm *stRPHmm_construct(stProfileSeq *profileSeq, stReferencePriorProbs *referencePriorProbs, stRPHmmParameters *params) {
    /*
     * Create a read partitioning HMM representing the single sequence profile.
     */

    stRPHmm *hmm = st_calloc(1, sizeof(stRPHmm));

    //  Set reference coordinates
    hmm->referenceName = stString_copy(profileSeq->referenceName);
    hmm->refStart = profileSeq->refStart;
    hmm->refLength = profileSeq->length;

    // Add the single profile sequence to the list of the hmm's sequences
    hmm->profileSeqs = stList_construct();
    stList_append(hmm->profileSeqs, profileSeq);

    hmm->parameters = params; // Parameters for the model for computation, this is shared by different HMMs

    hmm->referencePriorProbs = referencePriorProbs;
    assert(stString_eq(hmm->referenceName, referencePriorProbs->referenceName));
    assert(hmm->refStart >= referencePriorProbs->refStart);
    assert(hmm->refStart + hmm->refLength <= referencePriorProbs->refStart + referencePriorProbs->length);

    hmm->columnNumber = 1; // The number of columns in the model, initially just 1
    hmm->maxDepth = 1; // The maximum number of states in a column, initially just 1

    // Create the first column of the model
    stProfileSeq **seqHeaders = st_malloc(sizeof(stProfileSeq *));
    seqHeaders[0] = profileSeq;
    uint8_t **seqs = st_malloc(sizeof(uint8_t *));
    seqs[0] = profileSeq->profileProbs;
    stRPColumn *column = stRPColumn_construct(hmm->refStart, hmm->refLength, 1, seqHeaders, seqs);
    hmm->firstColumn = column;
    hmm->lastColumn = column;

    // Add two cells to the column to represent the two possible partitions of the single profile sequence
    stRPCell *cell = stRPCell_construct(1);
    column->head = cell;
    cell->nCell = stRPCell_construct(0);

    return hmm;
}

void stRPHmm_destruct(stRPHmm *hmm, bool destructColumns) {
    /*
     * Free memory owned by the hmm, including columns.
     */
    free(hmm->referenceName);
    stList_destruct(hmm->profileSeqs);

    if(destructColumns) {
        // Cleanup the columns of the hmm
        stRPColumn *column = hmm->firstColumn;
        while(1) {
            stRPMergeColumn *mColumn = column->nColumn;
            stRPColumn_destruct(column);
            if(mColumn == NULL) {
                break;
            }
            column = mColumn->nColumn;
            stRPMergeColumn_destruct(mColumn);
        }
    }

    free(hmm);
}

void stRPHmm_destruct2(stRPHmm *hmm) {
    /*
     * Cleans up hmm and columns
     */
    stRPHmm_destruct(hmm, 1);
}

stList *stRPHmm_forwardTraceBack(stRPHmm *hmm) {
    /*
     * Traces back through the forward matrix picking the most probable path.
     * (yes, this is non-symmetric)
     * Returns the result as a list of cells, one from each column.
     */
    stList *path = stList_construct();

    stRPColumn *column = hmm->lastColumn;

    // Pick cell in the last column with highest probability
    stRPCell *cell = column->head;
    double maxProb = cell->forwardLogProb;
    stRPCell *maxCell = cell;
    while((cell = cell->nCell) != NULL) {
        if(cell->forwardLogProb > maxProb) {
            maxProb = cell->forwardLogProb;
            maxCell = cell;
        }
    }

    stList_append(path, maxCell); // Add chosen cell to output

    // Walk back through previous columns
    while(column->pColumn != NULL) {
        // Get previous merge cell
        stRPMergeCell *mCell = stRPMergeColumn_getPreviousMergeCell(maxCell, column->pColumn);
        assert(mCell != NULL);

        // Switch to previous column
        column = column->pColumn->pColumn;

        // Walk through cells in the previous column to find the one with the
        // highest forward probability that transitions to maxCell
        cell = column->head;
        maxCell = NULL;
        maxProb = ST_MATH_LOG_ZERO;
        do {
            // If compatible and has greater probability
            if(stRPMergeColumn_getNextMergeCell(cell, column->nColumn) == mCell && cell->forwardLogProb > maxProb) {
                maxProb = cell->forwardLogProb;
                maxCell = cell;
            }
        } while((cell = cell->nCell) != NULL);

        assert(maxCell != NULL);
        stList_append(path, maxCell);
    }

    stList_reverse(path); // So cells go in order

    return path;
}

stSet *stRPHmm_partitionSequencesByStatePath(stRPHmm *hmm, stList *path, bool partition1) {
    /*
     * For an hmm and path through the hmm (e.g. computed with stRPHmm_forwardTraceBack) returns the
     * set of sequences in the hmm that are predicted to come from one given haplotype.
     */

    stSet *seqsInHap1 = stSet_construct();

    // For each cell/column pair
    stRPColumn *column = hmm->firstColumn;
    for(int64_t i=0; i<stList_length(path); i++) {
        stRPCell *cell = stList_get(path, i);

        // Get sequences in first or second partition
        for(int64_t j=0; j<column->depth; j++) {
            if((seqInHap1(cell->partition, j) && partition1) ||
                    (!seqInHap1(cell->partition, j) && !partition1)) {
                stSet_insert(seqsInHap1, column->seqHeaders[j]);
            }
        }

        if(column->nColumn != NULL) {
            column = column->nColumn->nColumn;
        }
    }

    return seqsInHap1;
}

void stRPHmm_print(stRPHmm *hmm, FILE *fileHandle, bool includeColumns, bool includeCells) {
    /*
     * Prints a debug friendly representation of the state of an hmm.
     */
    //Header line
    fprintf(fileHandle, "HMM REF_NAME: %s REF_START: %" PRIi64 " REF_LENGTH %" PRIi64
            " COLUMN_NUMBER %" PRIi64 " MAX_DEPTH: %" PRIi64 " FORWARD_PROB: %f BACKWARD_PROB: %f\n",
            hmm->referenceName, hmm->refStart, hmm->refLength,
            hmm->columnNumber, hmm->maxDepth,
            (float)hmm->forwardLogProb, (float)hmm->backwardLogProb);

    if(includeColumns) {
        stRPColumn *column = hmm->firstColumn;
        int64_t i=0;
        while(1) {
            fprintf(fileHandle, "Column %" PRIi64 "\n", i++);

            // Print the column
            stRPColumn_print(column, fileHandle, includeCells);

            if(column->nColumn == NULL) {
                break;
            }

            // Print the merge column
            stRPMergeColumn_print(column->nColumn, fileHandle, includeCells);

            column = column->nColumn->nColumn;
        }
    }
}

stRPHmm *stRPHmm_fuse(stRPHmm *leftHmm, stRPHmm *rightHmm) {
    /*
     * Fuses together two hmms, such that leftHmm and rightHMM are on the same reference sequence and non-overlapping and
     * left hmm preceds right hmm on the reference sequence.
     * Returns fused hmm, destroys input hmms in the process.
     */

    // Checks
    if(!stString_eq(leftHmm->referenceName, rightHmm->referenceName)) {
        st_errAbort("Attempting to fuse two hmms not on the same reference sequence");
    }

    if(stRPHmm_overlapOnReference(leftHmm, rightHmm)) {
        st_errAbort("Attemping to fuse two hmms that overlap in reference coordinates");
    }

    if(leftHmm->refStart >= rightHmm->refStart) {
        st_errAbort("Left hmm does not precede right hmm in reference coordinates for merge");
    }

    // Create a new empty hmm
    stRPHmm *hmm = st_malloc(sizeof(stRPHmm));
    // Set the reference interval
    hmm->referenceName = stString_copy(leftHmm->referenceName);
    hmm->refStart = leftHmm->refStart;
    hmm->refLength = rightHmm->refStart + rightHmm->refLength - leftHmm->refStart;
    // Create the combined list of profile seqs
    hmm->profileSeqs = stList_copy(leftHmm->profileSeqs, NULL);
    stList_appendAll(hmm->profileSeqs, rightHmm->profileSeqs);
    // Set column number
    hmm->columnNumber = leftHmm->columnNumber + rightHmm->columnNumber;
    // Max depth
    hmm->maxDepth = leftHmm->maxDepth > rightHmm->maxDepth ? leftHmm->maxDepth : rightHmm->maxDepth;
    // Parameters
    if(leftHmm->parameters != rightHmm->parameters) {
        st_errAbort("HMM parameters differ in fuse function, panic.");
    }
    hmm->parameters = leftHmm->parameters;
    // Set reference position prior probabilities
    if(leftHmm->referencePriorProbs != rightHmm->referencePriorProbs) {
        st_errAbort("Hmm reference prior probs differ in fuse function, panic.");
    }
    hmm->referencePriorProbs = leftHmm->referencePriorProbs;

    // Make columns to fuse left hmm and right hmm's columns
    stRPMergeColumn *mColumn = stRPMergeColumn_construct(0, 0);

    // Links
    leftHmm->lastColumn->nColumn = mColumn;
    mColumn->pColumn = leftHmm->lastColumn;

    // Add merge cell to connect the cells in the two columns
    stRPMergeCell_construct(0, 0, mColumn);

    int64_t gapLength = rightHmm->refStart - (leftHmm->refStart + leftHmm->refLength);
    assert(gapLength >= 0);
    if(gapLength > 0) {
        // Make column in the gap
        stRPColumn *column = stRPColumn_construct(leftHmm->refStart + leftHmm->refLength,
                gapLength, 0, NULL, NULL);

        // Links
        mColumn->nColumn = column;
        column->pColumn = mColumn;
        // Make cell for empty column
        column->head = stRPCell_construct(0);

        // Add right merge column
        mColumn = stRPMergeColumn_construct(0, 0);

        // Add merge cell to connect the cells in the two columns
        stRPMergeCell_construct(0, 0, mColumn);

        // Links
        column->nColumn = mColumn;
        mColumn->pColumn = column;
        // Increase the column number to account for the introduced gap column
        hmm->columnNumber += 1;
    }
    mColumn->nColumn = rightHmm->firstColumn;
    rightHmm->firstColumn->pColumn = mColumn;

    // Initialise first/last columns of fused hmm
    hmm->firstColumn = leftHmm->firstColumn;
    hmm->lastColumn = rightHmm->lastColumn;

    // Cleanup
    stRPHmm_destruct(leftHmm, 0);
    stRPHmm_destruct(rightHmm, 0);

    return hmm;
}

void stRPHmm_alignColumns(stRPHmm *hmm1, stRPHmm *hmm2) {
    /*
     * Align the input hmms, modifying them in place, so that they each
     *  (1) span the same reference interval,
     *  (2) have the same number of columns, and
     *  (3) so that for all i, column i in each model span the same interval.
     */
    assert(hmm1 != hmm2);

    // If the two hmms don't overlap in reference space then complain
    if(!stRPHmm_overlapOnReference(hmm1, hmm2)) {
        st_errAbort("Attempting to align two HMMs that do not overlap in reference coordinate space");
    }

    // If hmm1 starts after hmm2 then call the other way around
    if(hmm1->refStart > hmm2->refStart) {
        stRPHmm_alignColumns(hmm2, hmm1);
        return;
    }

    // If hmm1 starts before hmm2 add an empty prefix interval to hmm2
    // so they have the same start coordinate
    if(hmm1->refStart < hmm2->refStart) {
        // Create column
        stRPColumn *column = stRPColumn_construct(hmm1->refStart,
                hmm2->refStart - hmm1->refStart,
                0, NULL, NULL);
        // Add cell
        column->head = stRPCell_construct(0);
        // Create merge column
        stRPMergeColumn *mColumn = stRPMergeColumn_construct(0,0);
        // Add merge cell
        stRPMergeCell_construct(0, 0, mColumn);
        // Create links
        hmm2->firstColumn->pColumn = mColumn;
        mColumn->nColumn = hmm2->firstColumn;
        mColumn->pColumn = column;
        column->nColumn = mColumn;
        assert(column->pColumn == NULL);
        hmm2->firstColumn = column;
        //Adjust start and length of hmm2 interval
        hmm2->refLength += hmm2->refStart - hmm1->refStart;
        hmm2->refStart = hmm1->refStart;
        // Increase column number
        hmm2->columnNumber++;
    }

    // If hmm1 has a shorter reference interval length than hmm2 then call the function
    // with the hmms reversed.
    if(hmm1->refLength < hmm2->refLength) {
        stRPHmm_alignColumns(hmm2, hmm1);
        return;
    }

    // If hmm1 has a longer reference interval than hmm2 append an empty suffix
    // interval to hmm2 to make them the same length.
    if(hmm1->refLength > hmm2->refLength) {
        // Create column
        stRPColumn *column = stRPColumn_construct(hmm2->lastColumn->refStart + hmm2->lastColumn->length,
                hmm1->refLength - hmm2->refLength, 0, NULL, NULL);
        // Add cell
        column->head = stRPCell_construct(0);
        // Create merge column
        stRPMergeColumn *mColumn = stRPMergeColumn_construct(0, 0);
        // Add merge cell
        stRPMergeCell_construct(0, 0, mColumn);
        // Create links
        hmm2->lastColumn->nColumn = mColumn;
        mColumn->pColumn = hmm2->lastColumn;
        mColumn->nColumn = column;
        column->pColumn = mColumn;
        assert(column->nColumn == NULL);
        hmm2->lastColumn = column;
        //Adjust start and length of hmm2 interval
        hmm2->refLength = hmm1->refLength;
        // Increase column number
        hmm2->columnNumber++;
    }

    // Quick coordinate checks
    assert(hmm1->refStart == hmm2->refStart);
    assert(hmm1->refLength == hmm2->refLength);
    assert(hmm1->firstColumn->refStart == hmm1->refStart);
    assert(hmm2->firstColumn->refStart == hmm2->refStart);
    assert(hmm1->lastColumn->refStart + hmm1->lastColumn->length == hmm1->refStart + hmm1->refLength);
    assert(hmm2->lastColumn->refStart + hmm2->lastColumn->length == hmm2->refStart + hmm2->refLength);

    // At this point both hmms have the same reference interval

    // While one hmm has a shorter reference interval than the other split the other interval
    // otherwise move on to the next
    stRPColumn *column1 = hmm1->firstColumn;
    stRPColumn *column2 = hmm2->firstColumn;
    while(1) {
        assert(column1->refStart == column2->refStart);

        if(column1->length > column2->length) {
            stRPColumn_split(column1, column2->length, hmm1);
            assert(column1->nColumn->nColumn->refStart == column1->refStart + column2->length);
        }
        else if(column1->length < column2->length) {
            stRPColumn_split(column2, column1->length, hmm2);
        }

        assert(column1->refStart == column2->refStart);
        assert(column1->length == column2->length); // Now have equal length/start

        // There are no more columns, so break
        if(column1->nColumn == NULL) {
            assert(hmm1->lastColumn == column1);
            assert(column2->nColumn == NULL);
            assert(hmm2->lastColumn == column2);
            break;
        }

        column1 = column1->nColumn->nColumn;
        assert(column2->nColumn != NULL);
        column2 = column2->nColumn->nColumn;
        assert(column1 != NULL);
        assert(column2 != NULL);
    }

    assert(hmm1->columnNumber == hmm2->columnNumber);
}

stRPHmm *stRPHmm_createCrossProductOfTwoAlignedHmm(stRPHmm *hmm1, stRPHmm *hmm2) {
    /*
     *  For two aligned hmms (see stRPHmm_alignColumns) returns a new hmm that represents the
     *  cross product of all the states of the two input hmms.
     */

    // Do sanity checks that the two hmms have been aligned
    if(!stString_eq(hmm1->referenceName, hmm2->referenceName)) {
        st_errAbort("Trying to create cross product of two HMMs "
                "on different reference sequences");
    }
    if(hmm1->refStart != hmm2->refStart) {
        st_errAbort("Trying to create cross product of two HMMs "
                "with different reference interval starts");
    }
    if(hmm1->refLength != hmm2->refLength) {
        st_errAbort("Trying to create cross product of two HMMs "
                "with different reference interval length");
    }
    if(hmm1->columnNumber != hmm2->columnNumber) {
        st_errAbort("Trying to create cross product of two HMMs "
                "with different column numbers");
    }

    // Create a new empty hmm
    stRPHmm *hmm = st_calloc(1, sizeof(stRPHmm));
    // Set the reference interval
    hmm->referenceName = stString_copy(hmm1->referenceName);
    hmm->refStart = hmm1->refStart;
    hmm->refLength = hmm1->refLength;
    // Create the combined list of profile seqs
    hmm->profileSeqs = stList_copy(hmm1->profileSeqs, NULL);
    stList_appendAll(hmm->profileSeqs, hmm2->profileSeqs);
    // Set column number
    hmm->columnNumber = hmm1->columnNumber;
    // Set substitution matrices
    if(hmm1->parameters != hmm2->parameters) {
        st_errAbort("Hmm parameters differ in fuse function, panic.");
    }
    hmm->parameters = hmm1->parameters;
    // Set reference position prior probabilities
    if(hmm1->referencePriorProbs != hmm2->referencePriorProbs) {
        st_errAbort("Hmm reference prior probs differ in hmm cross product function, panic.");
    }
    hmm->referencePriorProbs = hmm1->referencePriorProbs;

    // For each pair of corresponding columns
    stRPColumn *column1 = hmm1->firstColumn;
    stRPColumn *column2 = hmm2->firstColumn;
    assert(column1 != NULL);
    assert(column2 != NULL);
    stRPMergeColumn *mColumn = NULL;

    while(1) {
        // Check columns aligned
        assert(column1->refStart == column2->refStart);
        assert(column1->length == column2->length);

        // Create the new column

        // Depth
        int64_t newColumnDepth = column1->depth+column2->depth;
        if(newColumnDepth > hmm->maxDepth) {
            hmm->maxDepth = newColumnDepth;
        }

        // Seq headers
        stProfileSeq **seqHeaders = st_malloc(sizeof(stProfileSeq *) * newColumnDepth);
        memcpy(seqHeaders, column1->seqHeaders, sizeof(stProfileSeq *) * column1->depth);
        memcpy(&seqHeaders[column1->depth], column2->seqHeaders, sizeof(stProfileSeq *) * column2->depth);

        // Profiles
        uint8_t **seqs = st_malloc(sizeof(uint8_t *) * newColumnDepth);
        memcpy(seqs, column1->seqs, sizeof(uint8_t *) * column1->depth);
        memcpy(&seqs[column1->depth], column2->seqs, sizeof(uint8_t *) * column2->depth);

        stRPColumn *column = stRPColumn_construct(column1->refStart, column1->length,
                newColumnDepth, seqHeaders, seqs);

        // If the there is a previous column
        if(mColumn != NULL) {
            mColumn->nColumn = column;
            column->pColumn = mColumn;
        }
        else {
            hmm->firstColumn = column;
            assert(column->pColumn == NULL);
        }

        // Create cross product of columns
        stRPCell **pCell = &column->head;
        stRPCell *cell1 = column1->head;
        do {
            stRPCell *cell2 = column2->head;
            do {
                stRPCell *cell = stRPCell_construct(mergePartitionsOrMasks(cell1->partition, cell2->partition,
                        column1->depth, column2->depth));
                // Link cells
                *pCell = cell;
                pCell = &cell->nCell;
            } while((cell2 = cell2->nCell) != NULL);
        } while((cell1 = cell1->nCell) != NULL);

        // Get the next merged column
        stRPMergeColumn *mColumn1 = column1->nColumn;
        stRPMergeColumn *mColumn2 = column2->nColumn;

        // If column is NULL, we have reached the last column
        // and we can exit
        if(mColumn1 == NULL) {
            assert(mColumn2 == NULL);
            assert(hmm1->lastColumn == column1);
            assert(hmm2->lastColumn == column2);

            // Set the last column pointer
            hmm->lastColumn = column;
            break;
        }

        // Create new merged column
        uint64_t fromMask = mergePartitionsOrMasks(mColumn1->maskFrom, mColumn2->maskFrom,
                mColumn1->pColumn->depth, mColumn2->pColumn->depth);
        uint64_t toMask = mergePartitionsOrMasks(mColumn1->maskTo, mColumn2->maskTo,
                        mColumn1->nColumn->depth, mColumn2->nColumn->depth);
        mColumn = stRPMergeColumn_construct(fromMask, toMask);

        // Connect links
        mColumn->pColumn = column;
        column->nColumn = mColumn;

        // Create cross product of merged columns
        stHashIterator *cellIt1 = stHash_getIterator(mColumn1->mergeCellsFrom);
        stRPMergeCell *mCell1;
        while((mCell1 = stHash_getNext(cellIt1)) != NULL) {
            stHashIterator *cellIt2 = stHash_getIterator(mColumn2->mergeCellsFrom);
            stRPMergeCell *mCell2;
            while((mCell2 = stHash_getNext(cellIt2)) != NULL) {
                uint64_t fromPartition = mergePartitionsOrMasks(mCell1->fromPartition,
                        mCell2->fromPartition,
                        mColumn1->pColumn->depth, mColumn2->pColumn->depth);

                uint64_t toPartition = mergePartitionsOrMasks(mCell1->toPartition,
                        mCell2->toPartition,
                        mColumn1->nColumn->depth, mColumn2->nColumn->depth);

                stRPMergeCell_construct(fromPartition, toPartition, mColumn);
            }
            stHash_destructIterator(cellIt2);
        }
        stHash_destructIterator(cellIt1);

        // Get next column
        column1 = mColumn1->nColumn;
        column2 = mColumn2->nColumn;
        assert(column1 != NULL);
        assert(column2 != NULL);
    }

    return hmm;
}

static void stRPHmm_initialiseProbs(stRPHmm *hmm) {
    /*
     * Initialize the forward and backward matrices.
     */
    // Initialize total forward and backward probabilities
    hmm->forwardLogProb = ST_MATH_LOG_ZERO;
    hmm->backwardLogProb = ST_MATH_LOG_ZERO;

    // Iterate through columns from first to last
    stRPColumn *column = hmm->firstColumn;
    while(1) {
        // Set total log prob
        column->totalLogProb = ST_MATH_LOG_ZERO;

        // Initialise cells in the column
        stRPCell *cell = column->head;
        do {
            cell->forwardLogProb = ST_MATH_LOG_ZERO;
            cell->backwardLogProb = ST_MATH_LOG_ZERO;
        } while((cell = cell->nCell) != NULL);

        if(column->nColumn == NULL) {
            break;
        }

        // Initialise cells in the next merge column
        stList *mergeCells = stHash_getValues(column->nColumn->mergeCellsFrom);
        for(int64_t i=0; i<stList_length(mergeCells); i++) {
            stRPMergeCell *mergeCell = stList_get(mergeCells, i);
            mergeCell->forwardLogProb = ST_MATH_LOG_ZERO;
            mergeCell->backwardLogProb = ST_MATH_LOG_ZERO;
        }
        stList_destruct(mergeCells);

        column = column->nColumn->nColumn;
    }
}

static inline void forwardCellCalc1(stRPHmm *hmm, stRPColumn *column, stRPCell *cell, uint64_t *bitCountVectors) {
    // If the previous merge column exists then propagate forward probability from merge state
    if(column->pColumn != NULL) {
        stRPMergeCell *mCell = stRPMergeColumn_getPreviousMergeCell(cell, column->pColumn);
        cell->forwardLogProb = mCell->forwardLogProb;
    }
    // Otherwise initialize probability with log(1.0)
    else {
        cell->forwardLogProb = ST_MATH_LOG_ONE;
    }

    // Calculate the emission prob
    double emissionProb = emissionLogProbability(column, cell, bitCountVectors,
            hmm->referencePriorProbs, (stRPHmmParameters *)hmm->parameters);

    // Add emission prob to forward log prob
    cell->forwardLogProb += emissionProb;

    // Store the emission probability for the cell in the backwardLogProb field temporarily
    // (is corrected during the backward pass)
    cell->backwardLogProb = emissionProb;
}

static inline void forwardCellCalc2(stRPHmm *hmm, stRPColumn *column, stRPCell *cell) {
    // If the next merge column exists then propagate forward probability to the merge state
    if (column->nColumn != NULL) {
        // Add to the next merge cell
        stRPMergeCell *mCell = stRPMergeColumn_getNextMergeCell(cell, column->nColumn);
        mCell->forwardLogProb = logAddP(mCell->forwardLogProb, cell->forwardLogProb,
                hmm->parameters->maxNotSumTransitions);
    } else {
        // Else propagate probability to total forward probability of model
        hmm->forwardLogProb = logAddP(hmm->forwardLogProb, cell->forwardLogProb, hmm->parameters->maxNotSumTransitions);
    }
}

static void stRPHmm_forward(stRPHmm *hmm) {
    /*
     * Forward algorithm for hmm.
     */
    stRPColumn *column = hmm->firstColumn;

    // Iterate through columns from first to last
    while(1) {
        // Get the bit count vectors for the column
        uint64_t *bitCountVectors = calculateCountBitVectors(column->seqs, column->depth,
                column->length);

        // Iterate through states in column
        stRPCell *cell = column->head;

        // If OpenMP is available then parallelize the calculation of the emission calcs
#if defined(_OPENMP)
        stRPCell *cells[CELL_BUFFER_SIZE];
        do {
            // Get as many cells as the buffer will fit / there are cells
            int64_t cellsInBuffer=0;
            do {
                cells[cellsInBuffer++] = cell;
            } while((cell = cell->nCell) != NULL && cellsInBuffer < CELL_BUFFER_SIZE);

#pragma omp parallel
{
#pragma omp for
            for(int64_t i=0; i<cellsInBuffer; i++) {
                forwardCellCalc1(hmm, column, cells[i], bitCountVectors);
            }
}
            for(int64_t i=0; i<cellsInBuffer; i++) {
                forwardCellCalc2(hmm, column, cells[i]);
            }
        } while(cell != NULL);
#else
        // Otherwise do it without the need for the cell buffer
        do {
            forwardCellCalc1(hmm, column, cell, bitCountVectors);
            forwardCellCalc2(hmm, column, cell);
        }
        while((cell = cell->nCell) != NULL);
#endif

        // Cleanup the bit count vectors
        free(bitCountVectors);

        if(column->nColumn == NULL) {
            break;
        }
        column = column->nColumn->nColumn;
    }
}

static inline void backwardCellCalc(stRPHmm *hmm, stRPColumn *column, stRPCell *cell) {
    // Retrieve the emission probability that was stored by the forward pass
    double probabilityToPropagateLogProb = cell->backwardLogProb;

    // If the next merge column exists then propagate backward probability from merge state
    if(column->nColumn != NULL) {
        stRPMergeCell *mCell = stRPMergeColumn_getNextMergeCell(cell, column->nColumn);
        cell->backwardLogProb = mCell->backwardLogProb;
        probabilityToPropagateLogProb += mCell->backwardLogProb;
    }
    else { // Else set the backward prob to log(1)
        cell->backwardLogProb = ST_MATH_LOG_ONE;
    }

    // If the previous merge column exists then propagate backward probability to the merge state
    if(column->pColumn != NULL) {
        // Add to the previous merge cell
        stRPMergeCell *mCell = stRPMergeColumn_getPreviousMergeCell(cell, column->pColumn);
        mCell->backwardLogProb = logAddP(mCell->backwardLogProb, probabilityToPropagateLogProb,
                hmm->parameters->maxNotSumTransitions);
    }
    else {
        hmm->backwardLogProb = logAddP(hmm->backwardLogProb, probabilityToPropagateLogProb,
                hmm->parameters->maxNotSumTransitions);
    }

    // Add to column total probability
    column->totalLogProb = logAddP(column->totalLogProb,
                 cell->forwardLogProb + cell->backwardLogProb, hmm->parameters->maxNotSumTransitions);
}

static void stRPHmm_backward(stRPHmm *hmm) {
    /*
     * Backward algorithm for hmm.
     */
    stRPColumn *column = hmm->lastColumn;

    // Iterate through columns from last to first
    while(1) {
        // Iterate through states in column
        stRPCell *cell = column->head;

        // Otherwise do it without the need for the cell buffer
        do {
            backwardCellCalc(hmm, column, cell);
        }
        while((cell = cell->nCell) != NULL);

        if(column->pColumn == NULL) {
            break;
        }
        column = column->pColumn->pColumn;
    }
}

void stRPHmm_forwardBackward(stRPHmm *hmm) {
    /*
     * Runs the forward and backward algorithms and sets the total column probabilities.
     *
     * This function must be run upon an HMM to calculate cell posterior probabilities.
     */
    // Initialise state values
    stRPHmm_initialiseProbs(hmm);
    // Run the forward and backward passes
    stRPHmm_forward(hmm);
    stRPHmm_backward(hmm);
}

static int cellCmpFn(const void *a, const void *b, const void *extraArg) {
    /*
     * Sort cells by posterior probability in descending order.
     */
    stRPCell *cell1 = (stRPCell *)a, *cell2 = (stRPCell *)b;
    stRPColumn *column = (stRPColumn *)extraArg;
    double p1 = stRPCell_posteriorProb(cell1, column), p2 = stRPCell_posteriorProb(cell2, column);
    return p1 > p2 ? -1 : p1 < p2 ? 1 : 0;
}

static int mergeCellCmpFn(const void *a, const void *b, const void *extraArg) {
    /*
     * Sort merge cells by posterior probability in descending order.
     */
    stRPMergeCell *cell1 = (stRPMergeCell *)a, *cell2 = (stRPMergeCell *)b;
    stRPMergeColumn *column = (stRPMergeColumn *)extraArg;
    double p1 = stRPMergeCell_posteriorProb(cell1, column), p2 = stRPMergeCell_posteriorProb(cell2, column);
    return p1 > p2 ? -1 : p1 < p2 ? 1 : 0;
}

void filterMergeCells(stRPMergeColumn *mColumn, stSet *chosenMergeCellsSet) {
    /*
     * Removes merge cells from the column that are not in chosenMergeCellsSet
     */
    assert(stSet_size(chosenMergeCellsSet) > 0);
    stList *mergeCells = stHash_getValues(mColumn->mergeCellsFrom);
    for(int64_t i=0; i<stList_length(mergeCells); i++) {
        stRPMergeCell *mCell = stList_get(mergeCells, i);
        assert(mCell != NULL);
        if(stSet_search(chosenMergeCellsSet, mCell) == NULL) {
            // Remove the state from the merge column
            assert(stHash_search(mColumn->mergeCellsFrom, &(mCell->fromPartition)) == mCell);
            assert(stHash_search(mColumn->mergeCellsTo, &(mCell->toPartition)) == mCell);
            stHash_remove(mColumn->mergeCellsFrom, &(mCell->fromPartition));
            stHash_remove(mColumn->mergeCellsTo, &(mCell->toPartition));

            // Cleanup
            stRPMergeCell_destruct(mCell);
        }
    }
    stList_destruct(mergeCells);
    assert(stSet_size(chosenMergeCellsSet) == stHash_size(mColumn->mergeCellsFrom));
    assert(stSet_size(chosenMergeCellsSet) == stHash_size(mColumn->mergeCellsTo));
}

stSet *getLinkedMergeCells(stRPMergeColumn *mColumn,
        stRPMergeCell *(*getNCell)(stRPCell *, stRPMergeColumn *),
        stList *cells) {
    /*
     * Returns the set of merge cells in the column that are linked to a cell
     * in cells.
     */
    stSet *chosenMergeCellsSet = stSet_construct();
    for(int64_t i=0; i<stList_length(cells); i++) {
        stRPMergeCell *mCell = getNCell(stList_get(cells, i), mColumn);
        assert(mCell != NULL);
        stSet_insert(chosenMergeCellsSet, mCell);
    }
    assert(stSet_size(chosenMergeCellsSet) > 0);
    return chosenMergeCellsSet;
}

void relinkCells(stRPColumn *column, stList *cells) {
    /*
     * Re-links the cells in the list 'cells' to make up the list of cells in the column.
     */
    stRPCell **pCell = &column->head; // Pointer to previous cell, used to
    // remove cells from the linked list
    for(int64_t i=0; i<stList_length(cells); i++) {
        stRPCell *cell = stList_get(cells, i);
        *pCell = cell;
        pCell = &cell->nCell;
    }
    *pCell = NULL;
    assert(column->head != NULL);
}

stList *getLinkedCells(stRPColumn *column,
        stRPMergeCell *(*getPCell)(stRPCell *, stRPMergeColumn *),
        stRPMergeColumn *mColumn) {
    /*
     * Returns the set of cells in column that are linked to a cell in mColumn.
     */

    // Put cells into an array and sort by descending posterior prob
    // only keeping cells that still have a preceding merge cell

    stList *cells = stList_construct();
    stRPCell *cell = column->head;
    do {
        if(mColumn == NULL || getPCell(cell, mColumn) != NULL) {
            stList_append(cells, cell);
            cell = cell->nCell;
        }
        else {
            stRPCell *nCell = cell->nCell;
            stRPCell_destruct(cell);
            cell = nCell;
        }
    } while(cell != NULL);
    stList_sort2(cells, cellCmpFn, column);
    assert(stList_length(cells) > 0);

    return cells;
}

void stRPHmm_pruneForwards(stRPHmm *hmm) {
    /*
     * Remove cells from hmm whos posterior probability is below the given threshold
     */

    // For each column
    stRPColumn *column = hmm->firstColumn;
    stRPMergeColumn *mColumn = NULL;

    while(1) {
        assert(column->head != NULL);

        // Get cells that have a valid previous cell
        stList *cells = getLinkedCells(column, stRPMergeColumn_getPreviousMergeCell, mColumn);

        // Get rid of the excess cells
        while(stList_length(cells) > hmm->parameters->maxPartitionsInAColumn) {
            stRPCell_destruct(stList_pop(cells));
        }

        // Relink the cells (from most probable to least probable)
        relinkCells(column, cells);

        // Move on to the next merge column
        mColumn = column->nColumn;

        if(mColumn == NULL) {
            assert(column == hmm->lastColumn);
            stList_destruct(cells);
            break;
        }

        //  Get merge cells that are connected to a cell in the previous column
        stSet *chosenMergeCellsSet = getLinkedMergeCells(mColumn,
                stRPMergeColumn_getNextMergeCell, cells);

        // Shrink the the number of chosen cells to less than equal to the desired number
        stList *chosenMergeCellsList = stSet_getList(chosenMergeCellsSet);
        stList_sort2(chosenMergeCellsList, mergeCellCmpFn, mColumn);
        while(stList_length(chosenMergeCellsList) > hmm->parameters->maxPartitionsInAColumn) {
            stSet_remove(chosenMergeCellsSet, stList_pop(chosenMergeCellsList));
        }
        assert(stList_length(chosenMergeCellsList) == stSet_size(chosenMergeCellsSet));
        stList_destruct(chosenMergeCellsList);

        // Get rid of merge cells we don't need
        filterMergeCells(mColumn, chosenMergeCellsSet);

        // Cleanup
        stList_destruct(cells);
        stSet_destruct(chosenMergeCellsSet);

        column = mColumn->nColumn;
    }
}

void stRPHmm_pruneBackwards(stRPHmm *hmm) {
    /*
     * Remove cells from hmm whos posterior probability is below the given threshold
     */

    // For each column
    stRPColumn *column = hmm->lastColumn;
    stRPMergeColumn *mColumn = NULL;

    while(1) {
        assert(column->head != NULL);

        // Get cells that have a valid previous cell
        stList *cells = getLinkedCells(column, stRPMergeColumn_getNextMergeCell, mColumn);

        // This must be true because the forward pass has already winnowed the number below the
        // threshold
        assert(stList_length(cells) <= hmm->parameters->maxPartitionsInAColumn);

        // Relink the cells (from most probable to least probable)
        relinkCells(column, cells);

        // Move on to the next merge column
        mColumn = column->pColumn;

        if(mColumn == NULL) {
            assert(column == hmm->firstColumn);
            stList_destruct(cells);
            break;
        }

        //  Get merge cells that are connected to a cell in the previous column
        stSet *chosenMergeCellsSet = getLinkedMergeCells(mColumn,
                stRPMergeColumn_getPreviousMergeCell, cells);

        // By the same logic, this number if pruned on the forwards pass
        assert(stSet_size(chosenMergeCellsSet) <= hmm->parameters->maxPartitionsInAColumn);

        // Get rid of merge cells we don't need
        filterMergeCells(mColumn, chosenMergeCellsSet);

        // Cleanup
        stList_destruct(cells);
        stSet_destruct(chosenMergeCellsSet);

        column = mColumn->pColumn;
    }
}

void stRPHmm_prune(stRPHmm *hmm) {
    stRPHmm_pruneForwards(hmm);
    stRPHmm_pruneBackwards(hmm);
}

bool stRPHmm_overlapOnReference(stRPHmm *hmm1, stRPHmm *hmm2) {
    /*
     * Return non-zero iff hmm1 and hmm2 have the same reference sequence and overlapping
     * coordinates intervals on that reference sequence.
     */

    // If either interval is zero length this is not a well defined comparison
    if(hmm1->refLength <= 0 || hmm2->refLength <= 0) {
        st_errAbort("Trying to compare HMMs with a zero length coordinate interval");
    }

    // Check if on the same reference sequence
    if(!stString_eq(hmm1->referenceName, hmm2->referenceName)) {
        return 0;
    }

    // Check if intervals overlap

    // If hmm1 starts after hmm2's start coordinate then switch hmm1 for hmm2
    if(hmm1->refStart > hmm2->refStart) {
        return stRPHmm_overlapOnReference(hmm2, hmm1);
    }

    // The coordinates of the first interval overlap the second
    return hmm1->refStart + hmm1->refLength > hmm2->refStart;
}

static stRPColumn *getColumn(stRPColumn *column, int64_t site) {
    /*
     * Returns column containing the given reference position, starting from the linked, preceding column "column".
     */
    assert(column != NULL);
    while(1) {
        assert(site >= column->refStart);
        if(site < column->refStart + column->length) {
            return column;
        }
        if(column->nColumn == NULL) {
            break;
        }
        column = column->nColumn->nColumn;
    }
    st_errAbort("Site: %" PRIi64 " not contained in hmm\n", site);
    return column;
}

void stRPHmm_resetColumnNumberAndDepth(stRPHmm *hmm) {
    /*
     * Walk through the hmm calculate and set the maxDepth and column number.
     */
    hmm->columnNumber = 0;
    hmm->maxDepth = 0;
    stRPColumn *column = hmm->firstColumn;
    while(1) {
        hmm->columnNumber++;
        if(hmm->maxDepth < column->depth) {
            hmm->maxDepth = column->depth;
        }
        if(column->nColumn == NULL) {
            break;
        }
        column = column->nColumn->nColumn;
    }
}

stRPHmm *stRPHmm_split(stRPHmm *hmm, int64_t splitPoint) {
    /*
     * Splits the hmm into two at the specified point, given by the reference coordinate splitPiunt. The return value
     * is the suffix of the split, whose reference start is splitPoint.
     * The prefix of the split is the input hmm, which has its suffix cleaved off. Its length is then splitPoint-hmm->refStart.
     */

    if(splitPoint <= hmm->refStart) {
        st_errAbort("The split point is at or before the start of the reference interval\n");
    }
    assert(splitPoint < hmm->refStart + hmm->refLength);
    if(splitPoint >= hmm->refStart + hmm->refLength) {
        st_errAbort("The split point %" PRIi64 " is after the last position of the reference interval\n", splitPoint);
    }

    stRPHmm *suffixHmm = st_calloc(1, sizeof(stRPHmm));

    // Set the reference interval for the two hmms
    suffixHmm->referenceName = stString_copy(hmm->referenceName);
    suffixHmm->refStart = splitPoint;
    suffixHmm->refLength = hmm->refLength + hmm->refStart - splitPoint;
    hmm->refLength = splitPoint - hmm->refStart;
    assert(hmm->refLength > 0);
    assert(suffixHmm->refLength > 0);

    // Parameters
    suffixHmm->parameters = hmm->parameters;

    // Reference prior probabilities
    suffixHmm->referencePriorProbs = hmm->referencePriorProbs;

    // Divide the profile sequences between the two hmms (some may end in both if they span the interval)
    suffixHmm->profileSeqs = stList_construct();
    stList *prefixProfileSeqs = stList_construct();
    for(int64_t i=0; i<stList_length(hmm->profileSeqs); i++) {
        stProfileSeq *pSeq = stList_get(hmm->profileSeqs, i);
        if(pSeq->refStart < splitPoint) {
            stList_append(prefixProfileSeqs, pSeq);
        }
        if(pSeq->refStart + pSeq->length > splitPoint) {
            stList_append(suffixHmm->profileSeqs, pSeq);
        }
    }
    stList_destruct(hmm->profileSeqs);
    hmm->profileSeqs = prefixProfileSeqs;

    // Get the column containing the split point
    stRPColumn *splitColumn = getColumn(hmm->firstColumn, splitPoint);
    assert(splitColumn != NULL);
    assert(splitColumn->refStart <= splitPoint);
    assert(splitPoint < splitColumn->refStart + splitColumn->length);

    // If the split point is within the column, split the column
    if(splitPoint > splitColumn->refStart) {
        stRPColumn_split(splitColumn, splitPoint-splitColumn->refStart, hmm);
        splitColumn = splitColumn->nColumn->nColumn;
        assert(splitPoint == splitColumn->refStart);
    }

    // Set links between columns
    suffixHmm->firstColumn = splitColumn;
    suffixHmm->lastColumn = hmm->lastColumn;
    hmm->lastColumn = splitColumn->pColumn->pColumn;
    hmm->lastColumn->nColumn = NULL;
    stRPMergeColumn_destruct(splitColumn->pColumn); // Cleanup the merge column that is deleted by this pointer setting
    splitColumn->pColumn = NULL;

    // Set depth and column numbers
    stRPHmm_resetColumnNumberAndDepth(hmm);
    stRPHmm_resetColumnNumberAndDepth(suffixHmm);

    return suffixHmm;
}

static bool sitesLinkageIsWellSupported(stRPHmm *hmm, int64_t leftSite, int64_t rightSite) {
    /*
     * Returns true if the two sites, specified by reference coordinates leftSite and rightSite, are linked by
     * hmm->parameters->minReadCoverageToSupportPhasingBetweenHeterozygousSites, otherwise false.
     */
    stRPColumn *leftColumn = getColumn(hmm->firstColumn, leftSite);
    stRPColumn *rightColumn = getColumn(leftColumn, rightSite);

    stSet *sequencesInCommon = stRPColumn_getSequencesInCommon(leftColumn, rightColumn);

    // Condition to determine if well supported by reads
    bool wellSupported = stSet_size(sequencesInCommon) >= hmm->parameters->minReadCoverageToSupportPhasingBetweenHeterozygousSites;

    // Cleanup
    stSet_destruct(sequencesInCommon);

    return wellSupported;
}

stList *stRPHMM_splitWherePhasingIsUncertain(stRPHmm *hmm) {
    /*
     * Takes the input hmm and splits into a sequence of contiguous fragments covering the same reference interval,
     * returned as an ordered list of hmm fragments. Hmms are split where there is insufficient support between heterozygous
     * sites to support phasing between the two haplotypes. See sitesLinkageIsWellSupported for details.
     */

    // Run the forward-backward algorithm
    stRPHmm_forwardBackward(hmm);

    // Now compute a high probability path through the hmm
    stList *path = stRPHmm_forwardTraceBack(hmm);

    // Get two haplotypes for the path through the HMM
    stGenomeFragment *gF = stGenomeFragment_construct(hmm, path);

    // Find high confidence heterozygous sites
    stList *hetSites = stList_construct3(0, (void (*)(void *))stIntTuple_destruct);
    for(int64_t i=0; i<gF->length; i++) {
        // If heterozygous site
        if(gF->haplotypeString1[i] != gF->haplotypeString2[i]) {
            stList_append(hetSites, stIntTuple_construct1(gF->refStart + i));
        }
    }

    // Split hmms
    stList *splitHmms = stList_construct3(0,  (void (*)(void *))stRPHmm_destruct2);

    // For each pair of contiguous het sites if not supported by sufficient reads split the hmm
    for(int64_t i=0; i<stList_length(hetSites)-1; i++) {
        int64_t j = stIntTuple_get(stList_get(hetSites, i), 0);
        int64_t k = stIntTuple_get(stList_get(hetSites, i+1), 0);
        assert(k > j);

        // If not well supported by reads
        if(!sitesLinkageIsWellSupported(hmm, j, k)) {
            // Split hmm
            int64_t splitPoint = j+(k-j+1)/2;
            stRPHmm *rightHmm = stRPHmm_split(hmm, splitPoint);
            assert(rightHmm->refStart == splitPoint);
            assert(hmm->refStart + hmm->refLength == splitPoint);
            // Add prefix of hmm to list of split hmms
            stList_append(splitHmms, hmm);
            // Set hmm as right hmm
            hmm = rightHmm;
        }
    }

    // Add the remaining part of the hmm to split hmms
    stList_append(splitHmms, hmm);

    // Cleanup
    stList_destruct(hetSites);
    stList_destruct(path);
    stGenomeFragment_destruct(gF);

    return splitHmms;
}<|MERGE_RESOLUTION|>--- conflicted
+++ resolved
@@ -245,13 +245,8 @@
         // Cleanup
         free(readErrorSubModel);
 
-<<<<<<< HEAD
-//        // Log the parameters info
-        st_logDebug("Parameters learned after iteration %" PRIi64 " of training\n", i);
-=======
         //Log the parameters info
         st_logDebug("Parameters learned after iteration %" PRIi64 " of training\n", i+1);
->>>>>>> 68816d49
         if(st_getLogLevel() == debug) {
             stRPHmmParameters_printParameters(params, stderr);
         }
