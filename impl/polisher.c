/*
 * Copyright (C) 2018 by Benedict Paten (benedictpaten@gmail.com)
 *
 * Released under the MIT license, see LICENSE.txt
 */

#include "margin.h"
#include <omp.h>
#include <htsIntegration.h>
#include <sonLibListPrivate.h>

char *getLogIdentifier() {
	char *logIdentifier;
	# ifdef _OPENMP
	logIdentifier = stString_print(" T%02d", omp_get_thread_num());
	# else
	logIdentifier = stString_copy("");
	# endif
	return logIdentifier;
}

PoaBaseObservation *poaBaseObservation_construct(int64_t readNo, int64_t offset, double weight) {
	PoaBaseObservation *poaBaseObservation = st_calloc(1, sizeof(PoaBaseObservation));

	poaBaseObservation->readNo = readNo;
	poaBaseObservation->offset = offset;
	poaBaseObservation->weight = weight;

	return poaBaseObservation;
}

void poaBaseObservation_destruct(PoaBaseObservation *poaBaseObservation) {
	free(poaBaseObservation);
}

PoaInsert *poaInsert_construct(RleString *insert, double weight, bool strand) {
	PoaInsert *poaInsert = st_calloc(1, sizeof(PoaInsert));
	poaInsert->observations = stList_construct3(0, (void (*)(void *))poaBaseObservation_destruct);

	poaInsert->insert = insert;
	if(strand) {
		poaInsert->weightForwardStrand = weight;
	}
	else {
		poaInsert->weightReverseStrand = weight;
	}

	return poaInsert;
}

void poaInsert_destruct(PoaInsert *poaInsert) {
    stList_destruct(poaInsert->observations);
	free(poaInsert->insert);
	free(poaInsert);
}

static bool isBalanced(double forwardStrandWeight, double reverseStrandWeight, double balanceRatio) {
	return balanceRatio == 0 || (forwardStrandWeight > reverseStrandWeight/balanceRatio && reverseStrandWeight > forwardStrandWeight/balanceRatio);
}

double poaInsert_getWeight(PoaInsert *insert) {
	return insert->weightForwardStrand + insert->weightReverseStrand;
	//return isBalanced(insert->weightForwardStrand, insert->weightReverseStrand, 100) ? insert->weightForwardStrand + insert->weightReverseStrand : 0.0;
}

PoaDelete *poaDelete_construct(int64_t length, double weight, bool strand) {
	PoaDelete *poaDelete = st_calloc(1, sizeof(PoaDelete));
	poaDelete->observations = stList_construct3(0, (void (*)(void *))poaBaseObservation_destruct);

	poaDelete->length = length;
	if(strand) {
		poaDelete->weightForwardStrand = weight;
	}
	else {
		poaDelete->weightReverseStrand = weight;
	}

	return poaDelete;
}

void poaDelete_destruct(PoaDelete *poaDelete) {
    stList_destruct(poaDelete->observations);
	free(poaDelete);
}

double poaDelete_getWeight(PoaDelete *delete) {
	return delete->weightForwardStrand + delete->weightReverseStrand;
	//return isBalanced(delete->weightForwardStrand, delete->weightReverseStrand, 100) ? delete->weightForwardStrand + delete->weightReverseStrand : 0.0;
}

PoaNode *poaNode_construct(Poa *poa, char base, uint64_t repeatCount) {
	PoaNode *poaNode = st_calloc(1, sizeof(PoaNode));

	// for when people put crazy characters in their reference
	if (symbol_convertCharToSymbol(base) == n) {
	    base = 'N';
	}

	poaNode->inserts = stList_construct3(0, (void(*)(void *)) poaInsert_destruct);
	poaNode->deletes = stList_construct3(0, (void(*)(void *)) poaDelete_destruct);
	poaNode->base = base;
	poaNode->repeatCount = repeatCount;
	poaNode->baseWeights = st_calloc(poa->alphabet->alphabetSize, sizeof(double)); // Encoded using Symbol enum
	poaNode->repeatCountWeights = st_calloc(poa->maxRepeatCount, sizeof(double));
	poaNode->observations = stList_construct3(0, (void (*)(void *))poaBaseObservation_destruct);

	return poaNode;
}

void poaNode_destruct(PoaNode *poaNode) {
	stList_destruct(poaNode->inserts);
	stList_destruct(poaNode->deletes);
	stList_destruct(poaNode->observations);
	free(poaNode->baseWeights);
	free(poaNode->repeatCountWeights);
	free(poaNode);
}

Poa *poa_getReferenceGraph(RleString *reference, Alphabet *alphabet, uint64_t maxRepeatCount) {
	Poa *poa = st_calloc(1, sizeof(Poa));

	poa->alphabet = alphabet;
	poa->maxRepeatCount = maxRepeatCount;
	poa->nodes = stList_construct3(0, (void (*)(void *))poaNode_destruct);
	poa->refString = rleString_copy(reference);

	stList_append(poa->nodes, poaNode_construct(poa, 'N', 1)); // Add empty prefix node
	for(int64_t i=0; i<reference->length; i++) {
		stList_append(poa->nodes, poaNode_construct(poa, toupper(reference->rleString[i]), reference->repeatCounts[i]));
	}

	return poa;
}

void poa_destruct(Poa *poa) {
	rleString_destruct(poa->refString);
	stList_destruct(poa->nodes);
	free(poa);
}

int cmpAlignedPairsByCoordinates(const void *a, const void *b) {
	/*
	 * Compares aligned pairs, represented as stIntTuples of the form (weight, x, y) first by
	 * x coordinate and then by y coordinate, ignoring the weight.
	 */
	stIntTuple *one = (stIntTuple *)a, *two = (stIntTuple *)b;

	int i = stIntTuple_get(one, 1) < stIntTuple_get(two, 1) ? -1 : stIntTuple_get(one, 1) > stIntTuple_get(two, 1) ? 1 : 0;
	if(i == 0) {
		i = stIntTuple_get(one, 2) < stIntTuple_get(two, 2) ? -1 : stIntTuple_get(one, 2) > stIntTuple_get(two, 2) ? 1 : 0;
	}

	return i;
}

int cmpAlignedPairsByInvertedCoordinates(const void *a, const void *b) {
	/*
	 * As cmpAlignedPairsByCoordinates, but compares by y coordinate and then x coordinate.
	 */
	stIntTuple *one = (stIntTuple *)a, *two = (stIntTuple *)b;

	int i = stIntTuple_get(one, 2) < stIntTuple_get(two, 2) ? -1 : stIntTuple_get(one, 2) > stIntTuple_get(two, 2) ? 1 : 0;
	if(i == 0) {
		i = stIntTuple_get(one, 1) < stIntTuple_get(two, 1) ? -1 : stIntTuple_get(one, 1) > stIntTuple_get(two, 1) ? 1 : 0;
	}

	return i;
}

bool isMatch(stSortedSet *matchesSet, int64_t x, int64_t y) {
	stIntTuple pair[4];
	pair[0] = 3;
	pair[2] = x;
	pair[3] = y;
	return stSortedSet_search(matchesSet, &pair) != NULL;
}

<<<<<<< HEAD
static void addToInserts(PoaNode *node, char *insert, double weight, bool strand, PoaBaseObservation *observation) {
=======
static void addToInserts(PoaNode *node, RleString *insert, double weight, bool strand) {
>>>>>>> ea9f4269
	/*
	 * Add given insert to node.
	 */

	PoaInsert *poaInsert = NULL;
	// Check if the complete insert is already in the poa graph:
	for(int64_t m=0; m<stList_length(node->inserts); m++) {
<<<<<<< HEAD
        PoaInsert *tmp = stList_get(node->inserts, m);
		if(stString_eq(tmp->insert, insert)) {
		    poaInsert = tmp;
		    break;
		}
	}
	// otherwise create and save it
	if (poaInsert == NULL) {
	    poaInsert = poaInsert_construct(stString_copy(insert), 0, FALSE);
        stList_append(node->inserts, poaInsert);
	}

	// update with (stranded) weight and observation
    if(strand) {
        poaInsert->weightForwardStrand += weight;
    }
    else {
        poaInsert->weightReverseStrand += weight;
    }
    stList_append(poaInsert->observations, observation);
=======
		poaInsert = stList_get(node->inserts, m);
		if(rleString_eq(poaInsert->insert, insert)) {
			if(strand) {
				poaInsert->weightForwardStrand += weight;
			}
			else {
				poaInsert->weightReverseStrand += weight;
			}
			return;
		}
	}
	// otherwise add the insert to the poa graph
	stList_append(node->inserts, poaInsert_construct(rleString_copy(insert), weight, strand));
>>>>>>> ea9f4269
}

static void addToDeletes(PoaNode *node, int64_t length, double weight, bool strand, PoaBaseObservation *observation) {
	/*
	 * Add given deletion to node.
	 */

	PoaDelete *poaDelete = NULL;
	// Check if the delete is already in the poa graph:
	for(int64_t m=0; m<stList_length(node->deletes); m++) {
		PoaDelete *tmp = stList_get(node->deletes, m);
		if(tmp->length == length) {
			poaDelete = tmp;
			break;
		}
	}
    // otherwise create and save it
    if (poaDelete == NULL) {
        poaDelete = poaDelete_construct(length, 0, FALSE);
        stList_append(node->deletes, poaDelete);
    }

    // update with (stranded) weight and observation
    if(strand) {
        poaDelete->weightForwardStrand += weight;
    }
    else {
        poaDelete->weightReverseStrand += weight;
    }
    stList_append(poaDelete->observations, observation);
}

static bool matchesReferenceSubstring(RleString *refString, int64_t refStart, RleString *str, int64_t length, bool compareRepeatCounts) {
	/*
	 * Returns true if the given string str matches the given reference substring starting
	 * from the given reference position, refStart. Optionally also compares the repeat lengths for equality also.
	 */
	for(int64_t l=0; l<length; l++) {
		if(refString->rleString[refStart+l] != str->rleString[l] ||
				(compareRepeatCounts && refString->repeatCounts[refStart+l] != str->repeatCounts[l])) {
			return 0;
		}
	}
	return 1;
}

static bool hasInternalRepeat(RleString *str, int64_t repeatLength, bool compareRepeatCounts) {
	/*
	 * Establishes if str has an internal repeat of length repeatLength.
	 * e.g. if ATATAT, internal repeat AT (length 2) is an internal repeat, but ATA is not.
	 */
	if(str->length % repeatLength != 0) { // If not divisible by repeatLength then can not be repeat
		return 0;
	}
	for(int64_t i=repeatLength; i<str->length; i+=repeatLength) {
		for(int64_t j=0; j<repeatLength; j++) {
			if(str->rleString[j] != str->rleString[j+i] || (compareRepeatCounts && str->repeatCounts[j] != str->repeatCounts[j+i])) {
				return 0;
			}
		}
	}
	return 1;
}

int64_t getShift(RleString *refString, int64_t refStart, RleString *str, bool compareRepeatCounts) {
	// Walk back over reference sequence and see if indel can be shifted

	// Establish minimal internal repeat length
	// if ATATAT, minimal internal repeat is AT,
	// similarly if AAAAAAA then minimal internal repeat is A
	int64_t minRepeatLength = 0;
	while(minRepeatLength++ < str->length) {
		if(hasInternalRepeat(str, minRepeatLength, compareRepeatCounts)) {
			break;
		}
	}

	// Now walk back by multiples of minimal internal repeat length
	for(int64_t k=refStart-minRepeatLength; k>=0; k-=minRepeatLength) {
		if(!matchesReferenceSubstring(refString, k, str, minRepeatLength, compareRepeatCounts)) {
			break;
		}
		refStart = k;
	}

	// Deal with special case that insert is of length 1 and compareRepeatsCounts=True, in which case further shift maybe possible
	// because repeat counts need not be equal for single base insert to be shifted back one base
	if(str->length == 1 && compareRepeatCounts && refStart > 0 && refString->rleString[refStart-1] == str->rleString[0]) {
		refStart--;
	}

	return refStart;
}

int64_t getMaxCommonSuffixLength(RleString *str1, int64_t length1, RleString *str2, bool compareRepeatCounts) {
	/*
	 * Returns the length of the maximum suffix of the reference string ending at refStart (inclusive)
	 * that is the same as a suffix of str.
	 */
	int64_t i=0;
	while(length1-i-1 >= 0 && str2->length-i-1 >= 0) {
		if(str1->rleString[length1-1-i] != str2->rleString[str2->length-1-i] ||
				(compareRepeatCounts && str1->repeatCounts[length1-1-i] != str2->repeatCounts[str2->length-1-i])) {
			break;
		}
		i++;
	}

	return i;
}

void poa_augment(Poa *poa, RleString *read, bool readStrand, int64_t readNo, stList *matches, stList *inserts, stList *deletes,
		PolishParams *polishParams) {
	// Add weights of matches to the POA graph

	// For each match in alignment subgraph identify its corresponding node in the POA graph
	// add the weight of the match to the POA node
	for(int64_t i=0; i<stList_length(matches); i++) {
		stIntTuple *match = stList_get(matches, i);

		PoaNode *node = stList_get(poa->nodes, stIntTuple_get(match, 1)+1); // Get corresponding POA node

		// Add base weight to POA node
		int64_t j = stIntTuple_get(match, 2), weight = stIntTuple_get(match, 0);
		assert(poa->alphabet->convertCharToSymbol(read->rleString[j]) < poa->alphabet->alphabetSize);
		node->baseWeights[poa->alphabet->convertCharToSymbol(read->rleString[j])] += weight;
		assert(read->repeatCounts[j] >= 0 && read->repeatCounts[j] < poa->maxRepeatCount);
		node->repeatCountWeights[read->repeatCounts[j]] += weight;

		// PoaObservation
		stList_append(node->observations, poaBaseObservation_construct(readNo, stIntTuple_get(match, 2), stIntTuple_get(match, 0)));
	}

	// Create a set of match coordinates

	stSortedSet *matchesSet = stSortedSet_construct3(cmpAlignedPairsByCoordinates, NULL);
	for(int64_t i=0; i<stList_length(matches); i++) {
		stIntTuple *match = stList_get(matches, i);

		assert(stSortedSet_search(matchesSet, match) == NULL);
		stSortedSet_insert(matchesSet, match); // Add to matches
	}
	
	// Add inserts to the POA graph

	// Sort the inserts first by the reference coordinate and then by read coordinate
	stList_sort(inserts, cmpAlignedPairsByCoordinates);

	// Let a complete-insert be a sequence of inserts with the same reference coordinate i
	// and consecutive read coordinates j, j+1, ..., j+n, such that the i,j-1 is a match or equal to (-1,-1) (the beginning)
	// in the alignment subgraph and i+1,j+n+1 is similarly a match or equal to (N, M) (the end of the alignment).

	// Enumerate set of complete inserts
	for(int64_t i=0; i<stList_length(inserts);) {

		stIntTuple *insertStart = stList_get(inserts, i); // Start of putative complete-insert

		int64_t j=i+1;
		for(;j<stList_length(inserts); j++) {
			stIntTuple *insertEnd = stList_get(inserts, j); // End of putative complete-insert

			// If they don't have the same reference coordinate then not part of same complete-insert
			if(stIntTuple_get(insertStart, 1) != stIntTuple_get(insertEnd, 1)) {
				break;
			}

			// If they don't form a contiguous sequence of read coordinates then not part of same complete-insert
			if(stIntTuple_get(insertStart, 2) + j - i != stIntTuple_get(insertEnd, 2)) {
				break;
			}
		}

		// At this point i (inclusive) and j (exclusive) form the start and end of a maximal putative
		// complete insert sequence in inserts

		// Now enumerate complete-inserts in this interval

		for(int64_t k=i; k<j; k++) {

			// If k position is not flanked by a preceding match or the beginning then can not be a complete insert
			if(!isMatch(matchesSet, stIntTuple_get(insertStart, 1), stIntTuple_get(insertStart, 2) + k - i - 1) &&
				stIntTuple_get(insertStart, 2) + k - i - 1 > -1) {
				continue;
			}

			for(int64_t l=k; l<j; l++) {

				// If l position is not flanked by a proceeding match or the end then can not be a complete insert
				if(!isMatch(matchesSet, stIntTuple_get(insertStart, 1) + 1, stIntTuple_get(insertStart, 2) + l - i + 1) &&
					stIntTuple_get(insertStart, 2) + l - i + 1 < read->length) {
					continue;
				}

				// At this point k (inclusive) and l (inclusive) represent a complete-insert

				// Calculate weight and label, including repeat counts
				assert(stIntTuple_get(stList_get(inserts, k), 2) >= 0);
				RleString *insert = rleString_copySubstring(read, stIntTuple_get(stList_get(inserts, k), 2), l+1-k);
				double insertWeight = UINT_MAX;
				for(int64_t m=k; m<l+1; m++) {
					stIntTuple *insertBase = stList_get(inserts, m);
					insertWeight = insertWeight < stIntTuple_get(insertBase, 0) ? insertWeight : stIntTuple_get(insertBase, 0);
				}

				// Get the leftmost node in the poa graph to which the insert will connect

				// First find the left point to which the insert will be connected
				assert(stIntTuple_get(insertStart, 1) >= -1);
				int64_t insertPosition = stIntTuple_get(insertStart, 1)+1;

				// Now walk back over reference sequence and see if insert can be left-shifted
				insertPosition = getShift(poa->refString, insertPosition, insert, polishParams->poaConstructCompareRepeatCounts);
				assert(insertPosition >= 0 && insertPosition <= poa->refString->length);

				// Finally see if can be shifted by common suffix
				int64_t commonSuffixLength = getMaxCommonSuffixLength(poa->refString, insertPosition, insert, polishParams->poaConstructCompareRepeatCounts);
				if(commonSuffixLength > 0) {
					rleString_rotateString(insert, commonSuffixLength);
					insertPosition -= commonSuffixLength;
				}
				assert(insertPosition >= 0);
				
				// Add insert to graph at leftmost position
<<<<<<< HEAD
				addToInserts(stList_get(poa->nodes, insertPosition), insertLabel, insertWeight, readStrand,
                             poaBaseObservation_construct(readNo, stIntTuple_get(insertStart, 2), insertWeight));
=======
				addToInserts(stList_get(poa->nodes, insertPosition), insert, insertWeight, readStrand);

				// Cleanup
				rleString_destruct(insert);
>>>>>>> ea9f4269
			}
		}

		// Increase i to start of next maximal complete-insert
		i = j;
	}

	// Add deletes to the POA graph

	// Sort the deletes first by the read coordinate and then by reference coordinate
	stList_sort(deletes, cmpAlignedPairsByInvertedCoordinates);

	// Analogous to a complete-insert, let a complete-delete be a sequence of deletes with the same read coordinate j
	// and consecutive reference coordinates i, i+1, ..., i+m, such that the i-1,j is a match or equal to (-1,-1) (the beginning)
	// in the alignment subgraph and i+m+1,j+1 is similarly a match or (N, M) (the alignment end).

	// Enumerate set of complete-deletes, adding them to the graph
	for(int64_t i=0; i<stList_length(deletes);) {
		stIntTuple *deleteStart = stList_get(deletes, i); // Start of putative complete-delete

		int64_t j=i+1;
		for(;j<stList_length(deletes); j++) {
			stIntTuple *deleteEnd = stList_get(deletes, j); // End of putative complete-delete

			// If they don't have the same read coordinate then not part of same complete-insert
			if(stIntTuple_get(deleteStart, 2) != stIntTuple_get(deleteEnd, 2)) {
				break;
			}

			// If they don't form a contiguous sequence of read coordinates then not part of same complete-insert
			if(stIntTuple_get(deleteStart, 1) + j - i != stIntTuple_get(deleteEnd, 1)) {
				break;
			}
		}

		// At this point i (inclusive) and j (exclusive) form the start and end of a putative maximal
		// complete-delete sequence in deletes

		// Now enumerate complete-deletes in this interval

		for(int64_t k=i; k<j; k++) {

			// If k position is not flanked by a preceding match or the alignment beginning then can not be a complete-delete
			if(!isMatch(matchesSet, stIntTuple_get(deleteStart, 1) + k - i - 1, stIntTuple_get(deleteStart, 2)) &&
					stIntTuple_get(deleteStart, 1) + k - i - 1 > -1) {
				continue;
			}

			for(int64_t l=k; l<j; l++) {

				// If l position is not flanked by a proceeding match or the alignment end then can not be a complete-delete
				if(!isMatch(matchesSet, stIntTuple_get(deleteStart, 1) + l - i + 1, stIntTuple_get(deleteStart, 2) + 1) &&
					stIntTuple_get(deleteStart, 1) + l - i + 1 < poa->refString->length) {
					continue;
				}

				// At this point k (inclusive) and l (inclusive) represent a complete-delete

				// Delete length
				int64_t deleteLength = l-k+1;

				// Calculate weight
				double deleteWeight = UINT_MAX;
				for(int64_t m=k; m<l+1; m++) {
					stIntTuple *delete = stList_get(deletes, m);
					deleteWeight = deleteWeight < stIntTuple_get(delete, 0) ? deleteWeight : stIntTuple_get(delete, 0);
				}

				// Get the leftmost node in the poa graph to which the delete will connect

				// First find the left point to which the delete would be connected
				assert(stIntTuple_get(deleteStart, 1) + k - i >= 0);
				int64_t deletePosition = stIntTuple_get(deleteStart, 1) + k - i;

				// Get string being deleted
<<<<<<< HEAD
				char *deleteLabel = poa_getReferenceSubstring(poa, deletePosition+1, deleteLength);

				// Now walk back over reference sequence and see if insert can be left-shifted
				deletePosition = getShift(poa->refString, deletePosition, deleteLabel, deleteLength);

				// Finally see if can be shifted by common suffix
				deletePosition -= getMaxCommonSuffixLength(poa->refString, deletePosition, deleteLabel, deleteLength);
				free(deleteLabel);
=======
				RleString *delete = rleString_copySubstring(poa->refString, insertPosition, deleteLength);

				// Now walk back over reference sequence and see if insert can be left-shifted
				insertPosition = getShift(poa->refString, insertPosition, delete, polishParams->poaConstructCompareRepeatCounts);

				// Finally see if can be shifted by common suffix
				insertPosition -= getMaxCommonSuffixLength(poa->refString, insertPosition, delete, polishParams->poaConstructCompareRepeatCounts);
				rleString_destruct(delete);
>>>>>>> ea9f4269

				// Add delete to graph at leftmost position
				addToDeletes(stList_get(poa->nodes, deletePosition), deleteLength, deleteWeight, readStrand,
                             poaBaseObservation_construct(readNo, stIntTuple_get(deleteStart, 2), deleteWeight));
			}
		}

		// Increase i to start of next maximal complete-delete
		i = j;
	}

	// Cleanup
	stSortedSet_destruct(matchesSet);
}

stList *poa_getAnchorAlignments(Poa *poa, int64_t *poaToConsensusMap, int64_t noOfReads, PolishParams *pp) {

	// Allocate anchor alignments
	stList *anchorAlignments = stList_construct3(0, (void (*)(void *))stList_destruct);
	for(int64_t i=0; i<noOfReads; i++) {
		stList_append(anchorAlignments, stList_construct3(0, (void (*)(void *))stIntTuple_destruct));
	}

	// Walk through the weights of the POA to construct the anchor alignments
	for(int64_t i=1; i<stList_length(poa->nodes); i++) {
		PoaNode *poaNode = stList_get(poa->nodes, i);
		// If consensus index is null, then just use the underlying reference sequence of the POA.
		int64_t consensusIndex = poaToConsensusMap == NULL ? i-1 : poaToConsensusMap[i-1];
		if(consensusIndex != -1) { // Poa reference position is aligned to the consensus
			for(int64_t j=0; j<stList_length(poaNode->observations); j++) {
				PoaBaseObservation *obs = stList_get(poaNode->observations, j);
				double normalizedObsWeight = obs->weight/PAIR_ALIGNMENT_PROB_1;

				if(normalizedObsWeight > pp->minPosteriorProbForAlignmentAnchors[0]) { // High confidence anchor pair
					stList *anchorPairs = stList_get(anchorAlignments, obs->readNo);

					// Figure out the exact diagonal expansion
					int64_t expansion = (int64_t) pp->minPosteriorProbForAlignmentAnchors[1];
					for(int64_t k=2; k<pp->minPosteriorProbForAlignmentAnchorsLength; k+=2) {
						if(normalizedObsWeight >= pp->minPosteriorProbForAlignmentAnchors[k]) {
							expansion = (int64_t) pp->minPosteriorProbForAlignmentAnchors[k+1];
						}
						else {
							break;
						}
					}

					// The following is masking an underlying bug that allows for multiple high confidence
					// alignments per position
					if(stList_length(anchorPairs) == 0) {
						stList_append(anchorPairs, stIntTuple_construct3(consensusIndex, obs->offset, expansion));
					}
					else {
						stIntTuple *pPair = stList_peek(anchorPairs);

						if(stIntTuple_get(pPair, 0) < consensusIndex && stIntTuple_get(pPair, 1) < obs->offset) {
							stList_append(anchorPairs, stIntTuple_construct3(consensusIndex, obs->offset, expansion));
						}
						//else {
						//	fprintf(stderr, "Ooops read: %i x1: %i y1: %i x2: %i y2: %i %f\n", (int)obs->readNo,
						//			(int)stIntTuple_get(pPair, 0), (int)stIntTuple_get(pPair, 1),
						//			(int)consensusIndex, (int)obs->offset, (float)obs->weight/PAIR_ALIGNMENT_PROB_1);
						//}
					}

				}
			}
		}
	}

	return anchorAlignments;
}

static void adjustAnchors(stList *anchorPairs, int64_t index, int64_t adjustment) {
	for(int64_t i=0; i<stList_length(anchorPairs); i++) {
		stIntTuple *pair = stList_get(anchorPairs, i);
		((int64_t *)pair)[index+1] += adjustment;
	}
}

/*
 * Generates aligned pairs and indel probs, but first crops reference to only include sequence from first
 * to last anchor position.
 */
void getAlignedPairsWithIndelsCroppingReference(RleString *reference,
		RleString *read, stList *anchorPairs,
		stList **matches, stList **inserts, stList **deletes, PolishParams *polishParams) {
	// Crop reference, to avoid long unaligned prefix and suffix
	// that generates a lot of delete pairs

	// Get cropping coordinates
	// TODO I think we may want to extend refStart and refEnd by the length of the read before and after the first and last aligned positions
	int64_t firstRefPosition, endRefPosition;
	if(stList_length(anchorPairs) > 0) {
		stIntTuple *fPair = stList_get(anchorPairs, 0);
		firstRefPosition = stIntTuple_get(fPair, 0) - stIntTuple_get(fPair, 1);
		firstRefPosition = firstRefPosition < 0 ? 0 : firstRefPosition;

		stIntTuple *lPair = stList_peek(anchorPairs);
		endRefPosition = 1 + stIntTuple_get(lPair, 0) + (read->length - stIntTuple_get(lPair, 1));
		endRefPosition = endRefPosition > reference->length ? reference->length : endRefPosition;
	}
	else {
		firstRefPosition = 0;
		endRefPosition = reference->length;
	}
	assert(firstRefPosition < reference->length && firstRefPosition >= 0);
	assert(endRefPosition <= reference->length && endRefPosition >= 0);

	// Adjust anchor positions
	adjustAnchors(anchorPairs, 0, -firstRefPosition);

	// Get symbol strings
	SymbolString sX = rleString_constructSymbolString(reference, firstRefPosition, endRefPosition-firstRefPosition, polishParams->alphabet);
	SymbolString sY = rleString_constructSymbolString(read, 0, read->length, polishParams->alphabet);

	// Get alignment
	getAlignedPairsWithIndelsUsingAnchors(polishParams->sMConditional, sX, sY,
										  anchorPairs, polishParams->p, matches, deletes, inserts, 0, 0);
	//TODO are the delete and insert lists inverted here?

	// Cleanup symbol strings
	symbolString_destruct(sX);
	symbolString_destruct(sY);

	// Adjust back anchors
	adjustAnchors(anchorPairs, 0, firstRefPosition);

	// Shift matches/inserts/deletes
	adjustAnchors(*matches, 1, firstRefPosition);
	adjustAnchors(*inserts, 1, firstRefPosition);
	adjustAnchors(*deletes, 1, firstRefPosition);
}

Poa *poa_realign(stList *bamChunkReads, stList *anchorAlignments, RleString *reference, PolishParams *polishParams) {
	// Build a reference graph with zero weights
	Poa *poa = poa_getReferenceGraph(reference, polishParams->alphabet, polishParams->repeatSubMatrix->maximumRepeatLength);

	// For each read
	for(int64_t i=0; i<stList_length(bamChunkReads); i++) {
        BamChunkRead *chunkRead = stList_get(bamChunkReads, i);

		// Generate set of posterior probabilities for matches, deletes and inserts with respect to reference.
		stList *matches = NULL, *inserts = NULL, *deletes = NULL;

		if(anchorAlignments == NULL) {
			SymbolString sX = rleString_constructSymbolString(reference, 0, reference->length, polishParams->alphabet);
			SymbolString sY = rleString_constructSymbolString(chunkRead->rleRead, 0, chunkRead->rleRead->length, polishParams->alphabet);

			getAlignedPairsWithIndels(polishParams->sMConditional, sX, sY, polishParams->p,
                                      &matches, &deletes, &inserts, 0, 0);

			symbolString_destruct(sX);
			symbolString_destruct(sY);
		}
		else {
			getAlignedPairsWithIndelsCroppingReference(reference, chunkRead->rleRead, stList_get(anchorAlignments, i),
                                                       &matches, &inserts, &deletes, polishParams);
		}

		// Add weights, edges and nodes to the poa
		poa_augment(poa, chunkRead->rleRead, chunkRead->forwardStrand, i, matches, inserts, deletes, polishParams);

		// Cleanup
		stList_destruct(matches);
		stList_destruct(inserts);
		stList_destruct(deletes);
	}

	return poa;
}

/*
 * Functions to calculate weights of poa nodes
 */

double poa_getReferenceNodeTotalMatchWeight(Poa *poa) {
	double weight = 0.0;
	for(int64_t i=0; i<stList_length(poa->nodes); i++) {
		PoaNode *node = stList_get(poa->nodes, i);
		weight += node->baseWeights[poa->alphabet->convertCharToSymbol(node->base)];
	}
	return weight;
}

double poa_getReferenceNodeTotalDisagreementWeight(Poa *poa) {
	double weight = 0.0;
	for(int64_t i=0; i<stList_length(poa->nodes); i++) {
		PoaNode *node = stList_get(poa->nodes, i);
		int64_t refSymbol = poa->alphabet->convertCharToSymbol(node->base);
		for(int64_t j=0; j<poa->alphabet->alphabetSize; j++) {
			if(j != refSymbol) {
				weight += node->baseWeights[j];
			}
		}
	}
	return weight;
}

double poa_getInsertTotalWeight(Poa *poa) {
	double weight = 0.0;
	for(int64_t i=0; i<stList_length(poa->nodes); i++) {
		PoaNode *node = stList_get(poa->nodes, i);
		for(int64_t j=0; j<stList_length(node->inserts); j++) {
			PoaInsert *insert = stList_get(node->inserts, j);
			weight += poaInsert_getWeight(insert) * insert->insert->length;
		}
	}
	return weight;
}

double poa_getDeleteTotalWeight(Poa *poa) {
	double weight = 0.0;
	for(int64_t i=0; i<stList_length(poa->nodes); i++) {
		PoaNode *node = stList_get(poa->nodes, i);
		for(int64_t j=0; j<stList_length(node->deletes); j++) {
			PoaDelete *delete = stList_get(node->deletes, j);
			weight += poaDelete_getWeight(delete) * delete->length;
		}
	}
	return weight;
}

double poa_getTotalErrorWeight(Poa *poa)  {
	return poa_getDeleteTotalWeight(poa) + poa_getInsertTotalWeight(poa) + poa_getReferenceNodeTotalDisagreementWeight(poa);
}

double *poaNode_getStrandSpecificBaseWeights(PoaNode *node, stList *bamChunkReads,
		double *totalWeight, double *totalPositiveWeight, double *totalNegativeWeight, Alphabet *a) {
	/*
	 * Calculate strand specific base weights.
	 */
	*totalWeight = 0.0;
	*totalPositiveWeight = 0.0;
	*totalNegativeWeight = 0.0;
	double *baseWeights = st_calloc(a->alphabetSize*2, sizeof(double));
	for(int64_t i=0; i<stList_length(node->observations); i++) {
		PoaBaseObservation *baseObs = stList_get(node->observations, i);
		*totalWeight += baseObs->weight;
		BamChunkRead *read = stList_get(bamChunkReads, baseObs->readNo);
<<<<<<< HEAD
		char base = read->nucleotides[baseObs->offset];
		baseWeights[symbol_convertCharToSymbol(base) * 2 + (read->forwardStrand ? POS_STRAND_IDX : NEG_STRAND_IDX)] += baseObs->weight;
=======
		char base = read->rleRead->rleString[baseObs->offset];
		baseWeights[a->convertCharToSymbol(base) * 2 + (read->forwardStrand ? 1 : 0)] += baseObs->weight;
>>>>>>> ea9f4269
		if(read->forwardStrand) {
			*totalPositiveWeight += baseObs->weight;
		}
		else {
			*totalNegativeWeight += baseObs->weight;
		}
	}

	return baseWeights;
}

<<<<<<< HEAD
void poa_printRepeatCounts(Poa *poa, FILE *fH, stList *rleReads, stList *bamChunkReads) {
    fprintf(fH, "REF_INDEX\tREF_BASE");
    fprintf(fH, "\tREPEAT_COUNT_OBSxN(READ_BASE:READ_STRAND:REPEAT_COUNT,WEIGHT)\n");
=======
/*
 * Functions to print poa
 */

void poa_printRepeatCounts(Poa *poa, FILE *fH, stList *bamChunkReads) {
		fprintf(fH, "REF_INDEX\tREF_BASE");
		fprintf(fH, "\tREPEAT_COUNT_OBSxN(READ_BASE:READ_STRAND:REPEAT_COUNT,WEIGHT)\n");
>>>>>>> ea9f4269

    // Print info for each base in reference in turn
    for(int64_t i=0; i<stList_length(poa->nodes); i++) {
        PoaNode *node = stList_get(poa->nodes, i);

        fprintf(fH, "%" PRIi64 "\t%c", i, node->base);

<<<<<<< HEAD
        for(int64_t j=0; j<stList_length(node->observations); j++) {
            PoaBaseObservation *obs = stList_get(node->observations, j);
            RleString *rleRead = stList_get(rleReads, obs->readNo);
            BamChunkRead *bamChunkRead = stList_get(bamChunkReads, obs->readNo);
            int64_t repeatCount = rleRead->repeatCounts[obs->offset];
            char base = rleRead->rleString[obs->offset];
            fprintf(fH, "\t%c%c%" PRIi64 ",%.3f", base, bamChunkRead->forwardStrand ? '+' : '-', repeatCount, obs->weight/PAIR_ALIGNMENT_PROB_1);
        }

        fprintf(fH, "\n");
    }
}

void poa_printDOT(Poa *poa, FILE *fH, stList *bamChunkReads, stList *rleStrings) {

	char* insertColor = "\"darkgreen\"";
    char* backboneColor = "\"blue\"";
    char* deleteColor = "\"purple\"";

    fprintf(fH, "digraph poa {\nrankdir=\"LR\";\n");

    for (int64_t i = 0; i < stList_length(poa->nodes); i++) {
		PoaNode *node = stList_get(poa->nodes, i);
		double runLengths[50] = {0};
		double weight = 0.0;
		for (int64_t o = 0; o < stList_length(node->observations); o++) {
            PoaBaseObservation * obvs =  stList_get(node->observations, o);
            // node weight
            weight += obvs->weight;
            // run length obvs
            RleString* rleString = stList_get(rleStrings, obvs->readNo);
            // skip non-match rates
            if (rleString->rleString[obvs->offset] != node->base) continue;
            // save run length
            int64_t rl = ((RleString*) stList_get(rleStrings, obvs->readNo))->repeatCounts[obvs->offset];
            if (rl > 50) rl = 50;
            runLengths[rl-1] += obvs->weight;
        }
		weight /= PAIR_ALIGNMENT_PROB_1;

        // build run length label
		stList *labelStrings = stList_construct3(0,free);
		stList_append(labelStrings, stString_print("%"PRId64, i));
		for (int64_t r = 0; r < 50; r++) {
		    if (runLengths[r] != 0) {
		        stList_append(labelStrings, stString_print("%2"PRId64"%c %2"PRId64,
		                r+1, node->base, (int64_t) (runLengths[r]/PAIR_ALIGNMENT_PROB_1)));
		    }
		}
		char* label = stString_join2("\\n", labelStrings);
		fprintf(fH, "B%"PRId64" [label=\"%s\", fontcolor=%s, color=%s, penwidth=%f];\n", i, label,
		        backboneColor, backboneColor, log(1+weight));
		free(label);
		stList_destruct(labelStrings);

		if (i != 0) {
			fprintf(fH, "B%"PRId64" -> B%"PRId64" [label=\"%.2f\", fontcolor=%s, color=%s, weight=%d, penwidth=%f];\n",
			        i-1, i, weight, backboneColor, backboneColor, (int) ceil(weight), log(1+weight));
		}

		// Inserts
		for(int64_t j=0; j<stList_length(node->inserts); j++) {
			PoaInsert *insert = stList_get(node->inserts, j);
			double iWeight = (insert->weightReverseStrand + insert->weightForwardStrand) / PAIR_ALIGNMENT_PROB_1;

            fprintf(fH, "I%"PRId64"_%"PRId64" [label=\"%s\", fontcolor=%s, color=%s, penwidth=%f];\n",
                    i, j, insert->insert, insertColor, insertColor, log(1+iWeight));
            fprintf(fH, "B%"PRId64" -> I%"PRId64"_%"PRId64" [label=\"%.2f\", fontcolor=%s, color=%s, weight=%d, penwidth=%f];\n",
                    i, i, j, iWeight, insertColor, insertColor, (int)ceil(iWeight), log(1+iWeight));
            fprintf(fH, "I%"PRId64"_%"PRId64" -> B%"PRId64" [color=%s, weight=%d, penwidth=%f];\n",
                    i, j, i+1, insertColor, (int)ceil(iWeight), log(1+iWeight));
=======
			for(int64_t j=0; j<stList_length(node->observations); j++) {
				PoaBaseObservation *obs = stList_get(node->observations, j);
				BamChunkRead *bamChunkRead = stList_get(bamChunkReads, obs->readNo);
				int64_t repeatCount = bamChunkRead->rleRead->repeatCounts[obs->offset];
				char base = bamChunkRead->rleRead->rleString[obs->offset];
				fprintf(fH, "\t%c%c%" PRIi64 ",%.3f", base, bamChunkRead->forwardStrand ? '+' : '-', repeatCount, obs->weight/PAIR_ALIGNMENT_PROB_1);
			}
>>>>>>> ea9f4269

		}

		// Deletes
		for(int64_t j=0; j<stList_length(node->deletes); j++) {
			PoaDelete *delete = stList_get(node->deletes, j);
            double dWeight = (delete->weightReverseStrand + delete->weightForwardStrand) / PAIR_ALIGNMENT_PROB_1;

            fprintf(fH, "B%"PRId64" -> B%"PRId64" [label=\"%.2f\", fontcolor=%s, color=%s, weight=%d, penwidth=%f];\n",
                    i, i + 1 + delete->length, dWeight, deleteColor, deleteColor, (int)ceil(dWeight), log(1+dWeight));
		}


	}

    fprintf(fH, "}\n");

}

void poa_printTSV(Poa *poa, FILE *fH,
		stList *bamChunkReads,
		float indelSignificanceThreshold, float strandBalanceRatio) {

	fprintf(fH, "REF_INDEX\tREF_BASE\tTOTAL_WEIGHT\tPOS_STRAND_WEIGHT\tNEG_STRAND_WEIGHT");
	for(int64_t j=0; j<poa->alphabet->alphabetSize; j++) {
		char c = poa->alphabet->convertSymbolToChar(j);
		fprintf(fH, "\tNORM_BASE_%c_WEIGHT\tNORM_POS_STRAND_BASE_%c_WEIGHT\tNORM_NEG_BASE_%c_WEIGHT", c, c, c);
	}

	fprintf(fH, "\tINSERTSxN(INSERT_SEQ, TOTAL_WEIGHT, TOTAL_POS_STRAND_WEIGHT, TOTAL_NEG_STRAND_WEIGHT)\tDELETESxN(DELETE_LENGTH, TOTAL_WEIGHT, TOTAL_POS_STRAND_WEIGHT, TOTAL_NEG_STRAND_WEIGHT)\n");

	// Print info for each base in reference in turn
	for(int64_t i=0; i<stList_length(poa->nodes); i++) {
		PoaNode *node = stList_get(poa->nodes, i);

		// Print base weights first

		// Calculate strand specific base weights
		double totalWeight, totalPositiveWeight, totalNegativeWeight;
		double *baseWeights = poaNode_getStrandSpecificBaseWeights(node, bamChunkReads,
				&totalWeight, &totalPositiveWeight, &totalNegativeWeight, poa->alphabet);
		
		fprintf(fH, "%" PRIi64 "\t%c\t%f\t%f\t%f", i, node->base,
				totalWeight/PAIR_ALIGNMENT_PROB_1, totalPositiveWeight/PAIR_ALIGNMENT_PROB_1,
				totalNegativeWeight/PAIR_ALIGNMENT_PROB_1);

		for(int64_t j=0; j<poa->alphabet->alphabetSize; j++) {
			double positiveStrandBaseWeight = baseWeights[j*2 + 1];
			double negativeStrandBaseWeight = baseWeights[j*2 + 0];
			double totalBaseWeight = positiveStrandBaseWeight + negativeStrandBaseWeight;

			fprintf(fH, "\t%f\t%f\t%f,", node->baseWeights[j]/totalWeight,
					positiveStrandBaseWeight/totalPositiveWeight, negativeStrandBaseWeight/totalNegativeWeight);
		}

		free(baseWeights);

		// Inserts
		for(int64_t j=0; j<stList_length(node->inserts); j++) {
			PoaInsert *insert = stList_get(node->inserts, j);
			if(poaInsert_getWeight(insert)/PAIR_ALIGNMENT_PROB_1 >= indelSignificanceThreshold &&
					isBalanced(insert->weightForwardStrand, insert->weightReverseStrand, strandBalanceRatio)) {
				fprintf(fH, "\tINSERT\t%s\t%f\t%f\t%f",
						insert->insert->rleString,
						(float)poaInsert_getWeight(insert)/PAIR_ALIGNMENT_PROB_1,
						(float)insert->weightForwardStrand/PAIR_ALIGNMENT_PROB_1,
						(float)insert->weightReverseStrand/PAIR_ALIGNMENT_PROB_1);
			}
		}

		// Deletes
		for(int64_t j=0; j<stList_length(node->deletes); j++) {
			PoaDelete *delete = stList_get(node->deletes, j);
			if(poaDelete_getWeight(delete)/PAIR_ALIGNMENT_PROB_1 >= indelSignificanceThreshold &&
					isBalanced(delete->weightForwardStrand, delete->weightReverseStrand, strandBalanceRatio)) {
				fprintf(fH, "\tDELETE\t%" PRIi64 "\t%f\t%f\t%f",
						delete->length,
						(float)poaDelete_getWeight(delete)/PAIR_ALIGNMENT_PROB_1,
						(float)delete->weightForwardStrand/PAIR_ALIGNMENT_PROB_1,
						(float)delete->weightReverseStrand/PAIR_ALIGNMENT_PROB_1);
			}
		}

		fprintf(fH, "\n");
	}
}

void poa_print(Poa *poa, FILE *fH,
		stList *bamChunkReads,
		float indelSignificanceThreshold, float strandBalanceRatio) {
	// Print info for each base in reference in turn
	for(int64_t i=0; i<stList_length(poa->nodes); i++) {
		PoaNode *node = stList_get(poa->nodes, i);

		// Calculate strand specific base weights
		double totalWeight, totalPositiveWeight, totalNegativeWeight;
		double *baseWeights = poaNode_getStrandSpecificBaseWeights(node, bamChunkReads,
											&totalWeight, &totalPositiveWeight, &totalNegativeWeight, poa->alphabet);

		fprintf(fH, "%" PRIi64 "\t%c total-weight:%f\ttotal-pos-weight:%f\ttotal-neg-weight:%f", i, node->base,
				totalWeight/PAIR_ALIGNMENT_PROB_1, totalPositiveWeight/PAIR_ALIGNMENT_PROB_1, totalNegativeWeight/PAIR_ALIGNMENT_PROB_1);

<<<<<<< HEAD
		for(int64_t j=0; j<SYMBOL_NUMBER; j++) {
			double positiveStrandBaseWeight = baseWeights[j*2 + POS_STRAND_IDX];
			double negativeStrandBaseWeight = baseWeights[j*2 + NEG_STRAND_IDX];
=======
		for(int64_t j=0; j<poa->alphabet->alphabetSize; j++) {
			double positiveStrandBaseWeight = baseWeights[j*2 + 1];
			double negativeStrandBaseWeight = baseWeights[j*2 + 0];
>>>>>>> ea9f4269
			double totalBaseWeight = positiveStrandBaseWeight + negativeStrandBaseWeight;

			if(totalBaseWeight/totalWeight > 0.25) {
				fprintf(fH, "\t%c:%f (%f) +str:%f, -str:%f,", poa->alphabet->convertSymbolToChar(j),
						(float)node->baseWeights[j]/PAIR_ALIGNMENT_PROB_1, node->baseWeights[j]/totalWeight,
						positiveStrandBaseWeight/totalPositiveWeight, negativeStrandBaseWeight/totalNegativeWeight);
			}
		}
		fprintf(fH, "\tTotal-weight:%f\n", (float)totalWeight/PAIR_ALIGNMENT_PROB_1);

		free(baseWeights);
		
		// Inserts
		for(int64_t j=0; j<stList_length(node->inserts); j++) {
			PoaInsert *insert = stList_get(node->inserts, j);
			if(poaInsert_getWeight(insert)/PAIR_ALIGNMENT_PROB_1 >= indelSignificanceThreshold &&
					isBalanced(insert->weightForwardStrand, insert->weightReverseStrand, strandBalanceRatio)) {
				fprintf(fH, "Insert\tSeq:%s\tTotal weight:%f\tForward Strand Weight:%f\tReverse Strand Weight:%f\n", insert->insert->rleString,
						(float)poaInsert_getWeight(insert)/PAIR_ALIGNMENT_PROB_1,
						(float)insert->weightForwardStrand/PAIR_ALIGNMENT_PROB_1,
						(float)insert->weightReverseStrand/PAIR_ALIGNMENT_PROB_1);
			}
		}

		// Deletes
		for(int64_t j=0; j<stList_length(node->deletes); j++) {
			PoaDelete *delete = stList_get(node->deletes, j);
			if(poaDelete_getWeight(delete)/PAIR_ALIGNMENT_PROB_1 >= indelSignificanceThreshold &&
					isBalanced(delete->weightForwardStrand, delete->weightReverseStrand, strandBalanceRatio)) {
				fprintf(fH, "Delete\tLength:%" PRIi64 "\tTotal weight:%f\tForward Strand Weight:%f\tReverse Strand Weight:%f\n",
						delete->length,
						(float)poaDelete_getWeight(delete)/PAIR_ALIGNMENT_PROB_1,
						(float)delete->weightForwardStrand/PAIR_ALIGNMENT_PROB_1,
						(float)delete->weightReverseStrand/PAIR_ALIGNMENT_PROB_1);
			}
		}
	}
}

void poa_printSummaryStats(Poa *poa, FILE *fH) {
	double totalReferenceMatchWeight = poa_getReferenceNodeTotalMatchWeight(poa)/PAIR_ALIGNMENT_PROB_1;
	double totalReferenceMismatchWeight = poa_getReferenceNodeTotalDisagreementWeight(poa)/PAIR_ALIGNMENT_PROB_1;
	double totalInsertWeight = poa_getInsertTotalWeight(poa)/PAIR_ALIGNMENT_PROB_1;
	double totalDeleteWeight = poa_getDeleteTotalWeight(poa)/PAIR_ALIGNMENT_PROB_1;

	fprintf(fH, "Totals, reference match weight: %f reference mismatch weight: %f insert weight: %f delete weight: %f indel weight: %f, sum error: %f\n",
			totalReferenceMatchWeight, totalReferenceMismatchWeight,
			totalInsertWeight, totalDeleteWeight, totalInsertWeight + totalDeleteWeight, totalInsertWeight + totalDeleteWeight + totalReferenceMismatchWeight);
}

uint64_t getMaxWeight(double *weights, uint64_t weightNo, uint64_t referenceIndex, double referenceWeightPenalty) {
	// Used to pick bases and repeat counts by consensus algorithm
	double maxWeight = 0;
	int64_t maxIndex = -1;
	for(int64_t j=0; j<weightNo; j++) {
		if(j != referenceIndex && weights[j] >= maxWeight) {
			maxWeight = weights[j];
			maxIndex = j;
		}
	}
	assert(maxIndex != -1);

	return weights[referenceIndex] * referenceWeightPenalty > maxWeight ? referenceIndex : maxIndex;
}

RleString *poa_getConsensus(Poa *poa, int64_t **poaToConsensusMap, PolishParams *pp) {
	// Cheesy profile HMM like algorithm
	// Calculates forward probabilities through model, then
	// traces back through max prob local path, greedily

	// Probabilities/weights we keep track of.

	// Total weight of outgoing transitions
	double *totalOutgoingWeights = st_calloc(stList_length(poa->nodes), sizeof(double));

	// Forward probabilities
	double *nodeForwardLogProbs = st_calloc(stList_length(poa->nodes)+1, sizeof(double));
	// Initialize, only start state has log(1) = 0 prob
	for(int64_t i=1; i<stList_length(poa->nodes)+1; i++) {
		nodeForwardLogProbs[i] = LOG_ZERO;
	}

	// Forward probabilities of transitioning from a node to the its successor without
	// an indel
	double *matchTransitionForwardLogProbs = st_calloc(stList_length(poa->nodes), sizeof(double));

	// Calculate incoming deletions for each node

	stList *incomingDeletions = stList_construct3(0, (void (*)(void *))stList_destruct);
	for(int64_t i=0; i<stList_length(poa->nodes) + 1; i++) {
		stList_append(incomingDeletions, stList_construct());
	}
	for(int64_t i=0; i<stList_length(poa->nodes); i++) {
		PoaNode *node = stList_get(poa->nodes, i);
		for(int64_t j=0; j<stList_length(node->deletes); j++) {
			PoaDelete *delete = stList_get(node->deletes, j);
			stList_append(stList_get(incomingDeletions, i + delete->length + 1), delete);
		}
	}

	// Walk through the graph left-to-right calculating forward probabilities

	for(int64_t i=0; i<stList_length(poa->nodes); i++) {
		PoaNode *node = stList_get(poa->nodes, i);

		// Calculate total weight of indels connecting from this node

		double totalIndelWeight = 0.0;

		for(int64_t j=0; j<stList_length(node->inserts); j++) {
			PoaInsert *insert = stList_get(node->inserts, j);
			totalIndelWeight += poaInsert_getWeight(insert);
		}
		for(int64_t j=0; j<stList_length(node->deletes); j++) {
			PoaDelete *delete = stList_get(node->deletes, j);
			totalIndelWeight += poaDelete_getWeight(delete);
		}

		// Calculate the match transition weight of node
		// that is, we make an estimate of the weight/expectation
		// of transitioning from this node to the next node without an indel

		double matchTransitionWeight = 0.0;
		if(i == 0) {
			if(stList_length(poa->nodes) == 1) { // In case is zero length reference
				matchTransitionWeight = 1.0;
			}
			else {
				// Set the initiation probability according to the average base weight
				for(int64_t j=1; j<stList_length(poa->nodes); j++) {
					PoaNode *nNode = stList_get(poa->nodes, j);
					for(int64_t k=0; k<poa->alphabet->alphabetSize; k++) {
						matchTransitionWeight += nNode->baseWeights[k];
					}
				}
				matchTransitionWeight /= stList_length(poa->nodes)-1;
				matchTransitionWeight -= totalIndelWeight;
			}
		}
		else {
			for(int64_t j=0; j<poa->alphabet->alphabetSize; j++) {
				matchTransitionWeight += node->baseWeights[j];
			}
			matchTransitionWeight -= totalIndelWeight;
		}

		// Hack to stop zero weights
		matchTransitionWeight = matchTransitionWeight <= 0.0 ? 0.0001 : matchTransitionWeight; // Make a small value

		// Calculate the total weight of outgoing transitions
		totalOutgoingWeights[i] = matchTransitionWeight + totalIndelWeight;

		// Update the probabilities of nodes that connect by to this node

		// Inserts
		for(int64_t j=0; j<stList_length(node->inserts); j++) {
			PoaInsert *insert = stList_get(node->inserts, j);
			nodeForwardLogProbs[i+1] = logAdd(nodeForwardLogProbs[i+1],
					nodeForwardLogProbs[i] + log(poaInsert_getWeight(insert)/totalOutgoingWeights[i]));
		}

		// Deletes
		for(int64_t j=0; j<stList_length(node->deletes); j++) {
			PoaDelete *delete = stList_get(node->deletes, j);
			nodeForwardLogProbs[i+delete->length+1] = logAdd(nodeForwardLogProbs[i+delete->length+1],
					nodeForwardLogProbs[i] + log(poaDelete_getWeight(delete)/totalOutgoingWeights[i]));
		}

		// Match
		matchTransitionForwardLogProbs[i] = nodeForwardLogProbs[i] + log(matchTransitionWeight/totalOutgoingWeights[i]);
		nodeForwardLogProbs[i+1] = logAdd(nodeForwardLogProbs[i+1], matchTransitionForwardLogProbs[i]);
	}

	// Now traceback picking consensus greedily

	// Allocate consensus map, setting the alignment of reference
	// string positions initially all to gaps.
	*poaToConsensusMap = st_malloc((stList_length(poa->nodes)-1) * sizeof(int64_t));
	for(int64_t i=0; i<stList_length(poa->nodes)-1; i++) {
		(*poaToConsensusMap)[i] = -1;
	}

	stList *consensusStrings = stList_construct3(0, free);
	int64_t runningConsensusLength = 0;
	char previousBase = '-';

	for(int64_t i=stList_length(poa->nodes); i>0;) {

		//  Add base if not at end
		if(i < stList_length(poa->nodes)) {
			PoaNode *node = stList_get(poa->nodes, i);
			
			// Picks a base, giving a discount to the reference base,
			// because the alignment is biased towards it
			int64_t maxBaseIndex = getMaxWeight(node->baseWeights, poa->alphabet->alphabetSize,
					poa->alphabet->convertCharToSymbol(node->base), pp->referenceBasePenalty);
			char base = poa->alphabet->convertSymbolToChar(maxBaseIndex);

			if(pp->useRunLengthEncoding) {

				// Similarly picks a repeat count
				int64_t maxWeightRepeatCount = getMaxWeight(node->repeatCountWeights, poa->maxRepeatCount,
									node->repeatCount, pp->referenceBasePenalty);
				maxWeightRepeatCount = maxWeightRepeatCount == 0 ? 1 : maxWeightRepeatCount; // Avoid making a repeat count of zero (could
				// happen if coverage was 0 through region).

				// Add base * repeat count to list of consensus strings
				stList_append(consensusStrings, expandChar(base, maxWeightRepeatCount));

				// Update poa to consensus map and increase RLE consensus length
				if(previousBase != base) {
					(*poaToConsensusMap)[i-1] = runningConsensusLength++;
				}
				previousBase = base;
			}
			else { // Otherwise repeat counts always one
				stList_append(consensusStrings, expandChar(base, 1));
				(*poaToConsensusMap)[i-1] = runningConsensusLength++;
			}
		}

		// Get max insert
		double maxInsertProb = LOG_ZERO;
		double totalInsertProb = LOG_ZERO;
		PoaInsert *maxInsert = NULL;
		PoaNode *pNode = stList_get(poa->nodes, i-1);
		for(int64_t j=0; j<stList_length(pNode->inserts); j++) {
			PoaInsert *insert = stList_get(pNode->inserts, j);
			double p = log(poaInsert_getWeight(insert)/totalOutgoingWeights[i-1]) + nodeForwardLogProbs[i-1];
			if(p > maxInsertProb) {
				maxInsertProb = p;
				maxInsert = insert;
			}
			totalInsertProb = logAdd(totalInsertProb, p);
		}

		// Get max delete
		double maxDeleteProb = LOG_ZERO;
		double totalDeleteProb = LOG_ZERO;
		PoaDelete *maxDelete = NULL;
		stList *incidentDeletes = stList_get(incomingDeletions, i);
		for(int64_t j=0; j<stList_length(incidentDeletes); j++) {
			PoaDelete *delete = stList_get(incidentDeletes, j);
			double p = log(poaDelete_getWeight(delete)/totalOutgoingWeights[i-delete->length-1]) + nodeForwardLogProbs[i-delete->length-1];
			if(p > maxDeleteProb) {
				maxDeleteProb = p;
				maxDelete = delete;
			}
			totalDeleteProb = logAdd(totalDeleteProb, p);
		}

		//fprintf(stderr, "%i Maxinsert: %f Maxdelete %f Match %f\n", (int)i, (float)maxInsertProb, (float)maxDeleteProb, (float)matchTransitionForwardLogProbs[i-1]);

		if(matchTransitionForwardLogProbs[i-1] >= totalDeleteProb && matchTransitionForwardLogProbs[i-1] >= totalInsertProb) {
			// Is likely a match, move back to previous reference base
			i--;
		}
		else if(totalInsertProb >= totalDeleteProb) {
			// Is likely an insert, append insert to consensus string
			// and move to a previous reference base
			stList_append(consensusStrings, rleString_expand(maxInsert->insert));
			if(pp->useRunLengthEncoding) {
				char base = maxInsert->insert->rleString[maxInsert->insert->length-1];
				runningConsensusLength += maxInsert->insert->length + (base != previousBase ? 0 : -1);
				previousBase = maxInsert->insert->rleString[0];
			}
			else {
				assert(maxInsert->insert->nonRleLength == maxInsert->insert->length);
				runningConsensusLength += maxInsert->insert->nonRleLength;
			}
			i--;
		}
		else {
			// Is likely a delete, jump back to skip deleted bases
			i -= maxDelete->length+1;
		}
	}

	// Concatenate backwards to make consensus string
	stList_reverse(consensusStrings);
	char *expandedConsensusString = stString_join2("", consensusStrings);
	RleString *consensusString = pp->useRunLengthEncoding ? rleString_construct(expandedConsensusString) : rleString_construct_no_rle(expandedConsensusString);
	//st_uglyf("Got %i %i %i\n", (int)runningConsensusLength, (int)consensusString->length, (int)strlen(expandedConsensusString));
	free(expandedConsensusString);
	assert(runningConsensusLength == consensusString->length);

	// Now reverse the poaToConsensusMap, because offsets are from  end of string but need them to be from beginning
	for(int64_t i=0; i<stList_length(poa->nodes)-1; i++) {
		if((*poaToConsensusMap)[i] != -1) {
			(*poaToConsensusMap)[i] = consensusString->length - 1 - (*poaToConsensusMap)[i];
		}
	}

	// Cleanup
	stList_destruct(consensusStrings);
	stList_destruct(incomingDeletions);
	free(nodeForwardLogProbs);
	free(matchTransitionForwardLogProbs);
	free(totalOutgoingWeights);

	return consensusString;
}

/*
typedef _

struct _expandableRleString {
	char *rleString;
	uint64_t *repeatCounts;
	int64_t *maxLength;
	int64_t length;
};*/

char *addInsert(char *string, char *insertString, int64_t editStart) {
	int64_t insertLength = strlen(insertString);
	int64_t stringLength = strlen(string);

	// Allocate new string
	char *editedString = st_malloc(sizeof(char)*(stringLength + insertLength + 1));

	// Make new reference string
	memcpy(editedString, string, sizeof(char) * editStart);
	memcpy(&(editedString[editStart]), insertString, sizeof(char) * insertLength);
	memcpy(&(editedString[editStart + insertLength]), &(string[editStart]),
			sizeof(char) * (1 + stringLength - editStart));

	return editedString;
}

char *removeDelete(char *string, int64_t deleteLength, int64_t editStart) {
	int64_t stringLength = strlen(string);

	// Allocate new string
	assert(stringLength >= deleteLength);
	char *editedString = st_malloc(sizeof(char)*(stringLength - deleteLength + 1));

	// Make new reference string
	memcpy(editedString, string, sizeof(char)*editStart);
	memcpy(&(editedString[editStart]), &(string[editStart+deleteLength]),
			sizeof(char)*(1 + stringLength - editStart - deleteLength));

	return editedString;
}

stList *poa_getReadAlignmentsToConsensus(Poa *poa, stList *bamChunkReads, PolishParams *polishParams) {
	// Generate anchor alignments
	stList *anchorAlignments = poa_getAnchorAlignments(poa, NULL, stList_length(bamChunkReads), polishParams);

	// Alignments
	stList *alignments = stList_construct3(0, (void (*)(void *))stList_destruct);

	// Make the MEA alignments
	SymbolString refSymbolString = rleString_constructSymbolString(poa->refString, 0, poa->refString->length, polishParams->alphabet);
	for(int64_t i=0; i<stList_length(bamChunkReads); i++) {
		BamChunkRead* read = stList_get(bamChunkReads, i);

		// Generate the posterior alignment probabilities
		stList *matches, *inserts, *deletes;
		getAlignedPairsWithIndelsCroppingReference(poa->refString, read->rleRead,
				stList_get(anchorAlignments, i), &matches, &inserts, &deletes, polishParams);

		// Get the MEA alignment
		double alignmentScore;
		stList *alignment = getMaximalExpectedAccuracyPairwiseAlignment(matches, deletes, inserts,
				poa->refString->length, read->rleRead->length, &alignmentScore, polishParams->p);

		// Symbol strings
		SymbolString readSymbolString = rleString_constructSymbolString(read->rleRead, 0, read->rleRead->length, polishParams->alphabet);

		// Left shift the alignment
		stList *leftShiftedAlignment = leftShiftAlignment(alignment, refSymbolString, readSymbolString);

		// Cleanup
		stList_destruct(inserts);
		stList_destruct(deletes);
		stList_destruct(matches);
		stList_destruct(alignment);
		symbolString_destruct(readSymbolString);

		stList_append(alignments, leftShiftedAlignment);
	}

	// Cleanup
	stList_destruct(anchorAlignments);
	symbolString_destruct(refSymbolString);

	return alignments;
}

/*
 * Functions for run-length encoding/decoding with POAs
 */

RleString *rleString_construct(char *str) {
	RleString *rleString = st_calloc(1, sizeof(RleString));

	rleString->nonRleLength = strlen(str);

	// Calc length of rle'd str
	for(uint64_t i=0; i<rleString->nonRleLength; i++) {
		if(i+1 == rleString->nonRleLength || str[i] != str[i+1]) {
			rleString->length++;
		}
	}

	// Allocate
	rleString->rleString = st_calloc(rleString->length+1, sizeof(char));
	rleString->repeatCounts = st_calloc(rleString->length, sizeof(uint64_t));

	// Fill out
	uint64_t j=0, k=1;
	for(uint64_t i=0; i<rleString->nonRleLength; i++) {
		if(i+1 == rleString->nonRleLength || str[i] != str[i+1]) {
			rleString->rleString[j] = str[i];
			rleString->repeatCounts[j++] = k;
			k=1;
		}
		else {
			k++;
		}
	}
	rleString->rleString[j] = '\0';
	assert(j == rleString->length);

	return rleString;
}

<<<<<<< HEAD
RleString *rleString_constructPreComputed(char *rleChars, uint8_t *rleCounts) {
	RleString *rleString = st_calloc(1, sizeof(RleString));

	rleString->length = strlen(rleChars);
	rleString->nonRleLength = 0;
	for (int64_t i = 0; i < rleString->length; i++) {
		rleString->nonRleLength += rleCounts[i];
	}

	// Allocate
	rleString->rleString = stString_copy(rleChars);
	rleString->repeatCounts = st_calloc(rleString->length, sizeof(int64_t));
	rleString->rleToNonRleCoordinateMap = st_calloc(rleString->length, sizeof(int64_t));
	rleString->nonRleToRleCoordinateMap = st_calloc(rleString->nonRleLength, sizeof(int64_t));

	// Fill out
    //TODO verify this logic
	int64_t n=0;
	for(int64_t r=0; r<rleString->length; r++) {
		// counts
		rleString->repeatCounts[r] = rleCounts[r];
		// coordinates
		rleString->rleToNonRleCoordinateMap[r] = n;
		for (uint8_t c = 0; c < rleCounts[r]; c++) {
			rleString->nonRleToRleCoordinateMap[n] = r;
			n++;
		}
	}
	assert(n == rleString->nonRleLength);
=======
RleString *rleString_construct_no_rle(char *string) {
	RleString *rleString = st_calloc(1, sizeof(RleString));

	rleString->nonRleLength = strlen(string);
	rleString->length = rleString->nonRleLength;

	// Allocate
	rleString->rleString = stString_copy(string);
	rleString->repeatCounts = st_calloc(rleString->length, sizeof(uint64_t));

	// Fill out repeat counts
	for(uint64_t i=0; i<rleString->length; i++) {
		rleString->repeatCounts[i] = 1;
	}
>>>>>>> ea9f4269

	return rleString;
}

<<<<<<< HEAD
RleString *rleString_constructNoRLE(char *str) {
    RleString *rleString = st_calloc(1, sizeof(RleString));

    rleString->nonRleLength = strlen(str);
    rleString->length = rleString->nonRleLength;

    // Allocate
    rleString->rleString = st_calloc(rleString->nonRleLength+1, sizeof(char));
    rleString->repeatCounts = st_calloc(rleString->nonRleLength, sizeof(int64_t));
    rleString->rleToNonRleCoordinateMap = st_calloc(rleString->nonRleLength, sizeof(int64_t));
    rleString->nonRleToRleCoordinateMap = st_calloc(rleString->nonRleLength, sizeof(int64_t));

    // Fill out
    for(int64_t i=0; i<rleString->nonRleLength; i++) {
        rleString->nonRleToRleCoordinateMap[i] = i;
        rleString->rleToNonRleCoordinateMap[i] = i;
        rleString->rleString[i] = str[i];
        rleString->repeatCounts[i] = 1;
    }

    return rleString;
=======
RleString *rleString_copySubstring(RleString *rleString, uint64_t start, uint64_t length) {
	RleString *rleSubstring = st_calloc(1, sizeof(RleString));

	assert(start + length <= rleString->length);

	// Set length of substring
	rleSubstring->length = length;

	// Copy character substring
	rleSubstring->rleString = stString_getSubString(rleString->rleString, start, length);

	// Copy repeat count substring and calculate non-rle length
	rleSubstring->nonRleLength = 0;
	rleSubstring->repeatCounts = st_calloc(length, sizeof(uint64_t));
	for(uint64_t i=0; i<rleSubstring->length; i++) {
		rleSubstring->repeatCounts[i] = rleString->repeatCounts[i+start];
		rleSubstring->nonRleLength += rleSubstring->repeatCounts[i];
	}

	return rleSubstring;
}

void rleString_print(RleString *rleString, FILE *f) {
	fprintf(f, "%s -- ", rleString->rleString);
	for(int64_t i=0; i<rleString->length; i++) {
		fprintf(f, "%" PRIi64 " ", rleString->repeatCounts[i]);
	}
}

RleString *rleString_copy(RleString *rleString) {
	return rleString_copySubstring(rleString, 0, rleString->length);
}

bool rleString_eq(RleString *r1, RleString *r2) {
	// If rle length or expanded lengths are not the same, then return false.
	if(r1->length != r2->length || r1->nonRleLength != r2->nonRleLength) {
		return 0;
	}
	// Check bases and repeat counts for equality
	for(int64_t i=0; i<r1->length; i++) {
		if(r1->rleString[i] != r2->rleString[i] ||
		   r1->repeatCounts[i] != r2->repeatCounts[i]) {
			return 0;
		}
	}
	return 1;
>>>>>>> ea9f4269
}

void rleString_destruct(RleString *rleString) {
	free(rleString->rleString);
	free(rleString->repeatCounts);
	free(rleString);
}

char *expandChar(char c, uint64_t repeatCount) {
	char *s = st_malloc(sizeof(char) * (repeatCount+1));
	for(int64_t j=0; j<repeatCount; j++) {
		s[j] = c;
	}
	s[repeatCount] = '\0';
	return s;
}

char *rleString_expand(RleString *rleString) {
	char *s = st_calloc(rleString->nonRleLength+1, sizeof(char));
	int64_t j=0;
	for(int64_t i=0; i<rleString->length; i++) {
		for(int64_t k=0; k<rleString->repeatCounts[i]; k++) {
			s[j++] = rleString->rleString[i];
		}
	}
	s[rleString->nonRleLength] = '\0';
	return s;
}

<<<<<<< HEAD
int64_t getRunLengthMode(Symbol base, stList *observations, stList *rleReads) {
    stHash *runLengths = stHash_construct();
    int64_t maxCount = 0;
    int64_t maxRL = 0;
    for (int64_t i = 0; i < stList_length(observations); i++) {
        PoaBaseObservation *obs = stList_get(observations, i);
        RleString *rleString = stList_get(rleReads, obs->readNo);
        if (symbol_convertCharToSymbol(rleString->rleString[obs->offset]) != base) continue;
        int64_t obvsRL = rleString->repeatCounts[obs->offset];
        int64_t currRlCount = (int64_t) stHash_remove(runLengths, (void*) obvsRL) + 1;
        if (currRlCount > maxCount) {
            maxCount = currRlCount;
            maxRL = obvsRL;
        }
        stHash_insert(runLengths, (void*) obvsRL, (void*) currRlCount);
    }
    stHash_destruct(runLengths);

    return maxRL;
}

static int64_t expandRLEConsensus2(PoaNode *node, stList *rleReads, stList *bamChunkReads, RepeatSubMatrix *repeatSubMatrix) {
=======
void rleString_rotateString(RleString *str, int64_t rotationLength) {
	char rotatedString[str->length];
	uint64_t rotatedRepeatCounts[str->length];
	for(int64_t i=0; i<str->length; i++) {
		rotatedString[(i+rotationLength)%str->length] = str->rleString[i];
		rotatedRepeatCounts[(i+rotationLength)%str->length] = str->repeatCounts[i];
	}
	for(int64_t i=0; i<str->length; i++) {
		str->rleString[i] = rotatedString[i];
		str->repeatCounts[i] = rotatedRepeatCounts[i];
	}
}

static int64_t expandRLEConsensus2(Poa *poa, PoaNode *node, stList *bamChunkReads, RepeatSubMatrix *repeatSubMatrix) {
>>>>>>> ea9f4269
	// Pick the base
	double maxBaseWeight = node->baseWeights[0];
	int64_t maxBaseIndex = 0;
	for(int64_t j=1; j<poa->alphabet->alphabetSize; j++) {
		if(node->baseWeights[j] > maxBaseWeight) {
			maxBaseWeight = node->baseWeights[j];
			maxBaseIndex = j;
		}
	}
	char base = poa->alphabet->convertSymbolToChar(maxBaseIndex);

	// for an experiment, or case with no repeat matrix
	if (repeatSubMatrix == NULL) {
	    return getRunLengthMode(symbol_convertCharToSymbol(base), node->observations, rleReads);
	}

	// Repeat count
	double logProbability;
	return repeatSubMatrix_getMLRepeatCount(repeatSubMatrix, maxBaseIndex, node->observations,
			bamChunkReads, &logProbability);
}

void poa_estimateRepeatCountsUsingBayesianModel(Poa *poa, stList *bamChunkReads, RepeatSubMatrix *repeatSubMatrix) {
	poa->refString->nonRleLength = 0;
	for(uint64_t i=1; i<stList_length(poa->nodes); i++) {
		poa->refString->repeatCounts[i-1] = expandRLEConsensus2(poa, stList_get(poa->nodes, i), bamChunkReads, repeatSubMatrix);
		poa->refString->nonRleLength += poa->refString->repeatCounts[i-1];
	}
}

uint8_t *rleString_rleQualities(RleString *rleString, uint8_t *qualities) {
	// calculate read qualities (if set)
	//TODO unit test this
	uint8_t *rleQualities = st_calloc(rleString->length, sizeof(uint8_t));
	uint64_t rawPos = 0;
	for (uint64_t rlePos = 0; rlePos < rleString->length; rlePos++) {
		uint8_t min = UINT8_MAX;
		uint8_t max = 0;
		int64_t mean = 0;
		for (uint64_t repeatIdx = 0; repeatIdx < rleString->repeatCounts[rlePos]; repeatIdx++) {
			uint8_t q = qualities[rawPos++];
			min = (q < min ? q : min);
			max = (q > max ? q : max);
			mean += q;
		}
		mean = mean / rleString->repeatCounts[rlePos];
		assert(mean <= UINT8_MAX);
		// pick your favorite metric
		//r->qualities[rlePos] = min;
		//r->qualities[rlePos] = max;
		rleQualities[rlePos] = (uint8_t) mean;
	}
	assert(rawPos == rleString->nonRleLength);
	return rleQualities;
}

uint64_t *rleString_getNonRleToRleCoordinateMap(RleString *rleString) {
	uint64_t *nonRleToRleCoordinateMap = st_malloc(sizeof(uint64_t) * rleString->nonRleLength);

	uint64_t j=0;
	for(uint64_t i=0; i<rleString->length; i++) {
		for(uint64_t k=0; k<rleString->repeatCounts[i]; k++) {
			nonRleToRleCoordinateMap[j++] = i;
		}
	}
	assert(j == rleString->nonRleLength);

	return nonRleToRleCoordinateMap;
}

stList *runLengthEncodeAlignment(stList *alignment,
<<<<<<< HEAD
                                 RleString *seqX, RleString *seqY) {
    return runLengthEncodeAlignment2(alignment, seqX, seqY, 0, 1, 2);
}
stList *runLengthEncodeAlignment2(stList *alignment, RleString *seqX, RleString *seqY,
        int64_t xIdx, int64_t yIdx, int64_t weightIdx) {
    stList *rleAlignment = stList_construct3(0, (void (*)(void *))stIntTuple_destruct);

    int64_t x=-1, y=-1;
    for(int64_t i=0; i<stList_length(alignment); i++) {
        stIntTuple *alignedPair = stList_get(alignment, i);

        int64_t x2 = seqX->nonRleToRleCoordinateMap[stIntTuple_get(alignedPair, xIdx)];
        int64_t y2 = seqY->nonRleToRleCoordinateMap[stIntTuple_get(alignedPair, yIdx)];

        if(x2 > x && y2 > y) {
            stIntTuple *it = stIntTuple_construct3(-1, -1, -1);
            it[xIdx + 1] = x2;
            it[yIdx + 1] = y2;
            it[weightIdx + 1] = stIntTuple_get(alignedPair, weightIdx);
            stList_append(rleAlignment, it);
            x = x2; y = y2;
        }
    }
=======
		uint64_t *seqXNonRleToRleCoordinateMap, uint64_t *seqYNonRleToRleCoordinateMap) {
	stList *rleAlignment = stList_construct3(0, (void (*)(void *))stIntTuple_destruct);

	int64_t x=-1, y=-1;
	for(int64_t i=0; i<stList_length(alignment); i++) {
		stIntTuple *alignedPair = stList_get(alignment, i);

		int64_t x2 = seqXNonRleToRleCoordinateMap[stIntTuple_get(alignedPair, 0)];
		int64_t y2 = seqYNonRleToRleCoordinateMap[stIntTuple_get(alignedPair, 1)];

		if(x2 > x && y2 > y) {
			stList_append(rleAlignment, stIntTuple_construct3(x2, y2, stIntTuple_get(alignedPair, 2)));
			x = x2; y = y2;
		}
	}
>>>>>>> ea9f4269

    return rleAlignment;
}

/*
 * Functions for modeling repeat counts
 */

double *repeatSubMatrix_setLogProb(RepeatSubMatrix *repeatSubMatrix, Symbol base, bool strand, int64_t observedRepeatCount, int64_t underlyingRepeatCount) {
    if (base >= repeatSubMatrix->alphabet->alphabetSize) {
        st_errAbort("[repeatSubMatrix_setLogProb] base 'Nn' not supported for repeat estimation\n");
    }
    int64_t idx = (2 * base + (strand ? 1 : 0)) * repeatSubMatrix->maximumRepeatLength * repeatSubMatrix->maximumRepeatLength +
            underlyingRepeatCount * repeatSubMatrix->maximumRepeatLength +
            observedRepeatCount;
    assert(idx < repeatSubMatrix->maxEntry);
	return &(repeatSubMatrix->logProbabilities[idx]);
}

double repeatSubMatrix_getLogProb(RepeatSubMatrix *repeatSubMatrix, Symbol base, bool strand, int64_t observedRepeatCount, int64_t underlyingRepeatCount) {
	double *loc = repeatSubMatrix_setLogProb(repeatSubMatrix, base, strand, observedRepeatCount, underlyingRepeatCount);
//	printf("%p\n", loc);
	return *loc;
}

void repeatSubMatrix_destruct(RepeatSubMatrix *repeatSubMatrix) {
	alphabet_destruct(repeatSubMatrix->alphabet);
	free(repeatSubMatrix->logProbabilities);
	free(repeatSubMatrix);
}

RepeatSubMatrix *repeatSubMatrix_constructEmpty(Alphabet *alphabet) {
	RepeatSubMatrix *repeatSubMatrix = st_calloc(1, sizeof(RepeatSubMatrix));
<<<<<<< HEAD
	repeatSubMatrix->maximumRepeatLength = MAXIMUM_REPEAT_LENGTH;
	repeatSubMatrix->maxEntry = 2 * SYMBOL_NUMBER_NO_N * repeatSubMatrix->maximumRepeatLength * repeatSubMatrix->maximumRepeatLength;
=======
	repeatSubMatrix->alphabet = alphabet;
	repeatSubMatrix->maximumRepeatLength = 51;
	repeatSubMatrix->baseLogProbs_AT = st_calloc(repeatSubMatrix->maximumRepeatLength, sizeof(double));
	repeatSubMatrix->baseLogProbs_GC = st_calloc(repeatSubMatrix->maximumRepeatLength, sizeof(double));
	repeatSubMatrix->maxEntry = 2 * repeatSubMatrix->alphabet->alphabetSize * repeatSubMatrix->maximumRepeatLength * repeatSubMatrix->maximumRepeatLength;
>>>>>>> ea9f4269
	repeatSubMatrix->logProbabilities = st_calloc(repeatSubMatrix->maxEntry, sizeof(double));
	return repeatSubMatrix;
}

double repeatSubMatrix_getLogProbForGivenRepeatCount(RepeatSubMatrix *repeatSubMatrix, Symbol base, stList *observations,
												     stList *bamChunkReads, int64_t underlyingRepeatCount) {
	assert(underlyingRepeatCount < repeatSubMatrix->maximumRepeatLength);
	double logProb = LOG_ONE;
	for(int64_t i=0; i<stList_length(observations); i++) {
		PoaBaseObservation *observation = stList_get(observations, i);
		BamChunkRead *read = stList_get(bamChunkReads, observation->readNo);
		int64_t observedRepeatCount = read->rleRead->repeatCounts[observation->offset];

		// Be robust to over-long repeat count observations
		observedRepeatCount = observedRepeatCount >= repeatSubMatrix->maximumRepeatLength ?
		        repeatSubMatrix->maximumRepeatLength-1 : observedRepeatCount;

		logProb += repeatSubMatrix_getLogProb(repeatSubMatrix, base, read->forwardStrand,
		        observedRepeatCount, underlyingRepeatCount) * observation->weight;
	}

	return logProb;
}

int64_t repeatSubMatrix_getMLRepeatCount(RepeatSubMatrix *repeatSubMatrix, Symbol base, stList *observations,
		stList *bamChunkReads, double *logProbability) {
	if(stList_length(observations) == 0) {
		return 0; // The case that we have no alignments, we assume there is no sequence there/
	}

	// Get the range or repeat observations, used to avoid calculating all repeat lengths, heuristically
	int64_t minRepeatLength=repeatSubMatrix->maximumRepeatLength-1, maxRepeatLength=0; // Mins and maxs inclusive
	for(int64_t i=0; i<stList_length(observations); i++) {
		PoaBaseObservation *observation = stList_get(observations, i);
		BamChunkRead *read = stList_get(bamChunkReads, observation->readNo);
		int64_t observedRepeatCount = read->rleRead->repeatCounts[observation->offset];
		if(observedRepeatCount < minRepeatLength) {
			minRepeatLength = observedRepeatCount;
		}
		if(observedRepeatCount > maxRepeatLength) {
			maxRepeatLength = observedRepeatCount;
		}
	}
	if(maxRepeatLength >= repeatSubMatrix->maximumRepeatLength) {
		st_logInfo("Got overlong repeat observation: %" PRIi64 ", ignoring this and cutting off overlong repeat counts to max\n", maxRepeatLength);
		maxRepeatLength = repeatSubMatrix->maximumRepeatLength-1;
	}

	// Calc the range of repeat observations
	double mlLogProb = repeatSubMatrix_getLogProbForGivenRepeatCount(repeatSubMatrix, base, observations,
	        bamChunkReads, minRepeatLength);
	int64_t mlRepeatLength = minRepeatLength;
	for(int64_t i=minRepeatLength+1; i<maxRepeatLength+1; i++) {
		double p = repeatSubMatrix_getLogProbForGivenRepeatCount(repeatSubMatrix, base, observations,
		        bamChunkReads, i);
		if(p > mlLogProb) {
			mlLogProb = p;
			mlRepeatLength = i;
		}
	}
	*logProbability = mlLogProb;
	return mlRepeatLength;
}

int64_t removeOverlap(char *prefixString, char *suffixString, int64_t approxOverlap, PolishParams *polishParams,
				   int64_t *prefixStringCropEnd, int64_t *suffixStringCropStart) {

	// Align the overlapping suffix of the prefixString and the prefix of the suffix string
	int64_t prefixStringLength = strlen(prefixString);
	int64_t suffixStringLength = strlen(suffixString);

	// Get coordinates of substrings to be aligned
	int64_t i = (prefixStringLength - approxOverlap) < 0 ? 0 : prefixStringLength - approxOverlap;
	int64_t j = approxOverlap < suffixStringLength ? approxOverlap : suffixStringLength;

	// Crop suffix
	char c = suffixString[j];
	suffixString[j] = '\0';

	// Symbol strings
	SymbolString sX = symbolString_construct(&(prefixString[i]), 0, strlen(&(prefixString[i])), polishParams->alphabet);
	SymbolString sY = symbolString_construct(suffixString, 0, strlen(suffixString), polishParams->alphabet);


	// Use default state machine for alignment
	StateMachine *sM = stateMachine3_constructNucleotide(threeState);

	// Run the alignment
	stList *alignedPairs = getAlignedPairs(sM, sX, sY, polishParams->p, 1, 1);

	//
	symbolString_destruct(sX);
	symbolString_destruct(sY);
	stateMachine_destruct(sM);

	/*for(uint64_t i=0; i<stList_length(alignedPairs); i++) {
		stIntTuple *aPair = stList_get(alignedPairs, i);
		st_uglyf("Boo %i %i %i\n", (int)stIntTuple_get(aPair, 0), (int)stIntTuple_get(aPair, 1),
				(int)stIntTuple_get(aPair, 2));
	}*/

	if(stList_length(alignedPairs) == 0 && st_getLogLevel() >= info) {
		st_logInfo("  Failed to find good overlap. Suffix-string: %s\n", &(prefixString[i]));
		st_logInfo("  Failed to find good overlap. Prefix-string: %s\n", suffixString);
	}

	// Remove the suffix crop
	suffixString[j] = c;

	// Pick the median point
	stIntTuple *maxPair = NULL;
	for(int64_t k=0; k<stList_length(alignedPairs); k++) {
		stIntTuple *aPair = stList_get(alignedPairs, k);
		if(maxPair == NULL || stIntTuple_get(aPair, 0) > stIntTuple_get(maxPair, 0)) {
			maxPair = aPair;
		}
	}
	if(maxPair == NULL) {
		st_logCritical("  Failed to find any aligned pairs between overlapping strings, not "
				"doing any trimming (approx overlap: %i, len x: %i, len y: %i)\n", approxOverlap, prefixStringLength, suffixStringLength);
		*prefixStringCropEnd = prefixStringLength;
		*suffixStringCropStart = 0;
	}
	else {
		*prefixStringCropEnd = stIntTuple_get(maxPair, 1) + i; // Exclusive
		*suffixStringCropStart = stIntTuple_get(maxPair, 2);  // Inclusive
	}

	int64_t overlapWeight = maxPair == NULL ? 0 : stIntTuple_get(maxPair, 0);

	stList_destruct(alignedPairs);

	return overlapWeight;
}

// Core polishing logic functions

RleString *poa_polish(Poa *poa, stList *bamChunkReads, PolishParams *params,
				  int64_t **poaToConsensusMap) {
	/*
<<<<<<< HEAD
	 * As pao_polish, but returns the polished reference string and a
	 * map back to the input poa reference sequence.
	 */

	// Setup
	double *candidateWeights = getCandidateWeights(poa, params);

	//TODO, this could probably be debug
	if(st_getLogLevel() >= info) {
		double avgCoverage = getAvgCoverage(poa, 0, stList_length(poa->nodes));
		double totalCandidateWeight = 0.0;
		for(int64_t i=0; i<stList_length(poa->nodes); i++) {
			totalCandidateWeight += candidateWeights[i];
		}
		char* logIdentifier = getLogIdentifier();
		st_logInfo(" %s Got avg. coverage: %f for region of length: %" PRIi64 " and avg. candidate weight of: %f\n",
				logIdentifier, avgCoverage/PAIR_ALIGNMENT_PROB_1, stList_length(poa->nodes),
				totalCandidateWeight/(PAIR_ALIGNMENT_PROB_1*stList_length(poa->nodes)));
		free(logIdentifier);
	}

	// Sort the base observations to make the getReadSubstrings function work
	sortBaseObservations(poa);

	// Identify anchor points, represented as a binary array, one bit for each POA node
	bool *anchors = getFilteredAnchorPositions(poa, candidateWeights, params);

	// Map to track alignment between the new consensus sequence and the poa reference sequence
	*poaToConsensusMap = st_malloc((stList_length(poa->nodes)-1) * sizeof(int64_t));
	for(int64_t i=0; i<stList_length(poa->nodes)-1; i++) {
		(*poaToConsensusMap)[i] = -1;
	}

	// Substrings of the consensus string that when concatenated form the overall consensus string
	stList *consensusSubstrings = stList_construct3(0, free);
	int64_t j=0; // Length of the growing consensus substring

	// Enumerate candidate variant combinations between anchors

	int64_t pAnchor = 0; // Previous anchor, starting from first position of POA, which is the prefix "N"
	for(int64_t i=1; i<stList_length(poa->nodes); i++) {
		if(anchors[i]) { // If position i is an anchor
			// In case anchors are trivially adjacent
			if(i-pAnchor == 1)  {
				stList_append(consensusSubstrings, stString_print("%c", ((PoaNode *)stList_get(poa->nodes, pAnchor))->base));
				if(i > 0 && j > 0) {
					(*poaToConsensusMap)[i-1] = j-1;
				}
				j++;
			}
			else {
				poa_polishP(poa, bamChunkReads, pAnchor, i,
							consensusSubstrings, &j, *poaToConsensusMap, candidateWeights, params);
			}

			// Update previous anchor
			pAnchor = i;
		}
	}

	// Deal with the suffix
	poa_polishP(poa, bamChunkReads, pAnchor, stList_length(poa->nodes),
				consensusSubstrings, &j, *poaToConsensusMap, candidateWeights, params);

	// Build the new consensus string by concatenating the constituent pieces
	char *newConsensusString = stString_join2("", consensusSubstrings);

	// Remove the prefix "N" character (which is the first position of any POA)
	assert(strlen(newConsensusString) >= 1);
	assert(newConsensusString[0] == 'N');
	char *c = newConsensusString;
	newConsensusString = stString_copy(&(newConsensusString[1]));
	free(c);

	// Cleanup
	free(candidateWeights);
	free(anchors);
	stList_destruct(consensusSubstrings);

	return newConsensusString;
}

Poa *poa_polish(Poa *poa, stList *bamChunkReads, PolishParams *params) {
	/*
=======
>>>>>>> ea9f4269
	 * "Polishes" the given POA reference string to create a new consensus reference string.
	 * Algorithm starts by dividing the reference into anchor points - points where the majority
	 * of bamChunkReads are confidently aligned. Then, between each pair of consecutive anchors it looks
	 * for "candidate variants", variants (either substitutions, insertions or deletions) with
	 * significant weight. For every combination of candidate variants between the two anchor points
	 * a candidate string is constructed and all the read substrings mapping between the two anchor points
	 * are aligned to it. The candidate string, including the current reference substring,
	 * with the highest likelihood is then selected.
	 */
	BubbleGraph *bg = bubbleGraph_constructFromPoa(poa, bamChunkReads, params);

	uint64_t *consensusPath = bubbleGraph_getConsensusPath(bg, params);
	RleString *newConsensusString = bubbleGraph_getConsensusString(bg, consensusPath, poaToConsensusMap, params);

<<<<<<< HEAD

	int64_t *poaToConsensusMap;
	char *newConsensusString = poa_polish2(poa, bamChunkReads, params, &poaToConsensusMap);

	// Get anchor alignments
	stList *anchorAlignments = poa_getAnchorAlignments(poa, poaToConsensusMap, stList_length(bamChunkReads), params);

	// Generated updated poa
	Poa *poa2 = poa_realign(bamChunkReads, anchorAlignments, newConsensusString, params);

	// Cleanup
	free(newConsensusString);
	stList_destruct(anchorAlignments);
	free(poaToConsensusMap);

	if(st_getLogLevel() >= info) {
        char *logIdentifier = getLogIdentifier();
		double score = poa_getReferenceNodeTotalMatchWeight(poa) - poa_getTotalErrorWeight(poa);
		double score2 = poa_getReferenceNodeTotalMatchWeight(poa2) - poa_getTotalErrorWeight(poa2);
		st_logInfo(" %s Took %3d seconds to do a round of polishing, got score: %6.4f (%f score diff)\n",
					logIdentifier, (int)(time(NULL) - startTime), score2/PAIR_ALIGNMENT_PROB_1, (score2-score)/PAIR_ALIGNMENT_PROB_1);
        free(logIdentifier);
    }
=======
	free(consensusPath);
	bubbleGraph_destruct(bg);
>>>>>>> ea9f4269

	return newConsensusString;
}

// Functions to iteratively polish a sequence
Poa *poa_realignIterative(Poa *poa, stList *bamChunkReads,
						   PolishParams *polishParams, bool hmmMNotRealign,
						   int64_t minIterations, int64_t maxIterations) {
	assert(maxIterations >= 0);
	assert(minIterations <= maxIterations);

	time_t startTime = time(NULL);
	char *logIdentifier = getLogIdentifier();

	double score = poa_getReferenceNodeTotalMatchWeight(poa) - poa_getTotalErrorWeight(poa);

	st_logInfo(" %s Starting realignment with score: %6.4f\n", logIdentifier, score/PAIR_ALIGNMENT_PROB_1);

	int64_t i=0;
	while(i < maxIterations) {
		i++;

		time_t consensusFindingStartTime = time(NULL);

		int64_t *poaToConsensusMap;
		RleString *reference = hmmMNotRealign ? poa_getConsensus(poa, &poaToConsensusMap, polishParams) :
				poa_polish(poa, bamChunkReads, polishParams, &poaToConsensusMap);

		st_logInfo(" %s Took %3d seconds to do round %" PRIi64 " of consensus finding using algorithm %s\n",
				logIdentifier, (int)(time(NULL) - consensusFindingStartTime), i, hmmMNotRealign ? "consensus" : "polish");

		// Stop in case consensus string is same as old reference (i.e. greedy convergence)
		if(rleString_eq(reference, poa->refString)) {
			rleString_destruct(reference);
			free(poaToConsensusMap);
			break;
		}

		// Get anchor alignments
		stList *anchorAlignments = poa_getAnchorAlignments(poa, poaToConsensusMap, stList_length(bamChunkReads), polishParams);

		time_t realignStartTime = time(NULL);

		// Generated updated poa
		Poa *poa2 = poa_realign(bamChunkReads, anchorAlignments, reference, polishParams);

		// Get updated repeat counts
		if(polishParams->useRunLengthEncoding) {
			poa_estimateRepeatCountsUsingBayesianModel(poa2, bamChunkReads, polishParams->repeatSubMatrix);
		}

		// Cleanup
		rleString_destruct(reference);
		free(poaToConsensusMap);
		stList_destruct(anchorAlignments);

		double score2 = poa_getReferenceNodeTotalMatchWeight(poa2) - poa_getTotalErrorWeight(poa2);

		st_logInfo(" %s Took %3d seconds to do round %" PRIi64 " of realignment, Have score: %6.4f (%f score diff)\n",
					logIdentifier, (int)(time(NULL) - realignStartTime), i, score2/PAIR_ALIGNMENT_PROB_1, (score2-score)/PAIR_ALIGNMENT_PROB_1);

		// Stop if score decreases (greedy stopping)
		if(score2 <= score && i >= minIterations) {
			poa_destruct(poa2);
			break;
		}

		poa_destruct(poa);
		poa = poa2;
		score = score2;
	}

	st_logInfo(" %s Took %3d seconds to realign iterative using algorithm: %s through %" PRIi64 " iterations, got final score : %6.4f\n",
			logIdentifier, (int)(time(NULL) - startTime), hmmMNotRealign ? "consensus" : "polish", i, score/PAIR_ALIGNMENT_PROB_1);

	free(logIdentifier);
	return poa;
}


Poa *poa_realignAll(stList *bamChunkReads, stList *anchorAlignments, RleString *reference,
						  PolishParams *polishParams) {
	time_t startTime = time(NULL);
	Poa *poa = poa_realign(bamChunkReads, anchorAlignments, reference, polishParams);
<<<<<<< HEAD
	char *logIdentifier = getLogIdentifier();

	st_logInfo(" %s Took %3d seconds to generate initial POA\n", logIdentifier, (int)(time(NULL) - startTime));
	free(logIdentifier);
	return maxIterations == 0 ? poa : poa_realignIterative3(poa, bamChunkReads, polishParams, hmmMNotRealign, minIterations, maxIterations);
}
=======
	st_logInfo("Took %f seconds to generate initial POA\n", (float)(time(NULL) - startTime));
>>>>>>> ea9f4269

	if(polishParams->maxPoaConsensusIterations > 0) {
		poa = poa_realignIterative(poa, bamChunkReads, polishParams, 1, polishParams->minPoaConsensusIterations, polishParams->maxPoaConsensusIterations);
	}

	if(polishParams->maxRealignmentPolishIterations > 0) {
		poa = poa_realignIterative(poa, bamChunkReads, polishParams, 0, polishParams->minRealignmentPolishIterations, polishParams->maxRealignmentPolishIterations);
	}

	return poa;
}<|MERGE_RESOLUTION|>--- conflicted
+++ resolved
@@ -92,7 +92,7 @@
 	PoaNode *poaNode = st_calloc(1, sizeof(PoaNode));
 
 	// for when people put crazy characters in their reference
-	if (symbol_convertCharToSymbol(base) == n) {
+	if (poa->alphabet->convertSymbolToChar(poa->alphabet->convertCharToSymbol(base)) == 'N') {
 	    base = 'N';
 	}
 
@@ -175,11 +175,7 @@
 	return stSortedSet_search(matchesSet, &pair) != NULL;
 }
 
-<<<<<<< HEAD
-static void addToInserts(PoaNode *node, char *insert, double weight, bool strand, PoaBaseObservation *observation) {
-=======
-static void addToInserts(PoaNode *node, RleString *insert, double weight, bool strand) {
->>>>>>> ea9f4269
+static void addToInserts(PoaNode *node, RleString *insert, double weight, bool strand, PoaBaseObservation *observation) {
 	/*
 	 * Add given insert to node.
 	 */
@@ -187,16 +183,15 @@
 	PoaInsert *poaInsert = NULL;
 	// Check if the complete insert is already in the poa graph:
 	for(int64_t m=0; m<stList_length(node->inserts); m++) {
-<<<<<<< HEAD
         PoaInsert *tmp = stList_get(node->inserts, m);
-		if(stString_eq(tmp->insert, insert)) {
+		if (rleString_eq(tmp->insert, insert)) {
 		    poaInsert = tmp;
 		    break;
 		}
 	}
 	// otherwise create and save it
 	if (poaInsert == NULL) {
-	    poaInsert = poaInsert_construct(stString_copy(insert), 0, FALSE);
+	    poaInsert = poaInsert_construct(rleString_copy(insert), 0, FALSE);
         stList_append(node->inserts, poaInsert);
 	}
 
@@ -208,21 +203,6 @@
         poaInsert->weightReverseStrand += weight;
     }
     stList_append(poaInsert->observations, observation);
-=======
-		poaInsert = stList_get(node->inserts, m);
-		if(rleString_eq(poaInsert->insert, insert)) {
-			if(strand) {
-				poaInsert->weightForwardStrand += weight;
-			}
-			else {
-				poaInsert->weightReverseStrand += weight;
-			}
-			return;
-		}
-	}
-	// otherwise add the insert to the poa graph
-	stList_append(node->inserts, poaInsert_construct(rleString_copy(insert), weight, strand));
->>>>>>> ea9f4269
 }
 
 static void addToDeletes(PoaNode *node, int64_t length, double weight, bool strand, PoaBaseObservation *observation) {
@@ -446,15 +426,11 @@
 				assert(insertPosition >= 0);
 				
 				// Add insert to graph at leftmost position
-<<<<<<< HEAD
-				addToInserts(stList_get(poa->nodes, insertPosition), insertLabel, insertWeight, readStrand,
-                             poaBaseObservation_construct(readNo, stIntTuple_get(insertStart, 2), insertWeight));
-=======
-				addToInserts(stList_get(poa->nodes, insertPosition), insert, insertWeight, readStrand);
+				addToInserts(stList_get(poa->nodes, insertPosition), insert, insertWeight, readStrand,
+							 poaBaseObservation_construct(readNo, stIntTuple_get(insertStart, 2), insertWeight));
 
 				// Cleanup
 				rleString_destruct(insert);
->>>>>>> ea9f4269
 			}
 		}
 
@@ -530,25 +506,14 @@
 				int64_t deletePosition = stIntTuple_get(deleteStart, 1) + k - i;
 
 				// Get string being deleted
-<<<<<<< HEAD
-				char *deleteLabel = poa_getReferenceSubstring(poa, deletePosition+1, deleteLength);
+				RleString *delete = rleString_copySubstring(poa->refString, deletePosition, deleteLength);
 
 				// Now walk back over reference sequence and see if insert can be left-shifted
-				deletePosition = getShift(poa->refString, deletePosition, deleteLabel, deleteLength);
+				deletePosition = getShift(poa->refString, deletePosition, delete, polishParams->poaConstructCompareRepeatCounts);
 
 				// Finally see if can be shifted by common suffix
-				deletePosition -= getMaxCommonSuffixLength(poa->refString, deletePosition, deleteLabel, deleteLength);
-				free(deleteLabel);
-=======
-				RleString *delete = rleString_copySubstring(poa->refString, insertPosition, deleteLength);
-
-				// Now walk back over reference sequence and see if insert can be left-shifted
-				insertPosition = getShift(poa->refString, insertPosition, delete, polishParams->poaConstructCompareRepeatCounts);
-
-				// Finally see if can be shifted by common suffix
-				insertPosition -= getMaxCommonSuffixLength(poa->refString, insertPosition, delete, polishParams->poaConstructCompareRepeatCounts);
+				deletePosition -= getMaxCommonSuffixLength(poa->refString, deletePosition, delete, polishParams->poaConstructCompareRepeatCounts);
 				rleString_destruct(delete);
->>>>>>> ea9f4269
 
 				// Add delete to graph at leftmost position
 				addToDeletes(stList_get(poa->nodes, deletePosition), deleteLength, deleteWeight, readStrand,
@@ -789,13 +754,8 @@
 		PoaBaseObservation *baseObs = stList_get(node->observations, i);
 		*totalWeight += baseObs->weight;
 		BamChunkRead *read = stList_get(bamChunkReads, baseObs->readNo);
-<<<<<<< HEAD
-		char base = read->nucleotides[baseObs->offset];
-		baseWeights[symbol_convertCharToSymbol(base) * 2 + (read->forwardStrand ? POS_STRAND_IDX : NEG_STRAND_IDX)] += baseObs->weight;
-=======
 		char base = read->rleRead->rleString[baseObs->offset];
-		baseWeights[a->convertCharToSymbol(base) * 2 + (read->forwardStrand ? 1 : 0)] += baseObs->weight;
->>>>>>> ea9f4269
+		baseWeights[a->convertCharToSymbol(base) * 2 + (read->forwardStrand ? POS_STRAND_IDX : NEG_STRAND_IDX)] += baseObs->weight;
 		if(read->forwardStrand) {
 			*totalPositiveWeight += baseObs->weight;
 		}
@@ -807,11 +767,6 @@
 	return baseWeights;
 }
 
-<<<<<<< HEAD
-void poa_printRepeatCounts(Poa *poa, FILE *fH, stList *rleReads, stList *bamChunkReads) {
-    fprintf(fH, "REF_INDEX\tREF_BASE");
-    fprintf(fH, "\tREPEAT_COUNT_OBSxN(READ_BASE:READ_STRAND:REPEAT_COUNT,WEIGHT)\n");
-=======
 /*
  * Functions to print poa
  */
@@ -819,7 +774,6 @@
 void poa_printRepeatCounts(Poa *poa, FILE *fH, stList *bamChunkReads) {
 		fprintf(fH, "REF_INDEX\tREF_BASE");
 		fprintf(fH, "\tREPEAT_COUNT_OBSxN(READ_BASE:READ_STRAND:REPEAT_COUNT,WEIGHT)\n");
->>>>>>> ea9f4269
 
     // Print info for each base in reference in turn
     for(int64_t i=0; i<stList_length(poa->nodes); i++) {
@@ -827,21 +781,19 @@
 
         fprintf(fH, "%" PRIi64 "\t%c", i, node->base);
 
-<<<<<<< HEAD
-        for(int64_t j=0; j<stList_length(node->observations); j++) {
-            PoaBaseObservation *obs = stList_get(node->observations, j);
-            RleString *rleRead = stList_get(rleReads, obs->readNo);
-            BamChunkRead *bamChunkRead = stList_get(bamChunkReads, obs->readNo);
-            int64_t repeatCount = rleRead->repeatCounts[obs->offset];
-            char base = rleRead->rleString[obs->offset];
-            fprintf(fH, "\t%c%c%" PRIi64 ",%.3f", base, bamChunkRead->forwardStrand ? '+' : '-', repeatCount, obs->weight/PAIR_ALIGNMENT_PROB_1);
-        }
-
-        fprintf(fH, "\n");
-    }
-}
-
-void poa_printDOT(Poa *poa, FILE *fH, stList *bamChunkReads, stList *rleStrings) {
+		for(int64_t j=0; j<stList_length(node->observations); j++) {
+			PoaBaseObservation *obs = stList_get(node->observations, j);
+			BamChunkRead *bamChunkRead = stList_get(bamChunkReads, obs->readNo);
+			int64_t repeatCount = bamChunkRead->rleRead->repeatCounts[obs->offset];
+			char base = bamChunkRead->rleRead->rleString[obs->offset];
+			fprintf(fH, "\t%c%c%" PRIi64 ",%.3f", base, bamChunkRead->forwardStrand ? '+' : '-', repeatCount, obs->weight/PAIR_ALIGNMENT_PROB_1);
+		}
+
+		fprintf(fH, "\n");
+	}
+}
+
+void poa_printDOT(Poa *poa, FILE *fH, stList *bamChunkReads) {
 
 	char* insertColor = "\"darkgreen\"";
     char* backboneColor = "\"blue\"";
@@ -858,11 +810,12 @@
             // node weight
             weight += obvs->weight;
             // run length obvs
-            RleString* rleString = stList_get(rleStrings, obvs->readNo);
+            BamChunkRead* bamChunkRead = stList_get(bamChunkReads, obvs->readNo);
+            RleString* rleString = bamChunkRead->rleRead;
             // skip non-match rates
             if (rleString->rleString[obvs->offset] != node->base) continue;
             // save run length
-            int64_t rl = ((RleString*) stList_get(rleStrings, obvs->readNo))->repeatCounts[obvs->offset];
+            int64_t rl = rleString->repeatCounts[obvs->offset];
             if (rl > 50) rl = 50;
             runLengths[rl-1] += obvs->weight;
         }
@@ -894,21 +847,11 @@
 			double iWeight = (insert->weightReverseStrand + insert->weightForwardStrand) / PAIR_ALIGNMENT_PROB_1;
 
             fprintf(fH, "I%"PRId64"_%"PRId64" [label=\"%s\", fontcolor=%s, color=%s, penwidth=%f];\n",
-                    i, j, insert->insert, insertColor, insertColor, log(1+iWeight));
+                    i, j, insert->insert->rleString, insertColor, insertColor, log(1+iWeight));
             fprintf(fH, "B%"PRId64" -> I%"PRId64"_%"PRId64" [label=\"%.2f\", fontcolor=%s, color=%s, weight=%d, penwidth=%f];\n",
                     i, i, j, iWeight, insertColor, insertColor, (int)ceil(iWeight), log(1+iWeight));
             fprintf(fH, "I%"PRId64"_%"PRId64" -> B%"PRId64" [color=%s, weight=%d, penwidth=%f];\n",
                     i, j, i+1, insertColor, (int)ceil(iWeight), log(1+iWeight));
-=======
-			for(int64_t j=0; j<stList_length(node->observations); j++) {
-				PoaBaseObservation *obs = stList_get(node->observations, j);
-				BamChunkRead *bamChunkRead = stList_get(bamChunkReads, obs->readNo);
-				int64_t repeatCount = bamChunkRead->rleRead->repeatCounts[obs->offset];
-				char base = bamChunkRead->rleRead->rleString[obs->offset];
-				fprintf(fH, "\t%c%c%" PRIi64 ",%.3f", base, bamChunkRead->forwardStrand ? '+' : '-', repeatCount, obs->weight/PAIR_ALIGNMENT_PROB_1);
-			}
->>>>>>> ea9f4269
-
 		}
 
 		// Deletes
@@ -1010,15 +953,9 @@
 		fprintf(fH, "%" PRIi64 "\t%c total-weight:%f\ttotal-pos-weight:%f\ttotal-neg-weight:%f", i, node->base,
 				totalWeight/PAIR_ALIGNMENT_PROB_1, totalPositiveWeight/PAIR_ALIGNMENT_PROB_1, totalNegativeWeight/PAIR_ALIGNMENT_PROB_1);
 
-<<<<<<< HEAD
-		for(int64_t j=0; j<SYMBOL_NUMBER; j++) {
+		for(int64_t j=0; j<poa->alphabet->alphabetSize; j++) {
 			double positiveStrandBaseWeight = baseWeights[j*2 + POS_STRAND_IDX];
 			double negativeStrandBaseWeight = baseWeights[j*2 + NEG_STRAND_IDX];
-=======
-		for(int64_t j=0; j<poa->alphabet->alphabetSize; j++) {
-			double positiveStrandBaseWeight = baseWeights[j*2 + 1];
-			double negativeStrandBaseWeight = baseWeights[j*2 + 0];
->>>>>>> ea9f4269
 			double totalBaseWeight = positiveStrandBaseWeight + negativeStrandBaseWeight;
 
 			if(totalBaseWeight/totalWeight > 0.25) {
@@ -1446,7 +1383,7 @@
 	return rleString;
 }
 
-<<<<<<< HEAD
+
 RleString *rleString_constructPreComputed(char *rleChars, uint8_t *rleCounts) {
 	RleString *rleString = st_calloc(1, sizeof(RleString));
 
@@ -1459,24 +1396,27 @@
 	// Allocate
 	rleString->rleString = stString_copy(rleChars);
 	rleString->repeatCounts = st_calloc(rleString->length, sizeof(int64_t));
-	rleString->rleToNonRleCoordinateMap = st_calloc(rleString->length, sizeof(int64_t));
-	rleString->nonRleToRleCoordinateMap = st_calloc(rleString->nonRleLength, sizeof(int64_t));
+//	rleString->rleToNonRleCoordinateMap = st_calloc(rleString->length, sizeof(int64_t));
+//	rleString->nonRleToRleCoordinateMap = st_calloc(rleString->nonRleLength, sizeof(int64_t));
 
 	// Fill out
-    //TODO verify this logic
+	//TODO verify this logic
 	int64_t n=0;
 	for(int64_t r=0; r<rleString->length; r++) {
 		// counts
 		rleString->repeatCounts[r] = rleCounts[r];
 		// coordinates
-		rleString->rleToNonRleCoordinateMap[r] = n;
-		for (uint8_t c = 0; c < rleCounts[r]; c++) {
-			rleString->nonRleToRleCoordinateMap[n] = r;
-			n++;
-		}
+//		rleString->rleToNonRleCoordinateMap[r] = n;
+//		for (uint8_t c = 0; c < rleCounts[r]; c++) {
+//			rleString->nonRleToRleCoordinateMap[n] = r;
+//			n++;
+//		}
 	}
 	assert(n == rleString->nonRleLength);
-=======
+
+	return rleString;
+}
+
 RleString *rleString_construct_no_rle(char *string) {
 	RleString *rleString = st_calloc(1, sizeof(RleString));
 
@@ -1491,34 +1431,10 @@
 	for(uint64_t i=0; i<rleString->length; i++) {
 		rleString->repeatCounts[i] = 1;
 	}
->>>>>>> ea9f4269
 
 	return rleString;
 }
 
-<<<<<<< HEAD
-RleString *rleString_constructNoRLE(char *str) {
-    RleString *rleString = st_calloc(1, sizeof(RleString));
-
-    rleString->nonRleLength = strlen(str);
-    rleString->length = rleString->nonRleLength;
-
-    // Allocate
-    rleString->rleString = st_calloc(rleString->nonRleLength+1, sizeof(char));
-    rleString->repeatCounts = st_calloc(rleString->nonRleLength, sizeof(int64_t));
-    rleString->rleToNonRleCoordinateMap = st_calloc(rleString->nonRleLength, sizeof(int64_t));
-    rleString->nonRleToRleCoordinateMap = st_calloc(rleString->nonRleLength, sizeof(int64_t));
-
-    // Fill out
-    for(int64_t i=0; i<rleString->nonRleLength; i++) {
-        rleString->nonRleToRleCoordinateMap[i] = i;
-        rleString->rleToNonRleCoordinateMap[i] = i;
-        rleString->rleString[i] = str[i];
-        rleString->repeatCounts[i] = 1;
-    }
-
-    return rleString;
-=======
 RleString *rleString_copySubstring(RleString *rleString, uint64_t start, uint64_t length) {
 	RleString *rleSubstring = st_calloc(1, sizeof(RleString));
 
@@ -1565,7 +1481,6 @@
 		}
 	}
 	return 1;
->>>>>>> ea9f4269
 }
 
 void rleString_destruct(RleString *rleString) {
@@ -1595,15 +1510,15 @@
 	return s;
 }
 
-<<<<<<< HEAD
-int64_t getRunLengthMode(Symbol base, stList *observations, stList *rleReads) {
+int64_t getRunLengthMode(Alphabet *alphabet, Symbol base, stList *observations, stList *bamChunkReads) {
     stHash *runLengths = stHash_construct();
     int64_t maxCount = 0;
     int64_t maxRL = 0;
     for (int64_t i = 0; i < stList_length(observations); i++) {
         PoaBaseObservation *obs = stList_get(observations, i);
-        RleString *rleString = stList_get(rleReads, obs->readNo);
-        if (symbol_convertCharToSymbol(rleString->rleString[obs->offset]) != base) continue;
+        BamChunkRead *bcr = stList_get(bamChunkReads, obs->readNo);
+        RleString *rleString = bcr->rleRead;
+        if (alphabet->convertCharToSymbol(rleString->rleString[obs->offset]) != base) continue;
         int64_t obvsRL = rleString->repeatCounts[obs->offset];
         int64_t currRlCount = (int64_t) stHash_remove(runLengths, (void*) obvsRL) + 1;
         if (currRlCount > maxCount) {
@@ -1617,27 +1532,25 @@
     return maxRL;
 }
 
-static int64_t expandRLEConsensus2(PoaNode *node, stList *rleReads, stList *bamChunkReads, RepeatSubMatrix *repeatSubMatrix) {
-=======
 void rleString_rotateString(RleString *str, int64_t rotationLength) {
-	char rotatedString[str->length];
-	uint64_t rotatedRepeatCounts[str->length];
-	for(int64_t i=0; i<str->length; i++) {
-		rotatedString[(i+rotationLength)%str->length] = str->rleString[i];
-		rotatedRepeatCounts[(i+rotationLength)%str->length] = str->repeatCounts[i];
-	}
-	for(int64_t i=0; i<str->length; i++) {
-		str->rleString[i] = rotatedString[i];
-		str->repeatCounts[i] = rotatedRepeatCounts[i];
-	}
-}
-
+		char rotatedString[str->length];
+		uint64_t rotatedRepeatCounts[str->length];
+		for(int64_t i=0; i<str->length; i++) {
+			rotatedString[(i+rotationLength)%str->length] = str->rleString[i];
+			rotatedRepeatCounts[(i+rotationLength)%str->length] = str->repeatCounts[i];
+		}
+		for(int64_t i=0; i<str->length; i++) {
+			str->rleString[i] = rotatedString[i];
+			str->repeatCounts[i] = rotatedRepeatCounts[i];
+		}
+	}
+
+//static int64_t expandRLEConsensus2(PoaNode *node, stList *rleReads, stList *bamChunkReads, RepeatSubMatrix *repeatSubMatrix) {
 static int64_t expandRLEConsensus2(Poa *poa, PoaNode *node, stList *bamChunkReads, RepeatSubMatrix *repeatSubMatrix) {
->>>>>>> ea9f4269
 	// Pick the base
 	double maxBaseWeight = node->baseWeights[0];
-	int64_t maxBaseIndex = 0;
-	for(int64_t j=1; j<poa->alphabet->alphabetSize; j++) {
+	uint16_t maxBaseIndex = 0;
+	for (uint16_t j=1; j<poa->alphabet->alphabetSize; j++) {
 		if(node->baseWeights[j] > maxBaseWeight) {
 			maxBaseWeight = node->baseWeights[j];
 			maxBaseIndex = j;
@@ -1647,7 +1560,7 @@
 
 	// for an experiment, or case with no repeat matrix
 	if (repeatSubMatrix == NULL) {
-	    return getRunLengthMode(symbol_convertCharToSymbol(base), node->observations, rleReads);
+	    return getRunLengthMode(poa->alphabet, poa->alphabet->convertCharToSymbol(base), node->observations, bamChunkReads);
 	}
 
 	// Repeat count
@@ -1704,48 +1617,29 @@
 	return nonRleToRleCoordinateMap;
 }
 
-stList *runLengthEncodeAlignment(stList *alignment,
-<<<<<<< HEAD
-                                 RleString *seqX, RleString *seqY) {
-    return runLengthEncodeAlignment2(alignment, seqX, seqY, 0, 1, 2);
-}
-stList *runLengthEncodeAlignment2(stList *alignment, RleString *seqX, RleString *seqY,
+stList *runLengthEncodeAlignment(stList *alignment, uint64_t *seqXNonRleToRleCoordinateMap, uint64_t *seqYNonRleToRleCoordinateMap) {
+    return runLengthEncodeAlignment2(alignment, seqXNonRleToRleCoordinateMap, seqYNonRleToRleCoordinateMap, 0, 1, 2);
+}
+stList *runLengthEncodeAlignment2(stList *alignment, uint64_t *seqXNonRleToRleCoordinateMap, uint64_t *seqYNonRleToRleCoordinateMap,
         int64_t xIdx, int64_t yIdx, int64_t weightIdx) {
     stList *rleAlignment = stList_construct3(0, (void (*)(void *))stIntTuple_destruct);
 
-    int64_t x=-1, y=-1;
-    for(int64_t i=0; i<stList_length(alignment); i++) {
-        stIntTuple *alignedPair = stList_get(alignment, i);
-
-        int64_t x2 = seqX->nonRleToRleCoordinateMap[stIntTuple_get(alignedPair, xIdx)];
-        int64_t y2 = seqY->nonRleToRleCoordinateMap[stIntTuple_get(alignedPair, yIdx)];
-
-        if(x2 > x && y2 > y) {
+	int64_t x=-1, y=-1;
+	for(int64_t i=0; i<stList_length(alignment); i++) {
+		stIntTuple *alignedPair = stList_get(alignment, i);
+
+		int64_t x2 = seqXNonRleToRleCoordinateMap[stIntTuple_get(alignedPair, xIdx)];
+		int64_t y2 = seqYNonRleToRleCoordinateMap[stIntTuple_get(alignedPair, yIdx)];
+
+		if(x2 > x && y2 > y) {
             stIntTuple *it = stIntTuple_construct3(-1, -1, -1);
             it[xIdx + 1] = x2;
             it[yIdx + 1] = y2;
             it[weightIdx + 1] = stIntTuple_get(alignedPair, weightIdx);
             stList_append(rleAlignment, it);
             x = x2; y = y2;
-        }
-    }
-=======
-		uint64_t *seqXNonRleToRleCoordinateMap, uint64_t *seqYNonRleToRleCoordinateMap) {
-	stList *rleAlignment = stList_construct3(0, (void (*)(void *))stIntTuple_destruct);
-
-	int64_t x=-1, y=-1;
-	for(int64_t i=0; i<stList_length(alignment); i++) {
-		stIntTuple *alignedPair = stList_get(alignment, i);
-
-		int64_t x2 = seqXNonRleToRleCoordinateMap[stIntTuple_get(alignedPair, 0)];
-		int64_t y2 = seqYNonRleToRleCoordinateMap[stIntTuple_get(alignedPair, 1)];
-
-		if(x2 > x && y2 > y) {
-			stList_append(rleAlignment, stIntTuple_construct3(x2, y2, stIntTuple_get(alignedPair, 2)));
-			x = x2; y = y2;
-		}
-	}
->>>>>>> ea9f4269
+		}
+	}
 
     return rleAlignment;
 }
@@ -1779,16 +1673,11 @@
 
 RepeatSubMatrix *repeatSubMatrix_constructEmpty(Alphabet *alphabet) {
 	RepeatSubMatrix *repeatSubMatrix = st_calloc(1, sizeof(RepeatSubMatrix));
-<<<<<<< HEAD
+	repeatSubMatrix->alphabet = alphabet;
 	repeatSubMatrix->maximumRepeatLength = MAXIMUM_REPEAT_LENGTH;
-	repeatSubMatrix->maxEntry = 2 * SYMBOL_NUMBER_NO_N * repeatSubMatrix->maximumRepeatLength * repeatSubMatrix->maximumRepeatLength;
-=======
-	repeatSubMatrix->alphabet = alphabet;
-	repeatSubMatrix->maximumRepeatLength = 51;
 	repeatSubMatrix->baseLogProbs_AT = st_calloc(repeatSubMatrix->maximumRepeatLength, sizeof(double));
 	repeatSubMatrix->baseLogProbs_GC = st_calloc(repeatSubMatrix->maximumRepeatLength, sizeof(double));
 	repeatSubMatrix->maxEntry = 2 * repeatSubMatrix->alphabet->alphabetSize * repeatSubMatrix->maximumRepeatLength * repeatSubMatrix->maximumRepeatLength;
->>>>>>> ea9f4269
 	repeatSubMatrix->logProbabilities = st_calloc(repeatSubMatrix->maxEntry, sizeof(double));
 	return repeatSubMatrix;
 }
@@ -1928,94 +1817,95 @@
 
 RleString *poa_polish(Poa *poa, stList *bamChunkReads, PolishParams *params,
 				  int64_t **poaToConsensusMap) {
+//	/*
+//	 * As pao_polish, but returns the polished reference string and a
+//	 * map back to the input poa reference sequence.
+//	 */
+//<<<<<<< HEAD
+//
+//	// Setup
+//	double *candidateWeights = getCandidateWeights(poa, params);
+//
+//	//TODO, this could probably be debug
+//	if(st_getLogLevel() >= info) {
+//		double avgCoverage = getAvgCoverage(poa, 0, stList_length(poa->nodes));
+//		double totalCandidateWeight = 0.0;
+//		for(int64_t i=0; i<stList_length(poa->nodes); i++) {
+//			totalCandidateWeight += candidateWeights[i];
+//		}
+//		char* logIdentifier = getLogIdentifier();
+//		st_logInfo(" %s Got avg. coverage: %f for region of length: %" PRIi64 " and avg. candidate weight of: %f\n",
+//				logIdentifier, avgCoverage/PAIR_ALIGNMENT_PROB_1, stList_length(poa->nodes),
+//				totalCandidateWeight/(PAIR_ALIGNMENT_PROB_1*stList_length(poa->nodes)));
+//		free(logIdentifier);
+//	}
+//
+//	// Sort the base observations to make the getReadSubstrings function work
+//	sortBaseObservations(poa);
+//
+//	// Identify anchor points, represented as a binary array, one bit for each POA node
+//	bool *anchors = getFilteredAnchorPositions(poa, candidateWeights, params);
+//
+//	// Map to track alignment between the new consensus sequence and the poa reference sequence
+//	*poaToConsensusMap = st_malloc((stList_length(poa->nodes)-1) * sizeof(int64_t));
+//	for(int64_t i=0; i<stList_length(poa->nodes)-1; i++) {
+//		(*poaToConsensusMap)[i] = -1;
+//	}
+//
+//	// Substrings of the consensus string that when concatenated form the overall consensus string
+//	stList *consensusSubstrings = stList_construct3(0, free);
+//	int64_t j=0; // Length of the growing consensus substring
+//
+//	// Enumerate candidate variant combinations between anchors
+//
+//	int64_t pAnchor = 0; // Previous anchor, starting from first position of POA, which is the prefix "N"
+//	for(int64_t i=1; i<stList_length(poa->nodes); i++) {
+//		if(anchors[i]) { // If position i is an anchor
+//			// In case anchors are trivially adjacent
+//			if(i-pAnchor == 1)  {
+//				stList_append(consensusSubstrings, stString_print("%c", ((PoaNode *)stList_get(poa->nodes, pAnchor))->base));
+//				if(i > 0 && j > 0) {
+//					(*poaToConsensusMap)[i-1] = j-1;
+//				}
+//				j++;
+//			}
+//			else {
+//				poa_polishP(poa, bamChunkReads, pAnchor, i,
+//							consensusSubstrings, &j, *poaToConsensusMap, candidateWeights, params);
+//			}
+//
+//			// Update previous anchor
+//			pAnchor = i;
+//		}
+//	}
+//
+//	// Deal with the suffix
+//	poa_polishP(poa, bamChunkReads, pAnchor, stList_length(poa->nodes),
+//				consensusSubstrings, &j, *poaToConsensusMap, candidateWeights, params);
+//
+//	// Build the new consensus string by concatenating the constituent pieces
+//	char *newConsensusString = stString_join2("", consensusSubstrings);
+//
+//	// Remove the prefix "N" character (which is the first position of any POA)
+//	assert(strlen(newConsensusString) >= 1);
+//	assert(newConsensusString[0] == 'N');
+//	char *c = newConsensusString;
+//	newConsensusString = stString_copy(&(newConsensusString[1]));
+//	free(c);
+//
+//	// Cleanup
+//	free(candidateWeights);
+//	free(anchors);
+//	stList_destruct(consensusSubstrings);
+//
+//	return newConsensusString;
+//}
+//
+//Poa *poa_polish(Poa *poa, stList *bamChunkReads, PolishParams *params) {
+//	/*
+//=======
+//>>>>>>> 38cbd8720b51472c90061b42658b6e5665bd1106
 	/*
-<<<<<<< HEAD
-	 * As pao_polish, but returns the polished reference string and a
-	 * map back to the input poa reference sequence.
-	 */
-
-	// Setup
-	double *candidateWeights = getCandidateWeights(poa, params);
-
-	//TODO, this could probably be debug
-	if(st_getLogLevel() >= info) {
-		double avgCoverage = getAvgCoverage(poa, 0, stList_length(poa->nodes));
-		double totalCandidateWeight = 0.0;
-		for(int64_t i=0; i<stList_length(poa->nodes); i++) {
-			totalCandidateWeight += candidateWeights[i];
-		}
-		char* logIdentifier = getLogIdentifier();
-		st_logInfo(" %s Got avg. coverage: %f for region of length: %" PRIi64 " and avg. candidate weight of: %f\n",
-				logIdentifier, avgCoverage/PAIR_ALIGNMENT_PROB_1, stList_length(poa->nodes),
-				totalCandidateWeight/(PAIR_ALIGNMENT_PROB_1*stList_length(poa->nodes)));
-		free(logIdentifier);
-	}
-
-	// Sort the base observations to make the getReadSubstrings function work
-	sortBaseObservations(poa);
-
-	// Identify anchor points, represented as a binary array, one bit for each POA node
-	bool *anchors = getFilteredAnchorPositions(poa, candidateWeights, params);
-
-	// Map to track alignment between the new consensus sequence and the poa reference sequence
-	*poaToConsensusMap = st_malloc((stList_length(poa->nodes)-1) * sizeof(int64_t));
-	for(int64_t i=0; i<stList_length(poa->nodes)-1; i++) {
-		(*poaToConsensusMap)[i] = -1;
-	}
-
-	// Substrings of the consensus string that when concatenated form the overall consensus string
-	stList *consensusSubstrings = stList_construct3(0, free);
-	int64_t j=0; // Length of the growing consensus substring
-
-	// Enumerate candidate variant combinations between anchors
-
-	int64_t pAnchor = 0; // Previous anchor, starting from first position of POA, which is the prefix "N"
-	for(int64_t i=1; i<stList_length(poa->nodes); i++) {
-		if(anchors[i]) { // If position i is an anchor
-			// In case anchors are trivially adjacent
-			if(i-pAnchor == 1)  {
-				stList_append(consensusSubstrings, stString_print("%c", ((PoaNode *)stList_get(poa->nodes, pAnchor))->base));
-				if(i > 0 && j > 0) {
-					(*poaToConsensusMap)[i-1] = j-1;
-				}
-				j++;
-			}
-			else {
-				poa_polishP(poa, bamChunkReads, pAnchor, i,
-							consensusSubstrings, &j, *poaToConsensusMap, candidateWeights, params);
-			}
-
-			// Update previous anchor
-			pAnchor = i;
-		}
-	}
-
-	// Deal with the suffix
-	poa_polishP(poa, bamChunkReads, pAnchor, stList_length(poa->nodes),
-				consensusSubstrings, &j, *poaToConsensusMap, candidateWeights, params);
-
-	// Build the new consensus string by concatenating the constituent pieces
-	char *newConsensusString = stString_join2("", consensusSubstrings);
-
-	// Remove the prefix "N" character (which is the first position of any POA)
-	assert(strlen(newConsensusString) >= 1);
-	assert(newConsensusString[0] == 'N');
-	char *c = newConsensusString;
-	newConsensusString = stString_copy(&(newConsensusString[1]));
-	free(c);
-
-	// Cleanup
-	free(candidateWeights);
-	free(anchors);
-	stList_destruct(consensusSubstrings);
-
-	return newConsensusString;
-}
-
-Poa *poa_polish(Poa *poa, stList *bamChunkReads, PolishParams *params) {
-	/*
-=======
->>>>>>> ea9f4269
 	 * "Polishes" the given POA reference string to create a new consensus reference string.
 	 * Algorithm starts by dividing the reference into anchor points - points where the majority
 	 * of bamChunkReads are confidently aligned. Then, between each pair of consecutive anchors it looks
@@ -2030,34 +1920,34 @@
 	uint64_t *consensusPath = bubbleGraph_getConsensusPath(bg, params);
 	RleString *newConsensusString = bubbleGraph_getConsensusString(bg, consensusPath, poaToConsensusMap, params);
 
-<<<<<<< HEAD
-
-	int64_t *poaToConsensusMap;
-	char *newConsensusString = poa_polish2(poa, bamChunkReads, params, &poaToConsensusMap);
-
-	// Get anchor alignments
-	stList *anchorAlignments = poa_getAnchorAlignments(poa, poaToConsensusMap, stList_length(bamChunkReads), params);
-
-	// Generated updated poa
-	Poa *poa2 = poa_realign(bamChunkReads, anchorAlignments, newConsensusString, params);
-
-	// Cleanup
-	free(newConsensusString);
-	stList_destruct(anchorAlignments);
-	free(poaToConsensusMap);
-
-	if(st_getLogLevel() >= info) {
-        char *logIdentifier = getLogIdentifier();
-		double score = poa_getReferenceNodeTotalMatchWeight(poa) - poa_getTotalErrorWeight(poa);
-		double score2 = poa_getReferenceNodeTotalMatchWeight(poa2) - poa_getTotalErrorWeight(poa2);
-		st_logInfo(" %s Took %3d seconds to do a round of polishing, got score: %6.4f (%f score diff)\n",
-					logIdentifier, (int)(time(NULL) - startTime), score2/PAIR_ALIGNMENT_PROB_1, (score2-score)/PAIR_ALIGNMENT_PROB_1);
-        free(logIdentifier);
-    }
-=======
+//<<<<<<< HEAD
+//
+//	int64_t *poaToConsensusMap;
+//	char *newConsensusString = poa_polish2(poa, bamChunkReads, params, &poaToConsensusMap);
+//
+//	// Get anchor alignments
+//	stList *anchorAlignments = poa_getAnchorAlignments(poa, poaToConsensusMap, stList_length(bamChunkReads), params);
+//
+//	// Generated updated poa
+//	Poa *poa2 = poa_realign(bamChunkReads, anchorAlignments, newConsensusString, params);
+//
+//	// Cleanup
+//	free(newConsensusString);
+//	stList_destruct(anchorAlignments);
+//	free(poaToConsensusMap);
+//
+//	if(st_getLogLevel() >= info) {
+//        char *logIdentifier = getLogIdentifier();
+//		double score = poa_getReferenceNodeTotalMatchWeight(poa) - poa_getTotalErrorWeight(poa);
+//		double score2 = poa_getReferenceNodeTotalMatchWeight(poa2) - poa_getTotalErrorWeight(poa2);
+//		st_logInfo(" %s Took %3d seconds to do a round of polishing, got score: %6.4f (%f score diff)\n",
+//					logIdentifier, (int)(time(NULL) - startTime), score2/PAIR_ALIGNMENT_PROB_1, (score2-score)/PAIR_ALIGNMENT_PROB_1);
+//        free(logIdentifier);
+//    }
+//=======
 	free(consensusPath);
 	bubbleGraph_destruct(bg);
->>>>>>> ea9f4269
+//>>>>>>> 38cbd8720b51472c90061b42658b6e5665bd1106
 
 	return newConsensusString;
 }
@@ -2142,23 +2032,20 @@
 						  PolishParams *polishParams) {
 	time_t startTime = time(NULL);
 	Poa *poa = poa_realign(bamChunkReads, anchorAlignments, reference, polishParams);
-<<<<<<< HEAD
 	char *logIdentifier = getLogIdentifier();
 
 	st_logInfo(" %s Took %3d seconds to generate initial POA\n", logIdentifier, (int)(time(NULL) - startTime));
 	free(logIdentifier);
-	return maxIterations == 0 ? poa : poa_realignIterative3(poa, bamChunkReads, polishParams, hmmMNotRealign, minIterations, maxIterations);
-}
-=======
 	st_logInfo("Took %f seconds to generate initial POA\n", (float)(time(NULL) - startTime));
->>>>>>> ea9f4269
-
-	if(polishParams->maxPoaConsensusIterations > 0) {
-		poa = poa_realignIterative(poa, bamChunkReads, polishParams, 1, polishParams->minPoaConsensusIterations, polishParams->maxPoaConsensusIterations);
-	}
-
-	if(polishParams->maxRealignmentPolishIterations > 0) {
-		poa = poa_realignIterative(poa, bamChunkReads, polishParams, 0, polishParams->minRealignmentPolishIterations, polishParams->maxRealignmentPolishIterations);
+
+	if (polishParams->maxPoaConsensusIterations > 0) {
+		poa = poa_realignIterative(poa, bamChunkReads, polishParams, 1, polishParams->minPoaConsensusIterations,
+				polishParams->maxPoaConsensusIterations);
+	}
+
+	if (polishParams->maxRealignmentPolishIterations > 0) {
+		poa = poa_realignIterative(poa, bamChunkReads, polishParams, 0, polishParams->minRealignmentPolishIterations,
+				polishParams->maxRealignmentPolishIterations);
 	}
 
 	return poa;
