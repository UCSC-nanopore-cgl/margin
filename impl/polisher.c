--- conflicted
+++ resolved
@@ -605,15 +605,9 @@
 	adjustAnchors(*matches, 1, firstRefPosition);
 	adjustAnchors(*inserts, 1, firstRefPosition);
 	adjustAnchors(*deletes, 1, firstRefPosition);
-	//TODO sometimes these lists (either originally or by merit of this shifting) have "-1" as their positions: stIntTuple_get($TUPLE, (seqXNotSeqY ? 1 : 2))
-}
-
-<<<<<<< HEAD
+}
+
 Poa *poa_realign(stList *reads, stList *anchorAlignments, char *reference, PolishParams *polishParams) {
-=======
-Poa *poa_realign(stList *reads, bool *readStrands, stList *anchorAlignments, char *reference,
-				 PolishParams *polishParams) {
->>>>>>> a5e9ef5f
 	// Build a reference graph with zero weights
 	Poa *poa = poa_getReferenceGraph(reference);
 	int64_t refLength = stList_length(poa->nodes)-1;
@@ -637,11 +631,7 @@
 		}
 
 		// Add weights, edges and nodes to the poa
-<<<<<<< HEAD
-		poa_augment(poa, chunkRead->nucleotides, i, matches, inserts, deletes);
-=======
-		poa_augment(poa, read, readStrands[i], i, matches, inserts, deletes);
->>>>>>> a5e9ef5f
+		poa_augment(poa, chunkRead->nucleotides, chunkRead->forwardStrand, i, matches, inserts, deletes);
 
 		// Cleanup
 		stList_destruct(matches);
@@ -1006,13 +996,8 @@
 	return consensusString;
 }
 
-<<<<<<< HEAD
 Poa *poa_realignIterative(stList *reads, stList *alignments, char *reference, PolishParams *polishParams) {
 	Poa *poa = poa_realign(reads, alignments, reference, polishParams);
-=======
-Poa *poa_realignIterative(stList *reads, bool *readStrands, stList *anchorAlignments, char *reference, PolishParams *polishParams) {
-	Poa *poa = poa_realign(reads, readStrands, anchorAlignments, reference, polishParams);
->>>>>>> a5e9ef5f
 
 	time_t startTime = time(NULL);
 
@@ -1035,7 +1020,7 @@
 		stList *anchorAlignments = poa_getAnchorAlignments(poa, poaToConsensusMap, stList_length(reads), polishParams);
 
 		// Generated updated poa
-		Poa *poa2 = poa_realign(reads, readStrands, anchorAlignments, reference, polishParams);
+		Poa *poa2 = poa_realign(reads, anchorAlignments, reference, polishParams);
 
 		// Cleanup
 		free(reference);
@@ -1091,7 +1076,7 @@
 	return editedString;
 }
 
-Poa *poa_checkMajorIndelEditsGreedily(Poa *poa, stList *reads, bool *readStrands, PolishParams *polishParams) {
+Poa *poa_checkMajorIndelEditsGreedily(Poa *poa, stList *reads, PolishParams *polishParams) {
 	double score = poa_getReferenceNodeTotalMatchWeight(poa) - poa_getTotalErrorWeight(poa);
 
 	while(1) {
@@ -1131,7 +1116,7 @@
 		char *editRef = poaInsert_getWeight(maxInsert) >= poaDelete_getWeight(maxDelete) ? addInsert(poa->refString, maxInsert->insert, insertStart) :
 				removeDelete(poa->refString, maxDelete->length, deleteStart);
 		// TODO: Add anchor constraints
-		Poa *poa2 = poa_realign(reads, readStrands, NULL, editRef, polishParams);
+		Poa *poa2 = poa_realign(reads, NULL, editRef, polishParams);
 		free(editRef);
 		double score2 = poa_getReferenceNodeTotalMatchWeight(poa2) - poa_getTotalErrorWeight(poa2);
 
@@ -1251,7 +1236,7 @@
 	return s;
 }
 
-static int64_t expandRLEConsensus2(PoaNode *node, stList *rleReads, bool *readStrands, RepeatSubMatrix *repeatSubMatrix) {
+static int64_t expandRLEConsensus2(PoaNode *node, stList *rleReads, stList *bamChunkReads, RepeatSubMatrix *repeatSubMatrix) {
 	// Pick the base
 	double maxBaseWeight = node->baseWeights[0];
 	int64_t maxBaseIndex = 0;
@@ -1266,10 +1251,10 @@
 	// Repeat count
 	double logProbability;
 	return repeatSubMatrix_getMLRepeatCount(repeatSubMatrix, maxBaseIndex, node->observations,
-			rleReads, readStrands, &logProbability);
-}
-
-RleString *expandRLEConsensus(Poa *poa, stList *rleReads, bool *readStrands, RepeatSubMatrix *repeatSubMatrix) {
+			rleReads, bamChunkReads, &logProbability);
+}
+
+RleString *expandRLEConsensus(Poa *poa, stList *rleReads, stList *bamChunkReads, RepeatSubMatrix *repeatSubMatrix) {
 	RleString *rleString = st_calloc(1, sizeof(RleString));
 
 	rleString->length = stList_length(poa->nodes)-1;
@@ -1277,7 +1262,7 @@
 	rleString->repeatCounts = st_calloc(rleString->length, sizeof(int64_t));
 	rleString->rleToNonRleCoordinateMap = st_calloc(rleString->length, sizeof(int64_t));
 	for(int64_t i=1; i<stList_length(poa->nodes); i++) {
-		int64_t repeatCount = expandRLEConsensus2(stList_get(poa->nodes, i), rleReads, readStrands, repeatSubMatrix);
+		int64_t repeatCount = expandRLEConsensus2(stList_get(poa->nodes, i), rleReads, bamChunkReads, repeatSubMatrix);
 		rleString->repeatCounts[i-1] = repeatCount;
 		rleString->rleToNonRleCoordinateMap[i-1] = rleString->nonRleLength;
 		rleString->nonRleLength += repeatCount;
@@ -1340,21 +1325,23 @@
 }
 
 double repeatSubMatrix_getLogProbForGivenRepeatCount(RepeatSubMatrix *repeatSubMatrix, Symbol base, stList *observations,
-												     stList *rleReads, bool *readStrands, int64_t underlyingRepeatCount) {
+												     stList *rleReads, stList *bamChunkReads, int64_t underlyingRepeatCount) {
 	double logProb = LOG_ONE;
 	for(int64_t i=0; i<stList_length(observations); i++) {
 		PoaBaseObservation *observation = stList_get(observations, i);
 		RleString *read = stList_get(rleReads, observation->readNo);
 		int64_t observedRepeatCount = read->repeatCounts[observation->offset];
 		assert(underlyingRepeatCount < repeatSubMatrix->maximumRepeatLength);
-		logProb += repeatSubMatrix_getLogProb(repeatSubMatrix, base, readStrands[observation->readNo], observedRepeatCount, underlyingRepeatCount) * observation->weight;
+		logProb += repeatSubMatrix_getLogProb(repeatSubMatrix, base,
+		        ((BamChunkRead *) stList_get(bamChunkReads, observation->readNo))->forwardStrand,
+		        observedRepeatCount, underlyingRepeatCount) * observation->weight;
 	}
 
 	return logProb;
 }
 
 int64_t repeatSubMatrix_getMLRepeatCount(RepeatSubMatrix *repeatSubMatrix, Symbol base, stList *observations,
-		stList *rleReads, bool *readStrands, double *logProbability) {
+		stList *rleReads, stList *bamChunkReads, double *logProbability) {
 	if(stList_length(observations) == 0) {
 		return 0; // The case that we have no alignments, we assume there is no sequence there/
 	}
@@ -1378,10 +1365,12 @@
 	}
 
 	// Calc the range of repeat observations
-	double mlLogProb = repeatSubMatrix_getLogProbForGivenRepeatCount(repeatSubMatrix, base, observations, rleReads, readStrands, minRepeatLength);
+	double mlLogProb = repeatSubMatrix_getLogProbForGivenRepeatCount(repeatSubMatrix, base, observations, rleReads,
+	        bamChunkReads, minRepeatLength);
 	int64_t mlRepeatLength = minRepeatLength;
 	for(int64_t i=minRepeatLength+1; i<maxRepeatLength+1; i++) {
-		double p = repeatSubMatrix_getLogProbForGivenRepeatCount(repeatSubMatrix, base, observations, rleReads, readStrands, i);
+		double p = repeatSubMatrix_getLogProbForGivenRepeatCount(repeatSubMatrix, base, observations, rleReads,
+		        bamChunkReads, i);
 		if(p > mlLogProb) {
 			mlLogProb = p;
 			mlRepeatLength = i;
@@ -1798,7 +1787,7 @@
 	anchorAlignments = poa_getAnchorAlignments(poa, poaToConsensusMap, stList_length(reads), params);
 
 	// Generated updated poa
-	Poa *poa2 = poa_realign(reads, readStrands, anchorAlignments, newConsensusString, params);
+	Poa *poa2 = poa_realign(reads, anchorAlignments, newConsensusString, params);
 
 	// Cleanup
 	stList_destruct(consensusSubstrings);
