--- conflicted
+++ resolved
@@ -1805,11 +1805,7 @@
 	return readSubstrings;
 }
 
-<<<<<<< HEAD
-char *getBestConsensusSubstring(Poa *poa, stList *bamChunkReads, int64_t from, int64_t to, double candidateWeight, PolishParams *params) {
-=======
-char *getBestConsensusSubstring(Poa *poa, stList *reads, int64_t from, int64_t to, double *candidateWeights, PolishParams *params) {
->>>>>>> 08bd7476
+char *getBestConsensusSubstring(Poa *poa, stList *bamChunkReads, int64_t from, int64_t to, double *candidateWeights, PolishParams *params) {
 	/*
 	 * Heuristically searches for the best consensus substring between from (inclusive) and to (exclusive).
 	 * Does so by enumerating candidate variants in interval and then building and test all possible resulting
@@ -1986,11 +1982,7 @@
 	char *existingConsensusSubstring = getExistingSubstring(poa, from, to);
 
 	// Get best consensus substring
-<<<<<<< HEAD
-	char *consensusSubstring = getBestConsensusSubstring(poa, bamChunkReads, from, to, candidateWeight, params);
-=======
-	char *consensusSubstring = getBestConsensusSubstring(poa, reads, from, to, candidateWeights, params);
->>>>>>> 08bd7476
+	char *consensusSubstring = getBestConsensusSubstring(poa, bamChunkReads, from, to, candidateWeights, params);
 
 	// Add new best consensus substring to the growing new consensus string
 	stList_append(consensusSubstrings, consensusSubstring);
@@ -2088,13 +2080,8 @@
 				j++;
 			}
 			else {
-<<<<<<< HEAD
 				poa_polishP(poa, bamChunkReads, pAnchor, i,
-							consensusSubstrings, &j, *poaToConsensusMap, candidateWeight, params);
-=======
-				poa_polishP(poa, reads, pAnchor, i,
 							consensusSubstrings, &j, *poaToConsensusMap, candidateWeights, params);
->>>>>>> 08bd7476
 			}
 
 			// Update previous anchor
@@ -2103,13 +2090,8 @@
 	}
 
 	// Deal with the suffix
-<<<<<<< HEAD
 	poa_polishP(poa, bamChunkReads, pAnchor, stList_length(poa->nodes),
-				consensusSubstrings, &j, *poaToConsensusMap, candidateWeight, params);
-=======
-	poa_polishP(poa, reads, pAnchor, stList_length(poa->nodes),
 				consensusSubstrings, &j, *poaToConsensusMap, candidateWeights, params);
->>>>>>> 08bd7476
 
 	// Build the new consensus string by concatenating the constituent pieces
 	char *newConsensusString = stString_join2("", consensusSubstrings);
@@ -2167,13 +2149,8 @@
 	return poa2;
 }
 
-<<<<<<< HEAD
 // Functions to iteratively polish a sequence
-
 Poa *poa_realignIterative3(Poa *poa, stList *bamChunkReads,
-=======
-Poa *poa_realignIterative3(Poa *poa, stList *reads, bool *readStrands,
->>>>>>> 08bd7476
 						   PolishParams *polishParams, bool hmmMNotRealign,
 						   int64_t minIterations, int64_t maxIterations) {
 	assert(maxIterations >= 0);
@@ -2259,11 +2236,7 @@
 						  PolishParams *polishParams) {
 	Poa *poa = poa_realignIterative2(bamChunkReads, anchorAlignments, reference, polishParams, 1,
 									 polishParams->minPoaConsensusIterations, polishParams->maxPoaConsensusIterations);
-<<<<<<< HEAD
-	return poa_realignIterative3(poa, bamChunkReads, polishParams, 0,
-=======
-	poa = poa_realignIterative3(poa, reads, readStrands, polishParams, 0,
->>>>>>> 08bd7476
+	poa = poa_realignIterative3(poa, bamChunkReads, polishParams, 0,
 			polishParams->minRealignmentPolishIterations, polishParams->maxRealignmentPolishIterations);
 	return poa;
 }