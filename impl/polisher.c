--- conflicted
+++ resolved
@@ -994,7 +994,7 @@
 	return consensusString;
 }
 
-<<<<<<< HEAD
+/*
 Poa *poa_realignIterative(stList *reads, stList *alignments, char *reference, PolishParams *polishParams) {
 	Poa *poa = poa_realign(reads, alignments, reference, polishParams);
 
@@ -1056,9 +1056,8 @@
 
 	return poa;
 }
-
-=======
->>>>>>> 5ca18fec
+*/
+
 char *addInsert(char *string, char *insertString, int64_t editStart) {
 	int64_t insertLength = strlen(insertString);
 	int64_t stringLength = strlen(string);
@@ -1651,14 +1650,14 @@
 	return consensusSubstrings;
 }
 
-double computeLogLikelihoodOfConsensusString(char *reference, stList *reads, PolishParams *params) {
+double computeLogLikelihoodOfConsensusString(char *reference, stList *nucleotides, PolishParams *params) {
 	/*
 	 * Computes the log probability of the reference given the reads.
 	 */
 	double logProb = LOG_ONE;
 	stList *anchorPairs = stList_construct(); // Currently empty
-	for(int64_t i=0; i<stList_length(reads); i++) {
-		char *read = stList_get(reads, i);
+	for(int64_t i=0; i<stList_length(nucleotides); i++) {
+		char *read = stList_get(nucleotides, i);
 		logProb += computeForwardProbability(reference, read, anchorPairs, params->p, params->sM, 0, 0);
 	}
 
@@ -1701,7 +1700,7 @@
 	return i;
 }
 
-stList *getReadSubstrings(stList *reads, Poa *poa, int64_t from, int64_t to) {
+stList *getReadSubstrings(stList *bamChunkReads, Poa *poa, int64_t from, int64_t to) {
 	/*
 	 * Get the substrings of reads aligned to the interval from (inclusive) to to
 	 * (exclusive).
@@ -1712,8 +1711,9 @@
 		if(to == stList_length(poa->nodes)) {
 			// If from and to reference positions that bound the complete alignment just
 			// copy the complete reads
-			for(int64_t i=0; i<stList_length(reads); i++) {
-				stList_append(readSubstrings, stString_copy(stList_get(reads, i)));
+			for(int64_t i=0; i<stList_length(bamChunkReads); i++) {
+			    BamChunkRead *bamChunkRead = stList_get(bamChunkReads, i);
+				stList_append(readSubstrings, stString_copy(bamChunkRead->nucleotides));
 			}
 
 			return readSubstrings;
@@ -1724,13 +1724,14 @@
 		int64_t i=0;
 		while(i<stList_length(node->observations)) {
 			PoaBaseObservation *obs = stList_get(node->observations, i);
-			char *read = stList_get(reads, obs->readNo);
+            BamChunkRead *bamChunkRead = stList_get(bamChunkReads, obs->readNo);
+			char *nucleotides = bamChunkRead->nucleotides;
 
 			// Trim the read substring, copy it and add to the substrings list
-			char c = read[obs->offset];
-			read[obs->offset] = '\0';
-			stList_append(readSubstrings, stString_copy(read));
-			read[obs->offset] = c;
+			char c = nucleotides[obs->offset];
+            nucleotides[obs->offset] = '\0';
+			stList_append(readSubstrings, stString_copy(nucleotides));
+            nucleotides[obs->offset] = c;
 
 			i = skipDupes(node, ++i, obs->readNo);
 		}
@@ -1743,10 +1744,11 @@
 		int64_t i = 0;
 		while (i < stList_length(node->observations)) {
 			PoaBaseObservation *obs = stList_get(node->observations, i);
-			char *read = stList_get(reads, obs->readNo);
+            BamChunkRead *bamChunkRead = stList_get(bamChunkReads, obs->readNo);
+			char *nucleotides = bamChunkRead->nucleotides;
 
 			// Trim the read substring, copy it and add to the substrings list
-			stList_append(readSubstrings, stString_copy(&(read[obs->offset])));
+			stList_append(readSubstrings, stString_copy(&(nucleotides[obs->offset])));
 
 			i = skipDupes(node, ++i, obs->readNo);
 		}
@@ -1763,13 +1765,14 @@
 		PoaBaseObservation *obsTo = stList_get(toNode->observations, j);
 
 		if(obsFrom->readNo == obsTo->readNo) {
-			char *read = stList_get(reads, obsFrom->readNo);
+            BamChunkRead *bamChunkRead = stList_get(bamChunkReads, obsFrom->readNo);
+            char *nucleotides = bamChunkRead->nucleotides;
 
 			// Trim the read substring, copy it and add to the substrings list
-			char c = read[obsTo->offset];
-			read[obsTo->offset] = '\0';
-			stList_append(readSubstrings, stString_copy(&(read[obsFrom->offset])));
-			read[obsTo->offset] = c;
+			char c = nucleotides[obsTo->offset];
+            nucleotides[obsTo->offset] = '\0';
+			stList_append(readSubstrings, stString_copy(&(nucleotides[obsFrom->offset])));
+            nucleotides[obsTo->offset] = c;
 			i = skipDupes(fromNode, ++i, obsFrom->readNo);
 			j = skipDupes(toNode, ++j, obsTo->readNo);
 		}
@@ -1785,7 +1788,7 @@
 	return readSubstrings;
 }
 
-char *getBestConsensusSubstring(Poa *poa, stList *reads, int64_t from, int64_t to, double candidateWeight, PolishParams *params) {
+char *getBestConsensusSubstring(Poa *poa, stList *bamChunkReads, int64_t from, int64_t to, double candidateWeight, PolishParams *params) {
 	/*
 	 * Heuristically searches for the best consensus substring between from (inclusive) and to (exclusive).
 	 * Does so by enumerating candidate variants in interval and then building and test all possible resulting
@@ -1807,7 +1810,7 @@
 
 	if(stList_length(consensusSubstrings) > 0) {
 		// Get read substrings
-		stList *readSubstrings = getReadSubstrings(reads, poa, from, to);
+		stList *readSubstrings = getReadSubstrings(bamChunkReads, poa, from, to);
 
 		st_logDebug("Got %" PRIi64 " consensus strings from: %" PRIi64 " to %" PRIi64 " with %" PRIi64 " reads\n",
 				stList_length(consensusSubstrings)+1, from, to, stList_length(readSubstrings));
@@ -1924,14 +1927,14 @@
 
 // Core polishing logic functions
 
-void poa_polishP(Poa *poa, stList *reads, int64_t from, int64_t to,
+void poa_polishP(Poa *poa, stList *bamChunkReads, int64_t from, int64_t to,
 					stList *consensusSubstrings, int64_t *consensusStringLength,
 					int64_t *poaToConsensusMap, double candidateWeight, PolishParams *params) {
 	// Get existing reference string
 	char *existingConsensusSubstring = getExistingSubstring(poa, from, to);
 
 	// Get best consensus substring
-	char *consensusSubstring = getBestConsensusSubstring(poa, reads, from, to, candidateWeight, params);
+	char *consensusSubstring = getBestConsensusSubstring(poa, bamChunkReads, from, to, candidateWeight, params);
 
 	// Add new best consensus substring to the growing new consensus string
 	stList_append(consensusSubstrings, consensusSubstring);
@@ -1978,12 +1981,8 @@
 	*consensusStringLength += strlen(consensusSubstring);
 }
 
-<<<<<<< HEAD
-Poa *poa_polish(Poa *poa, stList *reads, PolishParams *params) {
-=======
-char *poa_polish2(Poa *poa, stList *reads, bool *readStrands, PolishParams *params,
+char *poa_polish2(Poa *poa, stList *bamChunkReads, PolishParams *params,
 				  int64_t **poaToConsensusMap) {
->>>>>>> 5ca18fec
 	/*
 	 * As pao_polish, but returns the polished reference string and a
 	 * map back to the input poa reference sequence.
@@ -2026,7 +2025,7 @@
 				j++;
 			}
 			else {
-				poa_polishP(poa, reads, pAnchor, i,
+				poa_polishP(poa, bamChunkReads, pAnchor, i,
 							consensusSubstrings, &j, *poaToConsensusMap, candidateWeight, params);
 			}
 
@@ -2036,7 +2035,7 @@
 	}
 
 	// Deal with the suffix
-	poa_polishP(poa, reads, pAnchor, stList_length(poa->nodes),
+	poa_polishP(poa, bamChunkReads, pAnchor, stList_length(poa->nodes),
 				consensusSubstrings, &j, *poaToConsensusMap, candidateWeight, params);
 
 	// Build the new consensus string by concatenating the constituent pieces
@@ -2056,11 +2055,11 @@
 	return newConsensusString;
 }
 
-Poa *poa_polish(Poa *poa, stList *reads, bool *readStrands, PolishParams *params) {
+Poa *poa_polish(Poa *poa, stList *bamChunkReads, PolishParams *params) {
 	/*
 	 * "Polishes" the given POA reference string to create a new consensus reference string.
 	 * Algorithm starts by dividing the reference into anchor points - points where the majority
-	 * of reads are confidently aligned. Then, between each pair of consecutive anchors it looks
+	 * of bamChunkReads are confidently aligned. Then, between each pair of consecutive anchors it looks
 	 * for "candidate variants", variants (either substitutions, insertions or deletions) with
 	 * significant weight. For every combination of candidate variants between the two anchor points
 	 * a candidate string is constructed and all the read substrings mapping between the two anchor points
@@ -2071,13 +2070,13 @@
 	time_t startTime = time(NULL);
 
 	int64_t *poaToConsensusMap;
-	char *newConsensusString = poa_polish2(poa, reads, readStrands, params, &poaToConsensusMap);
+	char *newConsensusString = poa_polish2(poa, bamChunkReads, params, &poaToConsensusMap);
 
 	// Get anchor alignments
-	stList *anchorAlignments = poa_getAnchorAlignments(poa, poaToConsensusMap, stList_length(reads), params);
+	stList *anchorAlignments = poa_getAnchorAlignments(poa, poaToConsensusMap, stList_length(bamChunkReads), params);
 
 	// Generated updated poa
-	Poa *poa2 = poa_realign(reads, anchorAlignments, newConsensusString, params);
+	Poa *poa2 = poa_realign(bamChunkReads, anchorAlignments, newConsensusString, params);
 
 	// Cleanup
 	free(newConsensusString);
@@ -2096,7 +2095,7 @@
 
 // Functions to iteratively polish a sequence
 
-Poa *poa_realignIterative3(Poa *poa, stList *reads, bool *readStrands,
+Poa *poa_realignIterative3(Poa *poa, stList *bamChunkReads,
 						   PolishParams *polishParams, bool hmmMNotRealign,
 						   int64_t minIterations, int64_t maxIterations) {
 	assert(maxIterations >= 0);
@@ -2116,7 +2115,7 @@
 
 		int64_t *poaToConsensusMap;
 		char *reference = hmmMNotRealign ? poa_getConsensus(poa, &poaToConsensusMap, polishParams) :
-				poa_polish2(poa, reads, readStrands, polishParams, &poaToConsensusMap);
+				poa_polish2(poa, bamChunkReads, polishParams, &poaToConsensusMap);
 
 		st_logInfo("Took %f seconds to do round %" PRIi64 " of consensus finding using algorithm %s\n",
 				(float)(time(NULL) - consensusFindingStartTime), i, hmmMNotRealign ? "consensus" : "polish");
@@ -2129,12 +2128,12 @@
 		}
 
 		// Get anchor alignments
-		stList *anchorAlignments = poa_getAnchorAlignments(poa, poaToConsensusMap, stList_length(reads), polishParams);
+		stList *anchorAlignments = poa_getAnchorAlignments(poa, poaToConsensusMap, stList_length(bamChunkReads), polishParams);
 
 		time_t realignStartTime = time(NULL);
 
 		// Generated updated poa
-		Poa *poa2 = poa_realign(reads, readStrands, anchorAlignments, reference, polishParams);
+		Poa *poa2 = poa_realign(bamChunkReads, anchorAlignments, reference, polishParams);
 
 		// Cleanup
 		free(reference);
@@ -2163,25 +2162,25 @@
 	return poa;
 }
 
-Poa *poa_realignIterative2(stList *reads, bool *readStrands,
+Poa *poa_realignIterative2(stList *bamChunkReads,
 						   stList *anchorAlignments, char *reference,
 						   PolishParams *polishParams, bool hmmMNotRealign,
 						   int64_t minIterations, int64_t maxIterations) {
 	time_t startTime = time(NULL);
-	Poa *poa = poa_realign(reads, readStrands, anchorAlignments, reference, polishParams);
+	Poa *poa = poa_realign(bamChunkReads, anchorAlignments, reference, polishParams);
 	st_logInfo("Took %f seconds to generate initial POA\n", (float)(time(NULL) - startTime));
-	return maxIterations == 0 ? poa : poa_realignIterative3(poa, reads, readStrands, polishParams, hmmMNotRealign, minIterations, maxIterations);
-}
-
-Poa *poa_realignIterative(stList *reads, bool *readStrands, stList *anchorAlignments, char *reference,
+	return maxIterations == 0 ? poa : poa_realignIterative3(poa, bamChunkReads, polishParams, hmmMNotRealign, minIterations, maxIterations);
+}
+
+Poa *poa_realignIterative(stList *bamChunkReads, stList *anchorAlignments, char *reference,
 						  PolishParams *polishParams) {
-	return poa_realignIterative2(reads, readStrands, anchorAlignments, reference, polishParams, 1, 0, (int64_t)10000000);
-}
-
-Poa *poa_realignAll(stList *reads, bool *readStrands, stList *anchorAlignments, char *reference,
+	return poa_realignIterative2(bamChunkReads, anchorAlignments, reference, polishParams, 1, 0, (int64_t)10000000);
+}
+
+Poa *poa_realignAll(stList *bamChunkReads, stList *anchorAlignments, char *reference,
 						  PolishParams *polishParams) {
-	Poa *poa = poa_realignIterative2(reads, readStrands, anchorAlignments, reference, polishParams, 1,
+	Poa *poa = poa_realignIterative2(bamChunkReads, anchorAlignments, reference, polishParams, 1,
 									 polishParams->minPoaConsensusIterations, polishParams->maxPoaConsensusIterations);
-	return poa_realignIterative3(poa, reads, readStrands, polishParams, 0,
+	return poa_realignIterative3(poa, bamChunkReads, polishParams, 0,
 			polishParams->minRealignmentPolishIterations, polishParams->maxRealignmentPolishIterations);
 }