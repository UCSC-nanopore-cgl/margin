/*
 * Copyright (C) 2018 by Benedict Paten (benedictpaten@gmail.com)
 *
 * Released under the MIT license, see LICENSE.txt
 */

#include "margin.h"

PoaBaseObservation *poaBaseObservation_construct(int64_t readNo, int64_t offset, double weight) {
	PoaBaseObservation *poaBaseObservation = st_calloc(1, sizeof(PoaBaseObservation));

	poaBaseObservation->readNo = readNo;
	poaBaseObservation->offset = offset;
	poaBaseObservation->weight = weight;

	return poaBaseObservation;
}

void poaBaseObservation_destruct(PoaBaseObservation *poaBaseObservation) {
	free(poaBaseObservation);
}

PoaInsert *poaInsert_construct(char *insert, double weight, bool strand) {
	PoaInsert *poaInsert = st_calloc(1, sizeof(PoaInsert));

	poaInsert->insert = insert;
	if(strand) {
		poaInsert->weightForwardStrand = weight;
	}
	else {
		poaInsert->weightReverseStrand = weight;
	}

	return poaInsert;
}

void poaInsert_destruct(PoaInsert *poaInsert) {
	free(poaInsert->insert);
	free(poaInsert);
}

static bool isBalanced(double forwardStrandWeight, double reverseStrandWeight, double balanceRatio) {
	return balanceRatio == 0 || (forwardStrandWeight > reverseStrandWeight/balanceRatio && reverseStrandWeight > forwardStrandWeight/balanceRatio);
}

double poaInsert_getWeight(PoaInsert *insert) {
	return insert->weightForwardStrand + insert->weightReverseStrand;
	//return isBalanced(insert->weightForwardStrand, insert->weightReverseStrand, 100) ? insert->weightForwardStrand + insert->weightReverseStrand : 0.0;
}

PoaDelete *poaDelete_construct(int64_t length, double weight, bool strand) {
	PoaDelete *poaDelete = st_calloc(1, sizeof(PoaDelete));

	poaDelete->length = length;
	if(strand) {
		poaDelete->weightForwardStrand = weight;
	}
	else {
		poaDelete->weightReverseStrand = weight;
	}

	return poaDelete;
}

void poaDelete_destruct(PoaDelete *poaDelete) {
	free(poaDelete);
}

double poaDelete_getWeight(PoaDelete *delete) {
	return delete->weightForwardStrand + delete->weightReverseStrand;
	//return isBalanced(delete->weightForwardStrand, delete->weightReverseStrand, 100) ? delete->weightForwardStrand + delete->weightReverseStrand : 0.0;
}

PoaNode *poaNode_construct(char base) {
	PoaNode *poaNode = st_calloc(1, sizeof(PoaNode));

	poaNode->inserts = stList_construct3(0, (void(*)(void *)) poaInsert_destruct);
	poaNode->deletes = stList_construct3(0, (void(*)(void *)) poaDelete_destruct);
	poaNode->base = base;
	poaNode->baseWeights = st_calloc(SYMBOL_NUMBER, sizeof(double)); // Encoded using Symbol enum
	poaNode->observations = stList_construct3(0, (void (*)(void *))poaBaseObservation_destruct);

	return poaNode;
}

void poaNode_destruct(PoaNode *poaNode) {
	stList_destruct(poaNode->inserts);
	stList_destruct(poaNode->deletes);
	stList_destruct(poaNode->observations);
	free(poaNode->baseWeights);
	free(poaNode);
}

Poa *poa_getReferenceGraph(char *reference) {
	Poa *poa = st_calloc(1, sizeof(Poa));

	poa->nodes = stList_construct3(0, (void (*)(void *))poaNode_destruct);
	poa->refString = stString_copy(reference);

	int64_t refLength = strlen(reference);
	stList_append(poa->nodes, poaNode_construct('N')); // Add empty prefix node
	for(int64_t i=0; i<refLength; i++) {
		stList_append(poa->nodes, poaNode_construct(toupper(reference[i])));
	}

	return poa;
}

void poa_destruct(Poa *poa) {
	free(poa->refString);
	stList_destruct(poa->nodes);
	free(poa);
}

int cmpAlignedPairsByCoordinates(const void *a, const void *b) {
	/*
	 * Compares aligned pairs, represented as stIntTuples of the form (weight, x, y) first by
	 * x coordinate and then by y coordinate, ignoring the weight.
	 */
	stIntTuple *one = (stIntTuple *)a, *two = (stIntTuple *)b;

	int i = stIntTuple_get(one, 1) < stIntTuple_get(two, 1) ? -1 : stIntTuple_get(one, 1) > stIntTuple_get(two, 1) ? 1 : 0;
	if(i == 0) {
		i = stIntTuple_get(one, 2) < stIntTuple_get(two, 2) ? -1 : stIntTuple_get(one, 2) > stIntTuple_get(two, 2) ? 1 : 0;
	}

	return i;
}

int cmpAlignedPairsByInvertedCoordinates(const void *a, const void *b) {
	/*
	 * As cmpAlignedPairsByCoordinates, but compares by y coordinate and then x coordinate.
	 */
	stIntTuple *one = (stIntTuple *)a, *two = (stIntTuple *)b;

	int i = stIntTuple_get(one, 2) < stIntTuple_get(two, 2) ? -1 : stIntTuple_get(one, 2) > stIntTuple_get(two, 2) ? 1 : 0;
	if(i == 0) {
		i = stIntTuple_get(one, 1) < stIntTuple_get(two, 1) ? -1 : stIntTuple_get(one, 1) > stIntTuple_get(two, 1) ? 1 : 0;
	}

	return i;
}

bool isMatch(stSortedSet *matchesSet, int64_t x, int64_t y) {
	stIntTuple pair[4];
	pair[0] = 3;
	pair[2] = x;
	pair[3] = y;
	return stSortedSet_search(matchesSet, &pair) != NULL;
}

static void addToInserts(PoaNode *node, char *insert, double weight, bool strand) {
	/*
	 * Add given insert to node.
	 */

	PoaInsert *poaInsert = NULL;
	// Check if the complete insert is already in the poa graph:
	for(int64_t m=0; m<stList_length(node->inserts); m++) {
		poaInsert = stList_get(node->inserts, m);
		if(stString_eq(poaInsert->insert, insert)) {
			if(strand) {
				poaInsert->weightForwardStrand += weight;
			}
			else {
				poaInsert->weightReverseStrand += weight;
			}
			return;
		}
	}
	// otherwise add the insert to the poa graph
	stList_append(node->inserts, poaInsert_construct(stString_copy(insert), weight, strand));
}

static void addToDeletes(PoaNode *node, int64_t length, double weight, bool strand) {
	/*
	 * Add given deletion to node.
	 */

	PoaDelete *poaDelete = NULL;
	// Check if the delete is already in the poa graph:
	for(int64_t m=0; m<stList_length(node->deletes); m++) {
		poaDelete = stList_get(node->deletes, m);
		if(poaDelete->length == length) {
			if(strand) {
				poaDelete->weightForwardStrand += weight;
			}
			else {
				poaDelete->weightReverseStrand += weight;
			}
			return;
		}
	}
	// otherwise add the delete to the poa graph
	stList_append(node->deletes, poaDelete_construct(length, weight, strand));
}

char *poa_getReferenceSubstring(Poa *poa, int64_t startIndex, int64_t length) {
	/*
	 * Get substring of the reference, starting from given node.
	 */
	char *refSubString = st_malloc(sizeof(char) * (1 + length));
	refSubString[length] = '\0';
	for(int64_t j=0; j<length; j++) {
		PoaNode *node = stList_get(poa->nodes, startIndex+j);
		refSubString[j] = node->base;
	}
	return refSubString;
}

static bool matchesReferenceSubstring(char *refString, int64_t refStart, char *str, int64_t length) {
	/*
	 * Returns true if the given string str matches the given reference substring starting
	 * from the given reference position, refStart
	 */
	for(int64_t l=0; l<length; l++) {
		if(refString[refStart+l] != str[l]) {
			return 0;
		}
	}
	return 1;
}

static bool hasInternalRepeat(char *str, int64_t length, int64_t repeatLength) {
	/*
	 * Establishes if str has an internal repeat of length repeatLength.
	 * e.g. if ATATAT, internal repeat AT (length 2) is an internal repeat, but ATA is not.
	 */
	if(length % repeatLength != 0) { // If not divisible by repeatLength then can not be repeat
		return 0;
	}
	for(int64_t i=repeatLength; i<length; i+=repeatLength) {
		for(int64_t j=0; j<repeatLength; j++) {
			if(str[j] != str[j+i]) {
				return 0;
			}
		}
	}
	return 1;
}

int64_t getShift(char *refString, int64_t refStart, char *str, int64_t length) {
	// Walk back over reference sequence and see if indel can be shifted

	// Establish minimal internal repeat length
	// if ATATAT, minimal internal repeat is AT,
	// similarly if AAAAAAA then minimal internal repeat is A
	int64_t minRepeatLength = 0;
	while(minRepeatLength++ < length) {
		if(hasInternalRepeat(str, length, minRepeatLength)) {
			break;
		}
	}

	// Now walk back by multiples of minimal internal repeat length
	for(int64_t k=refStart-minRepeatLength; k>=0; k-=minRepeatLength) {
		if(!matchesReferenceSubstring(refString, k, str, minRepeatLength)) {
			break;
		}
		refStart = k;
	}

	return refStart;
}

int64_t getMaxCommonSuffixLength(char *str1, int64_t length1, char *str2, int64_t length2) {
	/*
	 * Returns the length of the maximum suffix of the reference string ending at refStart (inclusive)
	 * that is the same as a suffix of str.
	 */
	int64_t i=0;
	while(length1-i-1 >= 0 && length2-i-1 >= 0) {
		if(str1[length1-1-i] != str2[length2-1-i]) {
			break;
		}
		i++;
	}

	return i;
}

char *rotateString(char *str, int64_t length, int64_t rotationLength) {
	/*
	 * Cyclic rotates the string so that the reverse suffix of str of rotationLength is removed and made the prefix
	 * of the returned string.
	 */
	char *str2 = st_calloc(length, sizeof(char));
	for(int64_t i=0; i<rotationLength; i++) {
		str2[i] = str[length-1-i];
	}
	for(int64_t i=0; i<length-rotationLength; i++) {
		str2[i+rotationLength] = str[i];
	}

	return str2;
}

void poa_augment(Poa *poa, char *read, bool readStrand, int64_t readNo, stList *matches, stList *inserts, stList *deletes) {
	// Add weights of matches to the POA graph

	// For each match in alignment subgraph identify its corresponding node in the POA graph
	// add the weight of the match to the POA node
	for(int64_t i=0; i<stList_length(matches); i++) {
		stIntTuple *match = stList_get(matches, i);

		PoaNode *node = stList_get(poa->nodes, stIntTuple_get(match, 1)+1); // Get corresponding POA node

		// Add base weight to POA node
		node->baseWeights[symbol_convertCharToSymbol(read[stIntTuple_get(match, 2)])] += stIntTuple_get(match, 0);

		// PoaObservation
		stList_append(node->observations, poaBaseObservation_construct(readNo, stIntTuple_get(match, 2), stIntTuple_get(match, 0)));
	}

	// Create a set of match coordinates

	stSortedSet *matchesSet = stSortedSet_construct3(cmpAlignedPairsByCoordinates, NULL);
	for(int64_t i=0; i<stList_length(matches); i++) {
		stIntTuple *match = stList_get(matches, i);

		assert(stSortedSet_search(matchesSet, match) == NULL);
		stSortedSet_insert(matchesSet, match); // Add to matches
	}
	
	// Add inserts to the POA graph

	// Sort the inserts first by the reference coordinate and then by read coordinate
	stList_sort(inserts, cmpAlignedPairsByCoordinates);

	// Let a complete-insert be a sequence of inserts with the same reference coordinate i
	// and consecutive read coordinates j, j+1, ..., j+n, such that the i,j-1 is a match or equal to (-1,-1) (the beginning)
	// in the alignment subgraph and i+1,j+n+1 is similarly a match or equal to (N, M) (the end of the alignment).

	// Enumerate set of complete inserts
	int64_t readLength = strlen(read), refLength = stList_length(poa->nodes)-1;
	for(int64_t i=0; i<stList_length(inserts);) {

		stIntTuple *insertStart = stList_get(inserts, i); // Start of putative complete-insert

		int64_t j=i+1;
		for(;j<stList_length(inserts); j++) {
			stIntTuple *insertEnd = stList_get(inserts, j); // End of putative complete-insert

			// If they don't have the same reference coordinate then not part of same complete-insert
			if(stIntTuple_get(insertStart, 1) != stIntTuple_get(insertEnd, 1)) {
				break;
			}

			// If they don't form a contiguous sequence of read coordinates then not part of same complete-insert
			if(stIntTuple_get(insertStart, 2) + j - i != stIntTuple_get(insertEnd, 2)) {
				break;
			}
		}

		// At this point i (inclusive) and j (exclusive) form the start and end of a maximal putative
		// complete insert sequence in inserts

		// Now enumerate complete-inserts in this interval

		for(int64_t k=i; k<j; k++) {

			// If k position is not flanked by a preceding match or the beginning then can not be a complete insert
			if(!isMatch(matchesSet, stIntTuple_get(insertStart, 1), stIntTuple_get(insertStart, 2) + k - i - 1) &&
				stIntTuple_get(insertStart, 2) + k - i - 1 > -1) {
				continue;
			}

			for(int64_t l=k; l<j; l++) {

				// If l position is not flanked by a proceeding match or the end then can not be a complete insert
				if(!isMatch(matchesSet, stIntTuple_get(insertStart, 1) + 1, stIntTuple_get(insertStart, 2) + l - i + 1) &&
					stIntTuple_get(insertStart, 2) + l - i + 1 < readLength) {
					continue;
				}

				// At this point k (inclusive) and l (inclusive) represent a complete-insert

				// Calculate weight and label
				double insertWeight = UINT_MAX;
				int64_t insertLength = l+1-k;
				char insertLabel[insertLength+1];
				insertLabel[insertLength] = '\0';
				for(int64_t m=k; m<l+1; m++) {
					stIntTuple *insert = stList_get(inserts, m);
					insertLabel[m-k] = toupper(read[stIntTuple_get(insert, 2)]);
					insertWeight = insertWeight < stIntTuple_get(insert, 0) ? insertWeight : stIntTuple_get(insert, 0);
				}

				// Get the leftmost node in the poa graph to which the insert will connect

				// First find the left point to which the insert will be connected
				assert(stIntTuple_get(insertStart, 1) >= -1);
				int64_t insertPosition = stIntTuple_get(insertStart, 1)+1;

				// Now walk back over reference sequence and see if insert can be left-shifted
				insertPosition = getShift(poa->refString, insertPosition, insertLabel, insertLength);

				// Finally see if can be shifted by common suffix
				int64_t commonSuffixLength = getMaxCommonSuffixLength(poa->refString, insertPosition, insertLabel, insertLength);
				if(commonSuffixLength > 0) {
					char *newInsertStr = rotateString(insertLabel, insertLength, commonSuffixLength);
					memcpy(insertLabel, newInsertStr, insertLength);
					free(newInsertStr);
					insertPosition -= commonSuffixLength;
				}

				// Add insert to graph at leftmost position
				addToInserts(stList_get(poa->nodes, insertPosition), insertLabel, insertWeight, readStrand);
			}
		}

		// Increase i to start of next maximal complete-insert
		i = j;
	}

	// Add deletes to the POA graph

	// Sort the deletes first by the read coordinate and then by reference coordinate
	stList_sort(deletes, cmpAlignedPairsByInvertedCoordinates);

	// Analogous to a complete-insert, let a complete-delete be a sequence of deletes with the same read coordinate j
	// and consecutive reference coordinates i, i+1, ..., i+m, such that the i-1,j is a match or equal to (-1,-1) (the beginning)
	// in the alignment subgraph and i+m+1,j+1 is similarly a match or (N, M) (the alignment end).

	// Enumerate set of complete-deletes, adding them to the graph
	for(int64_t i=0; i<stList_length(deletes);) {
		stIntTuple *deleteStart = stList_get(deletes, i); // Start of putative complete-delete

		int64_t j=i+1;
		for(;j<stList_length(deletes); j++) {
			stIntTuple *deleteEnd = stList_get(deletes, j); // End of putative complete-delete

			// If they don't have the same read coordinate then not part of same complete-insert
			if(stIntTuple_get(deleteStart, 2) != stIntTuple_get(deleteEnd, 2)) {
				break;
			}

			// If they don't form a contiguous sequence of read coordinates then not part of same complete-insert
			if(stIntTuple_get(deleteStart, 1) + j - i != stIntTuple_get(deleteEnd, 1)) {
				break;
			}
		}

		// At this point i (inclusive) and j (exclusive) form the start and end of a putative maximal
		// complete-delete sequence in deletes

		// Now enumerate complete-deletes in this interval

		for(int64_t k=i; k<j; k++) {

			// If k position is not flanked by a preceding match or the alignment beginning then can not be a complete-delete
			if(!isMatch(matchesSet, stIntTuple_get(deleteStart, 1) + k - i - 1, stIntTuple_get(deleteStart, 2)) &&
					stIntTuple_get(deleteStart, 1) + k - i - 1 > -1) {
				continue;
			}

			for(int64_t l=k; l<j; l++) {

				// If l position is not flanked by a proceeding match or the alignment end then can not be a complete-delete
				if(!isMatch(matchesSet, stIntTuple_get(deleteStart, 1) + l - i + 1, stIntTuple_get(deleteStart, 2) + 1) &&
					stIntTuple_get(deleteStart, 1) + l - i + 1 < refLength) {
					continue;
				}

				// At this point k (inclusive) and l (inclusive) represent a complete-delete

				// Delete length
				int64_t deleteLength = l-k+1;

				// Calculate weight
				double deleteWeight = UINT_MAX;
				for(int64_t m=k; m<l+1; m++) {
					stIntTuple *delete = stList_get(deletes, m);
					deleteWeight = deleteWeight < stIntTuple_get(delete, 0) ? deleteWeight : stIntTuple_get(delete, 0);
				}

				// Get the leftmost node in the poa graph to which the delete will connect

				// First find the left point to which the delete would be connected
				assert(stIntTuple_get(deleteStart, 1) + k - i >= 0);
				int64_t insertPosition = stIntTuple_get(deleteStart, 1) + k - i;

				// Get string being deleted
				char *deleteLabel = poa_getReferenceSubstring(poa, insertPosition+1, deleteLength);

				// Now walk back over reference sequence and see if insert can be left-shifted
				insertPosition = getShift(poa->refString, insertPosition, deleteLabel, deleteLength);

				// Finally see if can be shifted by common suffix
				insertPosition -= getMaxCommonSuffixLength(poa->refString, insertPosition, deleteLabel, deleteLength);
				free(deleteLabel);

				// Add delete to graph at leftmost position
				addToDeletes(stList_get(poa->nodes, insertPosition), deleteLength, deleteWeight, readStrand);
			}
		}

		// Increase i to start of next maximal complete-delete
		i = j;
	}

	// Cleanup
	stSortedSet_destruct(matchesSet);
}

stList *poa_getAnchorAlignments(Poa *poa, int64_t *poaToConsensusMap, int64_t noOfReads, PolishParams *pp) {

	// Allocate anchor alignments
	stList *anchorAlignments = stList_construct3(0, (void (*)(void *))stList_destruct);
	for(int64_t i=0; i<noOfReads; i++) {
		stList_append(anchorAlignments, stList_construct3(0, (void (*)(void *))stIntTuple_destruct));
	}

	// Walk through the weights of the POA to construct the anchor alignments
	for(int64_t i=1; i<stList_length(poa->nodes); i++) {
		PoaNode *poaNode = stList_get(poa->nodes, i);
		// If consensus index is null, then just use the underlying reference sequence of the POA.
		int64_t consensusIndex = poaToConsensusMap == NULL ? i-1 : poaToConsensusMap[i-1];
		if(consensusIndex != -1) { // Poa reference position is aligned to the consensus
			for(int64_t j=0; j<stList_length(poaNode->observations); j++) {
				PoaBaseObservation *obs = stList_get(poaNode->observations, j);
				if((obs->weight/PAIR_ALIGNMENT_PROB_1) > pp->minPosteriorProbForAlignmentAnchor) { // High confidence anchor pair
					stList *anchorPairs = stList_get(anchorAlignments, obs->readNo);

					// The following is masking an underlying bug that allows for multiple high confidence
					// alignments per position
					if(stList_length(anchorPairs) == 0) {
						stList_append(anchorPairs, stIntTuple_construct2(consensusIndex, obs->offset));
					}
					else {
						stIntTuple *pPair = stList_peek(anchorPairs);
						if(stIntTuple_get(pPair, 0) < consensusIndex && stIntTuple_get(pPair, 1) < obs->offset) {
							stList_append(anchorPairs, stIntTuple_construct2(consensusIndex, obs->offset));
						}
						//else {
						//	fprintf(stderr, "Ooops read: %i x1: %i y1: %i x2: %i y2: %i %f\n", (int)obs->readNo,
						//			(int)stIntTuple_get(pPair, 0), (int)stIntTuple_get(pPair, 1),
						//			(int)consensusIndex, (int)obs->offset, (float)obs->weight/PAIR_ALIGNMENT_PROB_1);
						//}
					}

				}
			}
		}
	}

	return anchorAlignments;
}

static void adjustAnchors(stList *anchorPairs, int64_t index, int64_t adjustment) {
	for(int64_t i=0; i<stList_length(anchorPairs); i++) {
		stIntTuple *pair = stList_get(anchorPairs, i);
		((int64_t *)pair)[index+1] += adjustment;
	}
}

/*
 * Generates aligned pairs and indel probs, but first crops reference to only include sequence from first
 * to last anchor position.
 */
void getAlignedPairsWithIndelsCroppingReference(char *reference, int64_t refLength,
		char *read, stList *anchorPairs,
		stList **matches, stList **inserts, stList **deletes, PolishParams *polishParams) {
	// Crop reference, to avoid long unaligned prefix and suffix
	// that generates a lot of delete pairs

	// Get cropping coordinates
	// TODO I think we may want to extend refStart and refEnd by the length of the read before and after the first and last aligned positions
	int64_t firstRefPosition, endRefPosition;
	if(stList_length(anchorPairs) > 0) {
		stIntTuple *fPair = stList_get(anchorPairs, 0);
		firstRefPosition = stIntTuple_get(fPair, 0) - stIntTuple_get(fPair, 1);
		firstRefPosition = firstRefPosition < 0 ? 0 : firstRefPosition;

		stIntTuple *lPair = stList_peek(anchorPairs);
		endRefPosition = 1 + stIntTuple_get(lPair, 0) + (strlen(read) - stIntTuple_get(lPair, 1));
		endRefPosition = endRefPosition > refLength ? refLength : endRefPosition;
	}
	else {
		firstRefPosition = 0;
		endRefPosition = refLength;
	}
	assert(firstRefPosition < refLength && firstRefPosition >= 0);
	assert(endRefPosition <= refLength && endRefPosition >= 0);

	// Adjust anchor positions
	adjustAnchors(anchorPairs, 0, -firstRefPosition);

	// Crop reference
	char c = reference[endRefPosition];
	reference[endRefPosition] = '\0';

	// Get alignment
	getAlignedPairsWithIndelsUsingAnchors(polishParams->sM, &(reference[firstRefPosition]), read,
										  anchorPairs, polishParams->p, matches, deletes, inserts, 0, 0);
	//TODO are the delete and insert lists inverted here?

	// De-crop reference
	reference[endRefPosition] = c;

	// Adjust back anchors
	adjustAnchors(anchorPairs, 0, firstRefPosition);

	// Shift matches/inserts/deletes
	adjustAnchors(*matches, 1, firstRefPosition);
	adjustAnchors(*inserts, 1, firstRefPosition);
	adjustAnchors(*deletes, 1, firstRefPosition);
}

Poa *poa_realign(stList *reads, stList *anchorAlignments, char *reference, PolishParams *polishParams) {
	// Build a reference graph with zero weights
	Poa *poa = poa_getReferenceGraph(reference);
	int64_t refLength = stList_length(poa->nodes)-1;

	// For each read
	for(int64_t i=0; i<stList_length(reads); i++) {
        BamChunkRead *chunkRead = stList_get(reads, i);

		// Generate set of posterior probabilities for matches, deletes and inserts with respect to reference.
		stList *matches = NULL, *inserts = NULL, *deletes = NULL;

		if(anchorAlignments == NULL) {
			getAlignedPairsWithIndels(polishParams->sM, reference, chunkRead->nucleotides, polishParams->p,
                                      &matches, &deletes, &inserts, 0, 0);
		}
		else {
			getAlignedPairsWithIndelsCroppingReference(reference, refLength, chunkRead->nucleotides, stList_get(anchorAlignments, i),
                                                       &matches, &inserts, &deletes, polishParams);
		}

		// Add weights, edges and nodes to the poa
		poa_augment(poa, chunkRead->nucleotides, chunkRead->forwardStrand, i, matches, inserts, deletes);

		// Cleanup
		stList_destruct(matches);
		stList_destruct(inserts);
		stList_destruct(deletes);
	}

	return poa;
}

static int cmpInsertsBySequence(const void *a, const void *b) {
	/*
	 * Compares PoaInserts by weight in ascending order.
	 */
	PoaInsert *one = (PoaInsert *)a, *two = (PoaInsert *)b;
	return strcmp(one->insert, two->insert);
}

static int cmpDeletesByLength(const void *a, const void *b) {
	/*
	 * Compares PoaDelete by weight in ascending order.
	 */
	PoaDelete *one = (PoaDelete *)a, *two = (PoaDelete *)b;
	return one->length < two->length ? -1 : one->length > two->length ? 1 : 0;
}

void poa_sortIndels(Poa *poa) {
	for(int64_t i=0; i<stList_length(poa->nodes); i++) {
		PoaNode *node = stList_get(poa->nodes, i);
		stList_sort(node->inserts, cmpInsertsBySequence);
		stList_sort(node->deletes, cmpDeletesByLength);
	}
}

double poa_getReferenceNodeTotalMatchWeight(Poa *poa) {
	double weight = 0.0;
	for(int64_t i=0; i<stList_length(poa->nodes); i++) {
		PoaNode *node = stList_get(poa->nodes, i);
		weight += node->baseWeights[symbol_convertCharToSymbol(node->base)];
	}
	return weight;
}

double poa_getReferenceNodeTotalDisagreementWeight(Poa *poa) {
	double weight = 0.0;
	for(int64_t i=0; i<stList_length(poa->nodes); i++) {
		PoaNode *node = stList_get(poa->nodes, i);
		int64_t refSymbol = symbol_convertCharToSymbol(node->base);
		for(int64_t j=0; j<SYMBOL_NUMBER; j++) {
			if(j != refSymbol) {
				weight += node->baseWeights[j];
			}
		}
	}
	return weight;
}

double poa_getInsertTotalWeight(Poa *poa) {
	double weight = 0.0;
	for(int64_t i=0; i<stList_length(poa->nodes); i++) {
		PoaNode *node = stList_get(poa->nodes, i);
		for(int64_t j=0; j<stList_length(node->inserts); j++) {
			PoaInsert *insert = stList_get(node->inserts, j);
			weight += poaInsert_getWeight(insert) * strlen(insert->insert);
		}
	}
	return weight;
}

double poa_getDeleteTotalWeight(Poa *poa) {
	double weight = 0.0;
	for(int64_t i=0; i<stList_length(poa->nodes); i++) {
		PoaNode *node = stList_get(poa->nodes, i);
		for(int64_t j=0; j<stList_length(node->deletes); j++) {
			PoaDelete *delete = stList_get(node->deletes, j);
			weight += poaDelete_getWeight(delete) * delete->length;
		}
	}
	return weight;
}

double poa_getTotalErrorWeight(Poa *poa)  {
	return poa_getDeleteTotalWeight(poa) + poa_getInsertTotalWeight(poa) + poa_getReferenceNodeTotalDisagreementWeight(poa);
}

void poa_print(Poa *poa, FILE *fH, float indelSignificanceThreshold, float strandBalanceRatio) {
	// Print info for each base in reference in turn
	for(int64_t i=0; i<stList_length(poa->nodes); i++) {
		PoaNode *node = stList_get(poa->nodes, i);
		fprintf(fH, "%" PRIi64 "\t%c", i, node->base);

		// Bases
		double totalWeight = 0.0;
		for(int64_t j=0; j<SYMBOL_NUMBER; j++) {
			totalWeight += node->baseWeights[j];
		}
		for(int64_t j=0; j<SYMBOL_NUMBER; j++) {
			if(node->baseWeights[j]/totalWeight > 0.25) {
				fprintf(fH, "\t%c:%f (%f)", symbol_convertSymbolToChar(j), (float)node->baseWeights[j]/PAIR_ALIGNMENT_PROB_1, node->baseWeights[j]/totalWeight);
			}
		}
		fprintf(fH, "\tTotal-weight:%f\n", (float)totalWeight/PAIR_ALIGNMENT_PROB_1);

		// Inserts
		for(int64_t j=0; j<stList_length(node->inserts); j++) {
			PoaInsert *insert = stList_get(node->inserts, j);
			if(poaInsert_getWeight(insert)/PAIR_ALIGNMENT_PROB_1 >= indelSignificanceThreshold &&
					isBalanced(insert->weightForwardStrand, insert->weightReverseStrand, strandBalanceRatio)) {
				fprintf(fH, "Insert\tSeq:%s\tTotal weight:%f\tForward Strand Weight:%f\tReverse Strand Weight:%f\n", insert->insert,
						(float)poaInsert_getWeight(insert)/PAIR_ALIGNMENT_PROB_1,
						(float)insert->weightForwardStrand/PAIR_ALIGNMENT_PROB_1,
						(float)insert->weightReverseStrand/PAIR_ALIGNMENT_PROB_1);
			}
		}

		// Deletes
		for(int64_t j=0; j<stList_length(node->deletes); j++) {
			PoaDelete *delete = stList_get(node->deletes, j);
			if(poaDelete_getWeight(delete)/PAIR_ALIGNMENT_PROB_1 >= indelSignificanceThreshold &&
					isBalanced(delete->weightForwardStrand, delete->weightReverseStrand, strandBalanceRatio)) {
				fprintf(fH, "Delete\tLength:%" PRIi64 "\tTotal weight:%f\tForward Strand Weight:%f\tReverse Strand Weight:%f\n",
						delete->length,
						(float)poaDelete_getWeight(delete)/PAIR_ALIGNMENT_PROB_1,
						(float)delete->weightForwardStrand/PAIR_ALIGNMENT_PROB_1,
						(float)delete->weightReverseStrand/PAIR_ALIGNMENT_PROB_1);
			}
		}
	}
}

void poa_printSummaryStats(Poa *poa, FILE *fH) {
	double totalReferenceMatchWeight = poa_getReferenceNodeTotalMatchWeight(poa)/PAIR_ALIGNMENT_PROB_1;
	double totalReferenceMismatchWeight = poa_getReferenceNodeTotalDisagreementWeight(poa)/PAIR_ALIGNMENT_PROB_1;
	double totalInsertWeight = poa_getInsertTotalWeight(poa)/PAIR_ALIGNMENT_PROB_1;
	double totalDeleteWeight = poa_getDeleteTotalWeight(poa)/PAIR_ALIGNMENT_PROB_1;

	fprintf(fH, "Totals, reference match weight: %f reference mismatch weight: %f insert weight: %f delete weight: %f indel weight: %f, sum error: %f\n",
			totalReferenceMatchWeight, totalReferenceMismatchWeight,
			totalInsertWeight, totalDeleteWeight, totalInsertWeight + totalDeleteWeight, totalInsertWeight + totalDeleteWeight + totalReferenceMismatchWeight);
}

char *poa_getConsensus(Poa *poa, int64_t **poaToConsensusMap, PolishParams *pp) {
	// Cheesy profile HMM like algorithm
	// Calculates forward probabilities through model, then
	// traces back through max prob local path, greedily

	// Probabilities/weights we keep track of.

	// Total weight of outgoing transitions
	double *totalOutgoingWeights = st_calloc(stList_length(poa->nodes), sizeof(double));

	// Forward probabilities
	double *nodeForwardLogProbs = st_calloc(stList_length(poa->nodes)+1, sizeof(double));
	// Initialize, only start state has log(1) = 0 prob
	for(int64_t i=1; i<stList_length(poa->nodes)+1; i++) {
		nodeForwardLogProbs[i] = LOG_ZERO;
	}

	// Forward probabilities of transitioning from a node to the its successor without
	// an indel
	double *matchTransitionForwardLogProbs = st_calloc(stList_length(poa->nodes), sizeof(double));

	// Calculate incoming deletions for each node

	stList *incomingDeletions = stList_construct3(0, (void (*)(void *))stList_destruct);
	for(int64_t i=0; i<stList_length(poa->nodes) + 1; i++) {
		stList_append(incomingDeletions, stList_construct());
	}
	for(int64_t i=0; i<stList_length(poa->nodes); i++) {
		PoaNode *node = stList_get(poa->nodes, i);
		for(int64_t j=0; j<stList_length(node->deletes); j++) {
			PoaDelete *delete = stList_get(node->deletes, j);
			stList_append(stList_get(incomingDeletions, i + delete->length + 1), delete);
		}
	}

	// Walk through the graph left-to-right calculating forward probabilities

	for(int64_t i=0; i<stList_length(poa->nodes); i++) {
		PoaNode *node = stList_get(poa->nodes, i);

		// Calculate total weight of indels connecting from this node

		double totalIndelWeight = 0.0;

		for(int64_t j=0; j<stList_length(node->inserts); j++) {
			PoaInsert *insert = stList_get(node->inserts, j);
			totalIndelWeight += poaInsert_getWeight(insert);
		}
		for(int64_t j=0; j<stList_length(node->deletes); j++) {
			PoaDelete *delete = stList_get(node->deletes, j);
			totalIndelWeight += poaDelete_getWeight(delete);
		}

		// Calculate the match transition weight of node
		// that is, we make an estimate of the weight/expectation
		// of transitioning from this node to the next node without an indel

		double matchTransitionWeight = 0.0;
		if(i == 0) {
			if(stList_length(poa->nodes) == 1) { // In case is zero length reference
				matchTransitionWeight = 1.0;
			}
			else {
				// Set the initiation probability according to the average base weight
				for(int64_t j=1; j<stList_length(poa->nodes); j++) {
					PoaNode *nNode = stList_get(poa->nodes, j);
					for(int64_t k=0; k<SYMBOL_NUMBER_NO_N; k++) {
						matchTransitionWeight += nNode->baseWeights[k];
					}
				}
				matchTransitionWeight /= stList_length(poa->nodes)-1;
				matchTransitionWeight -= totalIndelWeight;
			}
		}
		else {
			for(int64_t j=0; j<SYMBOL_NUMBER; j++) {
				matchTransitionWeight += node->baseWeights[j];
			}
			matchTransitionWeight -= totalIndelWeight;
		}

		// Hack to stop zero weights
		matchTransitionWeight = matchTransitionWeight <= 0.0 ? 0.0001 : matchTransitionWeight; // Make a small value

		// Calculate the total weight of outgoing transitions
		totalOutgoingWeights[i] = matchTransitionWeight + totalIndelWeight;

		// Update the probabilities of nodes that connect by to this node

		// Inserts
		for(int64_t j=0; j<stList_length(node->inserts); j++) {
			PoaInsert *insert = stList_get(node->inserts, j);
			nodeForwardLogProbs[i+1] = logAdd(nodeForwardLogProbs[i+1],
					nodeForwardLogProbs[i] + log(poaInsert_getWeight(insert)/totalOutgoingWeights[i]));
		}

		// Deletes
		for(int64_t j=0; j<stList_length(node->deletes); j++) {
			PoaDelete *delete = stList_get(node->deletes, j);
			nodeForwardLogProbs[i+delete->length+1] = logAdd(nodeForwardLogProbs[i+delete->length+1],
					nodeForwardLogProbs[i] + log(poaDelete_getWeight(delete)/totalOutgoingWeights[i]));
		}

		// Match
		matchTransitionForwardLogProbs[i] = nodeForwardLogProbs[i] + log(matchTransitionWeight/totalOutgoingWeights[i]);
		nodeForwardLogProbs[i+1] = logAdd(nodeForwardLogProbs[i+1], matchTransitionForwardLogProbs[i]);
	}

	// Now traceback picking consensus greedily

	// Allocate consensus map, setting the alignment of reference
	// string positions initially all to gaps.
	*poaToConsensusMap = st_malloc((stList_length(poa->nodes)-1) * sizeof(int64_t));
	for(int64_t i=0; i<stList_length(poa->nodes)-1; i++) {
		(*poaToConsensusMap)[i] = -1;
	}

	stList *consensusStrings = stList_construct3(0, free);
	int64_t runningConsensusLength = 0;

	for(int64_t i=stList_length(poa->nodes); i>0;) {

		//  Add base if not at end
		if(i < stList_length(poa->nodes)) {
			PoaNode *node = stList_get(poa->nodes, i);
			
			// Picks a base, giving a discount to the reference base,
			// because the alignment is biased towards it

			int64_t refBaseIndex = symbol_convertCharToSymbol(node->base);

			double maxBaseWeight = 0;
			int64_t maxBaseIndex = -1;
			for(int64_t j=0; j<SYMBOL_NUMBER; j++) {
				if(j != refBaseIndex && node->baseWeights[j] > maxBaseWeight) {
					maxBaseWeight = node->baseWeights[j];
					maxBaseIndex = j;
				}
			}

			double refBaseWeight = node->baseWeights[refBaseIndex];

			if(refBaseWeight * pp->referenceBasePenalty > maxBaseWeight) {
				maxBaseIndex = refBaseIndex;
			}

			stList_append(consensusStrings, stString_print("%c", symbol_convertSymbolToChar(maxBaseIndex)));

			// Update poa to consensus map
			(*poaToConsensusMap)[i-1] = runningConsensusLength++;
		}

		// Get max insert
		double maxInsertProb = LOG_ZERO;
		double totalInsertProb = LOG_ZERO;
		PoaInsert *maxInsert = NULL;
		PoaNode *pNode = stList_get(poa->nodes, i-1);
		for(int64_t j=0; j<stList_length(pNode->inserts); j++) {
			PoaInsert *insert = stList_get(pNode->inserts, j);
			double p = log(poaInsert_getWeight(insert)/totalOutgoingWeights[i-1]) + nodeForwardLogProbs[i-1];
			if(p > maxInsertProb) {
				maxInsertProb = p;
				maxInsert = insert;
			}
			totalInsertProb = logAdd(totalInsertProb, p);
		}

		// Get max delete
		double maxDeleteProb = LOG_ZERO;
		double totalDeleteProb = LOG_ZERO;
		PoaDelete *maxDelete = NULL;
		stList *incidentDeletes = stList_get(incomingDeletions, i);
		for(int64_t j=0; j<stList_length(incidentDeletes); j++) {
			PoaDelete *delete = stList_get(incidentDeletes, j);
			double p = log(poaDelete_getWeight(delete)/totalOutgoingWeights[i-delete->length-1]) + nodeForwardLogProbs[i-delete->length-1];
			if(p > maxDeleteProb) {
				maxDeleteProb = p;
				maxDelete = delete;
			}
			totalDeleteProb = logAdd(totalDeleteProb, p);
		}

		//fprintf(stderr, "%i Maxinsert: %f Maxdelete %f Match %f\n", (int)i, (float)maxInsertProb, (float)maxDeleteProb, (float)matchTransitionForwardLogProbs[i-1]);

		if(matchTransitionForwardLogProbs[i-1] >= totalDeleteProb && matchTransitionForwardLogProbs[i-1] >= totalInsertProb) {
			// Is likely a match, move back to previous reference base
			i--;
		}
		else if(totalInsertProb >= totalDeleteProb) {
			// Is likely an insert, append insert to consensus string
			// and move to a previous reference base
			stList_append(consensusStrings, stString_copy(maxInsert->insert));
			runningConsensusLength += strlen(maxInsert->insert);
			i--;
		}
		else {
			// Is likely a delete, jump back to skip deleted bases
			i -= maxDelete->length+1;
		}
	}

	// Concatenate backwards to make consensus string
	stList_reverse(consensusStrings);
	char *consensusString = stString_join2("", consensusStrings);
	assert(runningConsensusLength == strlen(consensusString));

	// Now reverse the poaToConsensusMap, because offsets are from  end of string but need them to be from beginning
	for(int64_t i=0; i<stList_length(poa->nodes)-1; i++) {
		if((*poaToConsensusMap)[i] != -1) {
			(*poaToConsensusMap)[i] = runningConsensusLength - 1 - (*poaToConsensusMap)[i];
		}
	}

	// Cleanup
	stList_destruct(consensusStrings);
	stList_destruct(incomingDeletions);
	free(nodeForwardLogProbs);
	free(matchTransitionForwardLogProbs);
	free(totalOutgoingWeights);

	return consensusString;
}

Poa *poa_realignIterative(stList *reads, stList *alignments, char *reference, PolishParams *polishParams) {
	Poa *poa = poa_realign(reads, alignments, reference, polishParams);

	time_t startTime = time(NULL);

	double score = poa_getReferenceNodeTotalMatchWeight(poa) - poa_getTotalErrorWeight(poa);

	st_logInfo("Starting realignment with score: %f\n", score/PAIR_ALIGNMENT_PROB_1);

	int64_t i=0;
	while(1) {
		int64_t *poaToConsensusMap;
		reference = poa_getConsensus(poa, &poaToConsensusMap, polishParams);

		// Stop in case consensus string is same as old reference (i.e. greedy convergence)
		if(stString_eq(reference, poa->refString)) {
			free(reference);
			free(poaToConsensusMap);
			break;
		}


		// Get anchor alignments
		stList *anchorAlignments = poa_getAnchorAlignments(poa, poaToConsensusMap, stList_length(reads), polishParams);

		time_t realignStartTime = time(NULL);

		// Generated updated poa
		Poa *poa2 = poa_realign(reads, anchorAlignments, reference, polishParams);

		// Cleanup
		free(reference);
		free(poaToConsensusMap);
		stList_destruct(anchorAlignments);

		double score2 = poa_getReferenceNodeTotalMatchWeight(poa2) - poa_getTotalErrorWeight(poa2);

		st_logInfo("Took %f seconds to do round %" PRIi64 " of realignment, Have score: %f (%f score diff)\n",
					(float)(time(NULL) - realignStartTime), i+1, score2/PAIR_ALIGNMENT_PROB_1, (score2-score)/PAIR_ALIGNMENT_PROB_1);

		// Stop if score decreases (greedy stopping)
		if(score2 <= score) {
			poa_destruct(poa2);
			break;
		}

		poa_destruct(poa);
		poa = poa2;
		score = score2;

		//if(++i >= 2) {
		//	break;
		//}
		i++;
	}

	st_logInfo("Took %f seconds to realign iterative through %" PRIi64 " iterations, got final score : %f\n",
			(float)(time(NULL) - startTime), i+1, score/PAIR_ALIGNMENT_PROB_1);

	return poa;
}

char *addInsert(char *string, char *insertString, int64_t editStart) {
	int64_t insertLength = strlen(insertString);
	int64_t stringLength = strlen(string);

	// Allocate new string
	char *editedString = st_malloc(sizeof(char)*(stringLength + insertLength + 1));

	// Make new reference string
	memcpy(editedString, string, sizeof(char) * editStart);
	memcpy(&(editedString[editStart]), insertString, sizeof(char) * insertLength);
	memcpy(&(editedString[editStart + insertLength]), &(string[editStart]),
			sizeof(char) * (1 + stringLength - editStart));

	return editedString;
}

char *removeDelete(char *string, int64_t deleteLength, int64_t editStart) {
	int64_t stringLength = strlen(string);

	// Allocate new string
	assert(stringLength >= deleteLength);
	char *editedString = st_malloc(sizeof(char)*(stringLength - deleteLength + 1));

	// Make new reference string
	memcpy(editedString, string, sizeof(char)*editStart);
	memcpy(&(editedString[editStart]), &(string[editStart+deleteLength]),
			sizeof(char)*(1 + stringLength - editStart - deleteLength));

	return editedString;
}

Poa *poa_checkMajorIndelEditsGreedily(Poa *poa, stList *reads, PolishParams *polishParams) {
	double score = poa_getReferenceNodeTotalMatchWeight(poa) - poa_getTotalErrorWeight(poa);

	while(1) {
		int64_t insertStart = 0;
		PoaInsert *maxInsert = NULL;
		int64_t deleteStart = 0;
		PoaDelete *maxDelete = NULL;

		// Get highest value indel
		for(int64_t i=0; i<stList_length(poa->nodes); i++) {
			PoaNode *node = stList_get(poa->nodes, i);

			// Get max insert
			for(int64_t j=0; j<stList_length(node->inserts); j++) {
				PoaInsert *insert = stList_get(node->inserts, j);
				if(maxInsert == NULL || poaInsert_getWeight(insert) > poaInsert_getWeight(maxInsert)) {
					maxInsert = insert;
					insertStart = i;
				}
			}

			// Get max delete
			for(int64_t j=0; j<stList_length(node->deletes); j++) {
				PoaDelete *delete = stList_get(node->deletes, j);
				if(maxDelete == NULL || poaDelete_getWeight(delete) > poaDelete_getWeight(maxDelete)) {
					maxDelete = delete;
					deleteStart = i;
				}
			}
		}

		if(maxInsert == NULL || maxDelete == NULL) {
			return poa;
		}

		// Create new graph with edit
		char *editRef = poaInsert_getWeight(maxInsert) >= poaDelete_getWeight(maxDelete) ? addInsert(poa->refString, maxInsert->insert, insertStart) :
				removeDelete(poa->refString, maxDelete->length, deleteStart);
		// TODO: Add anchor constraints
		Poa *poa2 = poa_realign(reads, NULL, editRef, polishParams);
		free(editRef);
		double score2 = poa_getReferenceNodeTotalMatchWeight(poa2) - poa_getTotalErrorWeight(poa2);

		// If new graph has better score, keep it, otherwise return old graph
		if(score2 <= score) {
			poa_destruct(poa2);
			return poa;
		}

		// We got a better graph, so keep it
		poa_destruct(poa);
		poa = poa2;
		score = score2;
	}
}

stList *poa_getReadAlignmentsToConsensus(Poa *poa, stList *reads, PolishParams *polishParams) {
	// Generate anchor alignments
	stList *anchorAlignments = poa_getAnchorAlignments(poa, NULL, stList_length(reads), polishParams);

	// Alignments
	stList *alignments = stList_construct3(0, (void (*)(void *))stList_destruct);

	// Make the MEA alignments
	int64_t refLength = stList_length(poa->nodes)-1;
	for(int64_t i=0; i<stList_length(reads); i++) {
		BamChunkRead* read = stList_get(reads, i);
		char *nucleotides  = read->nucleotides;
		stList *anchorAlignment = stList_get(anchorAlignments, i);

		// Generate the posterior alignment probabilities
		stList *matches, *inserts, *deletes;
		getAlignedPairsWithIndelsCroppingReference(poa->refString, stList_length(poa->nodes)-1, nucleotides,
				anchorAlignment, &matches, &inserts, &deletes, polishParams);

		// Get the MEA alignment
		double alignmentScore;
		stList *alignment = getMaximalExpectedAccuracyPairwiseAlignment(matches, deletes, inserts,
<<<<<<< HEAD
				refLength, strlen(nucleotides), &alignmentScore, polishParams->p);
=======
				refLength, strlen(read), &alignmentScore, polishParams->p);
>>>>>>> d37a6cc3

		// Left shift the alignment
		stList *leftShiftedAlignment = leftShiftAlignment(alignment, poa->refString, nucleotides);

		// Cleanup
		stList_destruct(inserts);
		stList_destruct(deletes);
		stList_destruct(matches);
		stList_destruct(alignment);

		stList_append(alignments, leftShiftedAlignment);
	}

	// Cleanup
	stList_destruct(anchorAlignments);

	return alignments;
}

/*
 * Functions for run-length encoding/decoding with POAs
 */

RleString *rleString_construct(char *str) {
	RleString *rleString = st_calloc(1, sizeof(RleString));

	rleString->nonRleLength = strlen(str);

	// Calc length of rle'd str
	for(int64_t i=0; i<rleString->nonRleLength; i++) {
		if(i+1 == rleString->nonRleLength || str[i] != str[i+1]) {
			rleString->length++;
		}
	}

	// Allocate
	rleString->rleString = st_calloc(rleString->length+1, sizeof(char));
	rleString->repeatCounts = st_calloc(rleString->length, sizeof(int64_t));
	rleString->rleToNonRleCoordinateMap = st_calloc(rleString->length, sizeof(int64_t));
	rleString->nonRleToRleCoordinateMap = st_calloc(rleString->nonRleLength, sizeof(int64_t));

	// Fill out
	int64_t j=0, k=1;
	for(int64_t i=0; i<rleString->nonRleLength; i++) {
		rleString->nonRleToRleCoordinateMap[i] = j;
		if(i+1 == rleString->nonRleLength || str[i] != str[i+1]) {
			rleString->rleString[j] = str[i];
			rleString->repeatCounts[j] = k;
			rleString->rleToNonRleCoordinateMap[j++] = i - k + 1;
			k=1;
		}
		else {
			k++;
		}
	}
	assert(j == rleString->length);

	return rleString;
}

void rleString_destruct(RleString *rleString) {
	free(rleString->rleString);
	free(rleString->repeatCounts);
	free(rleString->rleToNonRleCoordinateMap);
	free(rleString->nonRleToRleCoordinateMap);
	free(rleString);
}

char *rleString_expand(RleString *rleString) {
	char *s = st_calloc(rleString->nonRleLength+1, sizeof(char));
	int64_t j=0;
	for(int64_t i=0; i<rleString->length; i++) {
		for(int64_t k=0; k<rleString->repeatCounts[i]; k++) {
			s[j++] = rleString->rleString[i];
		}
	}
	s[rleString->nonRleLength] = '\0';
	return s;
}

static int64_t expandRLEConsensus2(PoaNode *node, stList *rleReads, stList *bamChunkReads, RepeatSubMatrix *repeatSubMatrix) {
	// Pick the base
	double maxBaseWeight = node->baseWeights[0];
	int64_t maxBaseIndex = 0;
	for(int64_t j=1; j<SYMBOL_NUMBER; j++) {
		if(node->baseWeights[j] > maxBaseWeight) {
			maxBaseWeight = node->baseWeights[j];
			maxBaseIndex = j;
		}
	}
	char base = symbol_convertSymbolToChar(maxBaseIndex);

	// Repeat count
	double logProbability;
	return repeatSubMatrix_getMLRepeatCount(repeatSubMatrix, maxBaseIndex, node->observations,
			rleReads, bamChunkReads, &logProbability);
}

RleString *expandRLEConsensus(Poa *poa, stList *rleReads, stList *bamChunkReads, RepeatSubMatrix *repeatSubMatrix) {
	RleString *rleString = st_calloc(1, sizeof(RleString));

	rleString->length = stList_length(poa->nodes)-1;
	rleString->rleString = stString_copy(poa->refString);
	rleString->repeatCounts = st_calloc(rleString->length, sizeof(int64_t));
	rleString->rleToNonRleCoordinateMap = st_calloc(rleString->length, sizeof(int64_t));
	for(int64_t i=1; i<stList_length(poa->nodes); i++) {
		int64_t repeatCount = expandRLEConsensus2(stList_get(poa->nodes, i), rleReads, bamChunkReads, repeatSubMatrix);
		rleString->repeatCounts[i-1] = repeatCount;
		rleString->rleToNonRleCoordinateMap[i-1] = rleString->nonRleLength;
		rleString->nonRleLength += repeatCount;
	}
	rleString->nonRleToRleCoordinateMap = st_calloc(rleString->nonRleLength, sizeof(int64_t));
	int64_t j=0;
	for(int64_t i=0; i<rleString->length; i++) {
		for(int64_t k=0; k<rleString->repeatCounts[i]; k++) {
			rleString->nonRleToRleCoordinateMap[j++] = i;
		}
	}
	assert(rleString->nonRleLength == j);

	return rleString;
}

stList *runLengthEncodeAlignment(stList *alignment,
							     RleString *seqX, RleString *seqY) {
	stList *rleAlignment = stList_construct3(0, (void (*)(void *))stIntTuple_destruct);

	int64_t x=-1, y=-1;
	for(int64_t i=0; i<stList_length(alignment); i++) {
		stIntTuple *alignedPair = stList_get(alignment, i);

		int64_t x2 = seqX->nonRleToRleCoordinateMap[stIntTuple_get(alignedPair, 0)];
		int64_t y2 = seqY->nonRleToRleCoordinateMap[stIntTuple_get(alignedPair, 1)];

		if(x2 > x && y2 > y) {
			stList_append(rleAlignment, stIntTuple_construct2(x2, y2));
			x = x2; y = y2;
		}
	}

	return rleAlignment;
}

/*
 * Functions for modeling repeat counts
 */

double *repeatSubMatrix_setLogProb(RepeatSubMatrix *repeatSubMatrix, Symbol base, bool strand, int64_t observedRepeatCount, int64_t underlyingRepeatCount) {
	return &(repeatSubMatrix->logProbabilities[(2 * base + (strand ? 1 : 0)) * repeatSubMatrix->maximumRepeatLength * repeatSubMatrix->maximumRepeatLength +
											 underlyingRepeatCount * repeatSubMatrix->maximumRepeatLength + observedRepeatCount]);
}

double repeatSubMatrix_getLogProb(RepeatSubMatrix *repeatSubMatrix, Symbol base, bool strand, int64_t observedRepeatCount, int64_t underlyingRepeatCount) {
	return *repeatSubMatrix_setLogProb(repeatSubMatrix, base, strand, observedRepeatCount, underlyingRepeatCount);
}

void repeatSubMatrix_destruct(RepeatSubMatrix *repeatSubMatrix) {
	free(repeatSubMatrix->logProbabilities);
	free(repeatSubMatrix);
}

RepeatSubMatrix *repeatSubMatrix_constructEmpty() {
	RepeatSubMatrix *repeatSubMatrix = st_calloc(1, sizeof(RepeatSubMatrix));
	repeatSubMatrix->maximumRepeatLength = 51;
	repeatSubMatrix->logProbabilities = st_calloc(2 * SYMBOL_NUMBER_NO_N * repeatSubMatrix->maximumRepeatLength * repeatSubMatrix->maximumRepeatLength, sizeof(double));
	return repeatSubMatrix;
}

double repeatSubMatrix_getLogProbForGivenRepeatCount(RepeatSubMatrix *repeatSubMatrix, Symbol base, stList *observations,
<<<<<<< HEAD
												     stList *rleReads, stList *bamChunkReads, int64_t underlyingRepeatCount) {
=======
												     stList *rleReads, bool *readStrands, int64_t underlyingRepeatCount) {
	assert(underlyingRepeatCount < repeatSubMatrix->maximumRepeatLength);
>>>>>>> d37a6cc3
	double logProb = LOG_ONE;
	for(int64_t i=0; i<stList_length(observations); i++) {
		PoaBaseObservation *observation = stList_get(observations, i);
		RleString *read = stList_get(rleReads, observation->readNo);
		int64_t observedRepeatCount = read->repeatCounts[observation->offset];
<<<<<<< HEAD
		assert(underlyingRepeatCount < repeatSubMatrix->maximumRepeatLength);
		logProb += repeatSubMatrix_getLogProb(repeatSubMatrix, base,
		        ((BamChunkRead *) stList_get(bamChunkReads, observation->readNo))->forwardStrand,
		        observedRepeatCount, underlyingRepeatCount) * observation->weight;
=======

		// Be robust to over-long repeat count observations
		observedRepeatCount = observedRepeatCount >= repeatSubMatrix->maximumRepeatLength ? repeatSubMatrix->maximumRepeatLength-1 : observedRepeatCount;

		logProb += repeatSubMatrix_getLogProb(repeatSubMatrix, base, readStrands[observation->readNo], observedRepeatCount, underlyingRepeatCount) * observation->weight;
>>>>>>> d37a6cc3
	}

	return logProb;
}

int64_t repeatSubMatrix_getMLRepeatCount(RepeatSubMatrix *repeatSubMatrix, Symbol base, stList *observations,
		stList *rleReads, stList *bamChunkReads, double *logProbability) {
	if(stList_length(observations) == 0) {
		return 0; // The case that we have no alignments, we assume there is no sequence there/
	}

	// Get the range or repeat observations, used to avoid calculating all repeat lengths, heuristically
	int64_t minRepeatLength=repeatSubMatrix->maximumRepeatLength-1, maxRepeatLength=0; // Mins and maxs inclusive
	for(int64_t i=0; i<stList_length(observations); i++) {
		PoaBaseObservation *observation = stList_get(observations, i);
		RleString *read = stList_get(rleReads, observation->readNo);
		int64_t observedRepeatCount = read->repeatCounts[observation->offset];
		assert(observedRepeatCount < repeatSubMatrix->maximumRepeatLength);
		if(observedRepeatCount < minRepeatLength) {
			minRepeatLength = observedRepeatCount;
		}
		if(observedRepeatCount > maxRepeatLength) {
			maxRepeatLength = observedRepeatCount;
		}
	}
	if(maxRepeatLength >= repeatSubMatrix->maximumRepeatLength) {
		st_logCritical("Got overlong repeat observation: %" PRIi64 ", ignoring this and cutting off overlong repeat counts to max\n", maxRepeatLength);
		maxRepeatLength = repeatSubMatrix->maximumRepeatLength-1;
	}

	// Calc the range of repeat observations
	double mlLogProb = repeatSubMatrix_getLogProbForGivenRepeatCount(repeatSubMatrix, base, observations, rleReads,
	        bamChunkReads, minRepeatLength);
	int64_t mlRepeatLength = minRepeatLength;
	for(int64_t i=minRepeatLength+1; i<maxRepeatLength+1; i++) {
		double p = repeatSubMatrix_getLogProbForGivenRepeatCount(repeatSubMatrix, base, observations, rleReads,
		        bamChunkReads, i);
		if(p > mlLogProb) {
			mlLogProb = p;
			mlRepeatLength = i;
		}
	}
	*logProbability = mlLogProb;
	return mlRepeatLength;
}

int64_t removeOverlap(char *prefixString, char *suffixString, int64_t approxOverlap, PolishParams *polishParams,
				   int64_t *prefixStringCropEnd, int64_t *suffixStringCropStart) {

	// Align the overlapping suffix of the prefixString and the prefix of the suffix string
	int64_t prefixStringLength = strlen(prefixString);
	int64_t suffixStringLength = strlen(suffixString);

	// Get coordinates of substrings to be aligned
	int64_t i = (prefixStringLength - approxOverlap) < 0 ? 0 : prefixStringLength - approxOverlap;
	int64_t j = approxOverlap < suffixStringLength ? approxOverlap : suffixStringLength;

	// Crop suffix
	char c = suffixString[j];
	suffixString[j] = '\0';

	// Run the alignment
	stList *alignedPairs = getAlignedPairs(polishParams->sM, &(prefixString[i]), suffixString, polishParams->p, 1, 1);

	if(stList_length(alignedPairs) == 0 && st_getLogLevel() >= info) {
		st_logInfo("Failed to find good overlap. Suffix-string: %s\n", &(prefixString[i]));
		st_logInfo("Failed to find good overlap. Prefix-string: %s\n", suffixString);
	}

	// Remove the suffix crop
	suffixString[j] = c;

	// Pick the median point
	stIntTuple *maxPair = NULL;
	for(int64_t k=0; k<stList_length(alignedPairs); k++) {
		stIntTuple *aPair = stList_get(alignedPairs, k);
		if(maxPair == NULL || stIntTuple_get(aPair, 0) > stIntTuple_get(maxPair, 0)) {
			maxPair = aPair;
		}
	}
	if(maxPair == NULL) {
		st_logCritical("Failed to find any aligned pairs between overlapping strings, not "
				"doing any trimming (approx overlap: %i, len x: %i, len y: %i)\n", approxOverlap, prefixStringLength, suffixStringLength);
		*prefixStringCropEnd = prefixStringLength;
		*suffixStringCropStart = 0;
	}
	else {
		*prefixStringCropEnd = stIntTuple_get(maxPair, 1) + i; // Exclusive
		*suffixStringCropStart = stIntTuple_get(maxPair, 2);  // Inclusive
	}

	int64_t overlapWeight = maxPair == NULL ? 0 : stIntTuple_get(maxPair, 0);

	stList_destruct(alignedPairs);

	return overlapWeight;
}

// New polish algorithm

char *getExistingSubstring(Poa *poa, int64_t from, int64_t to) {
	/*
	 * Gets substring of the poa reference string from "from" (inclusive)
	 * to "to" (exclusive).
	 */
	char *s = st_malloc(sizeof(char) * (to-from+1));
	s[to-from] = '\0';
	for(int64_t i=from; i<to; i++) {
		PoaNode *node = stList_get(poa->nodes, i);
		s[i-from] = node->base;
	}
	return s;
}

char getNextCandidateBase(PoaNode *node, int64_t *i, double candidateWeight) {
	/*
	 * Iterates through candidate bases for a reference position returning those with sufficient weight.
	 * Always returns the reference base
	 */
	while(*i<SYMBOL_NUMBER) {
		char base = symbol_convertSymbolToChar(*i);
		if(node->baseWeights[(*i)++] > candidateWeight || toupper(node->base) == base) {
			return base;
		}
	}
	return '-';
}

bool hasCandidateSubstitution(PoaNode *node, double candidateWeight) {
	/*
	 * Returns non-zero if the node has a candidate base that is different to the
	 * current base.
	 */
	int64_t i=0;
	char base;
	while((base = getNextCandidateBase(node, &i, candidateWeight)) != '-') {
		if(base != node->base) {
			return 1;
		}
	}
	return 0;
}

char *getNextCandidateInsert(PoaNode *node, int64_t *i, double candidateWeight) {
	/*
	 * Iterates through candidate insertions for a reference position returning those with sufficient weight.
	 */
	while((*i)++ < stList_length(node->inserts)) {
		PoaInsert *insert = stList_get(node->inserts, (*i)-1);
		if(poaInsert_getWeight(insert) > candidateWeight) {
			return insert->insert;
		}
	}
	return NULL;
}

bool hasCandidateInsert(PoaNode *node, double candidateWeight) {
	/*
	 * Returns non-zero if the node has a candidate insert.
	 */
	int64_t i=0;
	return getNextCandidateInsert(node, &i, candidateWeight) != NULL;
}

int64_t getNextCandidateDelete(PoaNode *node, int64_t *i, double candidateWeight) {
	/*
	 * Iterates through candidate deletions for a reference position returning those with sufficient weight.
	 */
	while((*i)++ < stList_length(node->deletes)) {
		PoaDelete *delete = stList_get(node->deletes, (*i)-1);
		if(poaDelete_getWeight(delete) > candidateWeight) {
			return delete->length;
		}
	}
	return -1;
}

bool maxCandidateDeleteLength(PoaNode *node, double candidateWeight) {
	/*
	 * Returns maximum length of a candidate deletion starting after this position.
	 */
	int64_t i=0;
	int64_t deleteLength, maxDeleteLength = 0;
	while((deleteLength = getNextCandidateDelete(node, &i, candidateWeight)) != -1) {
		if(deleteLength > maxDeleteLength) {
			maxDeleteLength = deleteLength;
		}
	}
	return maxDeleteLength;
}

double getTotalWeight(PoaNode *node) {
	/*
	 * Returns the total base weight of reads aligned to the given node.
	 */
	double totalWeight = 0.0;
	for(int64_t i=0; i<SYMBOL_NUMBER; i++) {
		totalWeight += node->baseWeights[i];
	}
	return totalWeight;
}

double getAvgCoverage(Poa *poa, int64_t from, int64_t to) {
	// Calculate average coverage, which is used to determine candidate variants
	double avgCoverage = 0.0;
	for(int64_t j=from; j<to; j++) {
		avgCoverage += getTotalWeight(stList_get(poa->nodes, j));
	}
	return avgCoverage / (to-from);
}

stList *getCandidateConsensusSubstrings(Poa *poa, int64_t from, int64_t to,
										double candidateWeight, int64_t maximumStringNumber) {
	/*
	 *  A candidate variant is an edit (either insert, delete or substitution) to the poa reference
	 *  string with "high" weight. This function returns all possible combinations of candidate variants,
	 *  each as a new consensus substring, for the interval of the reference string from "from" (inclusive)
	 *  to "to" (exclusive). Returned list of strings always contains the reference string without edits (the no
	 *  candidate variants string).
	 */

	// Function is recursive

	// First get suffix substrings
	stList *suffixes;
	if(from+1 < to) {
		suffixes = getCandidateConsensusSubstrings(poa, from+1, to, candidateWeight, maximumStringNumber);

		if(suffixes == NULL) { // If too many combinations, return null.
			return NULL;
		}
	}
	else {
		suffixes = stList_construct3(0, free);
		stList_append(suffixes, stString_copy("")); // Start with the empty string
	}

	// Now extend by adding on prefix variants
	stList *consensusSubstrings = stList_construct3(0, free);

	PoaNode *node = stList_get(poa->nodes, from);

	int64_t i=0;
	char base;
	while((base = getNextCandidateBase(node, &i, candidateWeight)) != '-') { // Enumerate the possible bases at the reference node.

		// Create the consensus substrings with no inserts or deletes starting at this node
		for(int64_t j=0; j<stList_length(suffixes); j++) {
			stList_append(consensusSubstrings, stString_print("%c%s", base, stList_get(suffixes, j)));
		}

		// Now add insert cases
		int64_t k=0;
		char *insert;
		while((insert = getNextCandidateInsert(node, &k, candidateWeight)) != NULL) {
			for(int64_t j=0; j<stList_length(suffixes); j++) {
				stList_append(consensusSubstrings, stString_print("%c%s%s", base, insert, stList_get(suffixes, j)));
			}
		}

		// Add then deletes
		k = 0;
		int64_t deleteLength;
		while((deleteLength = getNextCandidateDelete(node, &k, candidateWeight)) > 0) {
			for(int64_t j=0; j<stList_length(suffixes); j++) {
				char *suffixHaplotype = stList_get(suffixes, j);
				stList_append(consensusSubstrings, stString_print("%c%s", base,
							((int64_t)strlen(suffixHaplotype) - deleteLength >= 0) ? &(suffixHaplotype[deleteLength]) : ""));
			}
		}
	}

	// Clean up
	stList_destruct(suffixes);

	if(stList_length(consensusSubstrings) > maximumStringNumber) {
		// Clean up and return null (too many combinations)
		stList_destruct(consensusSubstrings);
		return NULL;
	}

	return consensusSubstrings;
}

double computeLogLikelihoodOfConsensusString(char *reference, stList *reads, PolishParams *params) {
	/*
	 * Computes the log probability of the reference given the reads.
	 */
	double logProb = LOG_ONE;
	stList *anchorPairs = stList_construct(); // Currently empty
	for(int64_t i=0; i<stList_length(reads); i++) {
		char *read = stList_get(reads, i);
		logProb += computeForwardProbability(reference, read, anchorPairs, params->p, params->sM, 0, 0);
	}

	// Cleanup
	stList_destruct(anchorPairs);

	return logProb;
}

int poaBaseObservation_cmp(const void *a, const void *b) {
	PoaBaseObservation *obs1 = (PoaBaseObservation *)a;
	PoaBaseObservation *obs2 = (PoaBaseObservation *)b;
	if(obs1->readNo != obs2->readNo) { // Sort first is ascending read number order
		return obs1->readNo < obs2->readNo ? -1 : 1;
	}
	if(obs1->weight != obs2->weight) { // Sort second in descending weight order
		return obs1->weight > obs2->weight ? -1 : 1;
	}
	return 0;
}

void sortBaseObservations(Poa *poa) {
	/*
	 * Sort the POA base observations to make them appropriate for getReadSubstrings.
	 */
	for(int64_t i=0; i<stList_length(poa->nodes); i++) {
		PoaNode *node = stList_get(poa->nodes, i);
		stList_sort(node->observations, poaBaseObservation_cmp);
	}
}

int64_t skipDupes(PoaNode *node, int64_t i, int64_t readNo) {
	while(i < stList_length(node->observations)) {
		PoaBaseObservation *obs = stList_get(node->observations, i);
		if(obs->readNo != readNo) {
			break;
		}
		i++;
	}
	return i;
}

stList *getReadSubstrings(stList *reads, Poa *poa, int64_t from, int64_t to) {
	/*
	 * Get the substrings of reads aligned to the interval from (inclusive) to to
	 * (exclusive).
	 */
	stList *readSubstrings = stList_construct3(0, free);

	if(from == 0) {
		if(to == stList_length(poa->nodes)) {
			// If from and to reference positions that bound the complete alignment just
			// copy the complete reads
			for(int64_t i=0; i<stList_length(reads); i++) {
				stList_append(readSubstrings, stString_copy(stList_get(reads, i)));
			}

			return readSubstrings;
		}

		// Otherwise, include the read prefixes that end at to
		PoaNode *node = stList_get(poa->nodes, to);
		int64_t i=0;
		while(i<stList_length(node->observations)) {
			PoaBaseObservation *obs = stList_get(node->observations, i);
			char *read = stList_get(reads, obs->readNo);

			// Trim the read substring, copy it and add to the substrings list
			char c = read[obs->offset];
			read[obs->offset] = '\0';
			stList_append(readSubstrings, stString_copy(read));
			read[obs->offset] = c;

			i = skipDupes(node, ++i, obs->readNo);
		}

		return readSubstrings;
	}
	else if(to == stList_length(poa->nodes)) {
		// Finally, include the read suffixs that start at from
		PoaNode *node = stList_get(poa->nodes, from);
		int64_t i = 0;
		while (i < stList_length(node->observations)) {
			PoaBaseObservation *obs = stList_get(node->observations, i);
			char *read = stList_get(reads, obs->readNo);

			// Trim the read substring, copy it and add to the substrings list
			stList_append(readSubstrings, stString_copy(&(read[obs->offset])));

			i = skipDupes(node, ++i, obs->readNo);
		}

		return readSubstrings;
	}

	PoaNode *fromNode = stList_get(poa->nodes, from);
	PoaNode *toNode = stList_get(poa->nodes, to);

	int64_t i=0, j=0;
	while(i < stList_length(fromNode->observations) && j < stList_length(toNode->observations)) {
		PoaBaseObservation *obsFrom = stList_get(fromNode->observations, i);
		PoaBaseObservation *obsTo = stList_get(toNode->observations, j);

		if(obsFrom->readNo == obsTo->readNo) {
			char *read = stList_get(reads, obsFrom->readNo);

			// Trim the read substring, copy it and add to the substrings list
			char c = read[obsTo->offset];
			read[obsTo->offset] = '\0';
			stList_append(readSubstrings, stString_copy(&(read[obsFrom->offset])));
			read[obsTo->offset] = c;
			i = skipDupes(fromNode, ++i, obsFrom->readNo);
			j = skipDupes(toNode, ++j, obsTo->readNo);
		}
		else if(obsFrom->readNo < obsTo->readNo) {
			i = skipDupes(fromNode, ++i, obsFrom->readNo);
		}
		else {
			assert(obsFrom->readNo > obsTo->readNo);
			j = skipDupes(toNode, ++j, obsTo->readNo);
		}
	}

	return readSubstrings;
}

char *getBestConsensusSubstring(Poa *poa, stList *reads, int64_t from, int64_t to, double candidateWeight, PolishParams *params) {
	/*
	 * Heuristically searches for the best consensus substring between from (inclusive) and to (exclusive).
	 * Does so by enumerating candidate variants in interval and then building and test all possible resulting
	 * consensus substrings
	 */

	// Get consensus substrings, ensuring we use a candidate weight that does not cause us to evaluate more than
	// a maximum number of strings.
	stList *consensusSubstrings = NULL;
	do {
		consensusSubstrings = getCandidateConsensusSubstrings(poa, from, to, candidateWeight, params->maxConsensusStrings);
		candidateWeight *= 1.5; // Increase the candidate weight by 50%
	} while(consensusSubstrings == NULL);

	char *consensusSubstring = stList_pop(consensusSubstrings);

	if(stList_length(consensusSubstrings) > 0) {
		// Get read substrings
		stList *readSubstrings = getReadSubstrings(reads, poa, from, to);

		st_logDebug("Got %" PRIi64 " consensus strings from: %" PRIi64 " to %" PRIi64 " with %" PRIi64 " reads\n",
				stList_length(consensusSubstrings)+1, from, to, stList_length(readSubstrings));

		// Assess likelihood of each remaining substring in turn,
		// keeping the most probable
		double maxLogProb = computeLogLikelihoodOfConsensusString(consensusSubstring, readSubstrings, params);
		while(stList_length(consensusSubstrings) > 0) {
			char *c = stList_pop(consensusSubstrings);
			double logProb = computeLogLikelihoodOfConsensusString(c, readSubstrings, params);
			if(logProb > maxLogProb) {
				maxLogProb = logProb;
				free(consensusSubstring);
				consensusSubstring = c;
			}
			else {
				free(c);
			}
		}

		// Cleanup
		stList_destruct(readSubstrings);
	}

	// Cleanup
	stList_destruct(consensusSubstrings);

	return consensusSubstring;
}

// Code to create anchors

bool *getCandidateVariantOverlapPositions(Poa *poa, double candidateWeight) {
	/*
	 * Return a boolean for each poaNode (as an array) indicating if the node is a candidate variant
	 * site or is included in a candidate deletion.
	 */

	bool *candidateVariantPositions = st_calloc(stList_length(poa->nodes), sizeof(bool));

	// Calculate positions that overlap candidate variants
	for(int64_t i=0; i<stList_length(poa->nodes); i++) {

		PoaNode *node = stList_get(poa->nodes, i);

		// Mark as variant if has a candidate substitution or an insert starts at this position
		if(hasCandidateSubstitution(node, candidateWeight) || hasCandidateInsert(node, candidateWeight)) {
			candidateVariantPositions[i] = 1;
		}

		int64_t j = maxCandidateDeleteLength(node, candidateWeight);
		if(j > 0) { // Mark as variant if precedes the start of a deletion
			candidateVariantPositions[i] = 1;
		}
		// Mark as variant if is included in candidate deletion
		while(j > 0) {
			assert(i+j < stList_length(poa->nodes));
			candidateVariantPositions[i+(j--)] = 1;
		}
	}

	return candidateVariantPositions;
}

bool *expand(bool *b, int64_t length, int64_t expansion) {
	/*
	 * Returns a bool array in which a position is non-zero if a position
	 * in b +/i expansion is non-zero.
	 */
	bool *b2 = st_calloc(length, sizeof(bool));
	for(int64_t i=0; i<length; i++) {
		if(b[i]) {
			for(int64_t j=i-expansion; j<i+expansion; j++) {
				if(j >= 0 && j < length) {
					b2[j] = 1;
				}
			}
		}
	}

	return b2;
}

bool *getFilteredAnchorPositions(Poa *poa, double candidateWeight, int64_t columnAnchorTrim) {
	/*
	 * Create set of anchor positions, using positions not close to candidate variants
	 */
	// Identity sites that overlap candidate variants, and expand to surrounding positions
	bool *candidateVariantPositions = getCandidateVariantOverlapPositions(poa, candidateWeight);
	bool *expandedCandidateVariantPositions = expand(candidateVariantPositions, stList_length(poa->nodes), columnAnchorTrim);

	// Anchors are those that are not close to expanded candidate variant positions
	bool *anchors = st_calloc(stList_length(poa->nodes), sizeof(bool));
	for(int64_t i=0; i<stList_length(poa->nodes); i++) {
		anchors[i] = !expandedCandidateVariantPositions[i];
	}

	// Cleanup
	free(candidateVariantPositions);
	free(expandedCandidateVariantPositions);

	// Log some stuff about the anchors
	if(st_getLogLevel() >= debug) {
		int64_t totalAnchorNo = 0;
		for(int64_t i=0; i<stList_length(poa->nodes); i++) {
			totalAnchorNo += anchors[i] ? 1 : 0;
		}
		st_logDebug("In poa_polish got %" PRIi64 " anchors for ref seq of length %" PRIi64 ", that's one every: %f bases\n",
					totalAnchorNo, stList_length(poa->nodes), stList_length(poa->nodes)/(double)totalAnchorNo);
	}

	return anchors;
}

// Core polishing logic functions

void poa_polish2(Poa *poa, stList *reads, int64_t from, int64_t to,
					stList *consensusSubstrings, int64_t *consensusStringLength,
					int64_t *poaToConsensusMap, double candidateWeight, PolishParams *params) {
	// Get existing reference string
	char *existingConsensusSubstring = getExistingSubstring(poa, from, to);

	// Get best consensus substring
	char *consensusSubstring = getBestConsensusSubstring(poa, reads, from, to, candidateWeight, params);

	// Add new best consensus substring to the growing new consensus string
	stList_append(consensusSubstrings, consensusSubstring);

	// Now update the alignment between the existing reference substring and the new consensus sequences

	if(stString_eq(existingConsensusSubstring, consensusSubstring)) {
		// If the new and old strings are the same then copy the alignment across
		for(int64_t i=0; i<to-from; i++) {
			if(from + i > 0 && *consensusStringLength + i > 0) { // The > 0 checks are to avoid including alignments to the "N" prefix
				poaToConsensusMap[from + i - 1] = *consensusStringLength + i - 1;
			}
		}
	}
	else {
		st_logDebug("In poa polish got anchors, from: %" PRIi64 " to: %" PRIi64
					", \nexisting string:\t%s\nnew string:\t\t%s\n", from, to,
					existingConsensusSubstring, consensusSubstring);

		// Create alignment between new and old consensus strings and update the map
		double alignmentScore;
		stList *l = stList_construct(); // Empty set of alignment anchors
		stList *alignedPairs = getShiftedMEAAlignment(existingConsensusSubstring, consensusSubstring, l, params->p, params->sM,
												   0, 0, &alignmentScore);
		stList_destruct(l);

		for(int64_t k=0; k<stList_length(alignedPairs); k++) {
			stIntTuple *alignedPair = stList_get(alignedPairs, k);
			if(((double)stIntTuple_get(alignedPair, 0))/PAIR_ALIGNMENT_PROB_1 > params->minPosteriorProbForAlignmentAnchor
					&& from + stIntTuple_get(alignedPair, 1) > 0 && *consensusStringLength + stIntTuple_get(alignedPair, 2) > 0) {
				// The > 0 checks are to avoid including alignments to the "N" prefix
				poaToConsensusMap[from + stIntTuple_get(alignedPair, 1) - 1] = *consensusStringLength + stIntTuple_get(alignedPair, 2) - 1;
			}
		}

		stList_destruct(alignedPairs);
	}

	// Cleanup
	free(existingConsensusSubstring);


	// Updare consensus string length
	*consensusStringLength += strlen(consensusSubstring);
}

Poa *poa_polish(Poa *poa, stList *reads, bool *readStrands, PolishParams *params) {
	/*
	 * "Polishes" the given POA reference string to create a new consensus reference string.
	 * Algorithm starts by dividing the reference into anchor points - points where the majority
	 * of reads are confidently aligned. Then, between each pair of consecutive anchors it looks
	 * for "candidate variants", variants (either substitutions, insertions or deletions) with
	 * significant weight. For every combination of candidate variants between the two anchor points
	 * a candidate string is constructed and all the read substrings mapping between the two anchor points
	 * are aligned to it. The candidate string, including the current reference substring,
	 * with the highest likelihood is then selected.
	 */

	time_t startTime = time(NULL);

	// Setup
	double avgCoverage = getAvgCoverage(poa, 0, stList_length(poa->nodes));
	double candidateWeight = avgCoverage * params->candidateVariantWeight;

	// Sort the base observations to make the getReadSubstrings function work
	sortBaseObservations(poa);

	// Identify anchor points, represented as a binary array, one bit for each POA node
	bool *anchors = getFilteredAnchorPositions(poa, candidateWeight, params->columnAnchorTrim);

	// Map to track alignment between the new consensus sequence and the poa reference sequence
	int64_t *poaToConsensusMap = st_malloc((stList_length(poa->nodes)-1) * sizeof(int64_t));
	for(int64_t i=0; i<stList_length(poa->nodes)-1; i++) {
		poaToConsensusMap[i] = -1;
	}

	// Substrings of the consensus string that when concatenated form the overall consensus string
	stList *consensusSubstrings = stList_construct3(0, free);
	int64_t j=0; // Length of the growing consensus substring

	// Enumerate candidate variant combinations between anchors

	int64_t pAnchor = 0; // Previous anchor, starting from first position of POA, which is the prefix "N"
	for(int64_t i=1; i<stList_length(poa->nodes); i++) {
		if(anchors[i]) { // If position i is an anchor
			// In case anchors are trivially adjacent
			if(i-pAnchor == 1)  {
				stList_append(consensusSubstrings, stString_print("%c", ((PoaNode *)stList_get(poa->nodes, pAnchor))->base));
				if(i > 0 && j > 0) {
					poaToConsensusMap[i-1] = j-1;
				}
				j++;
			}
			else {
				poa_polish2(poa, reads, pAnchor, i,
							consensusSubstrings, &j, poaToConsensusMap, candidateWeight, params);
			}

			// Update previous anchor
			pAnchor = i;
		}
	}

	// Deal with the suffix
	poa_polish2(poa, reads, pAnchor, stList_length(poa->nodes),
				consensusSubstrings, &j, poaToConsensusMap, candidateWeight, params);

	// Build the new consensus string by concatenating the constituent pieces
	char *newConsensusString = stString_join2("", consensusSubstrings);

	// Remove the prefix "N" character (which is the first position of any POA)
	assert(strlen(newConsensusString) >= 1);
	assert(newConsensusString[0] == 'N');
	char *c = newConsensusString;
	newConsensusString = stString_copy(&(newConsensusString[1]));
	free(c);

	// Get anchor alignments
	stList *anchorAlignments = poa_getAnchorAlignments(poa, poaToConsensusMap, stList_length(reads), params);

	// Generated updated poa
	Poa *poa2 = poa_realign(reads, anchorAlignments, newConsensusString, params);

	// Cleanup
	free(anchors);
	free(newConsensusString);
	stList_destruct(consensusSubstrings);
	stList_destruct(anchorAlignments);
	free(poaToConsensusMap);

	if(st_getLogLevel() >= info) {
		double score = poa_getReferenceNodeTotalMatchWeight(poa) - poa_getTotalErrorWeight(poa);
		double score2 = poa_getReferenceNodeTotalMatchWeight(poa2) - poa_getTotalErrorWeight(poa2);
		st_logInfo("Took %f seconds to do a round of polishing, got score: %f, a diff: %f \n",
					(float)(time(NULL) - startTime), score2/PAIR_ALIGNMENT_PROB_1, (score2-score)/PAIR_ALIGNMENT_PROB_1);
	}

	return poa2;
}<|MERGE_RESOLUTION|>--- conflicted
+++ resolved
@@ -1166,11 +1166,7 @@
 		// Get the MEA alignment
 		double alignmentScore;
 		stList *alignment = getMaximalExpectedAccuracyPairwiseAlignment(matches, deletes, inserts,
-<<<<<<< HEAD
 				refLength, strlen(nucleotides), &alignmentScore, polishParams->p);
-=======
-				refLength, strlen(read), &alignmentScore, polishParams->p);
->>>>>>> d37a6cc3
 
 		// Left shift the alignment
 		stList *leftShiftedAlignment = leftShiftAlignment(alignment, poa->refString, nucleotides);
@@ -1340,29 +1336,25 @@
 }
 
 double repeatSubMatrix_getLogProbForGivenRepeatCount(RepeatSubMatrix *repeatSubMatrix, Symbol base, stList *observations,
-<<<<<<< HEAD
 												     stList *rleReads, stList *bamChunkReads, int64_t underlyingRepeatCount) {
-=======
-												     stList *rleReads, bool *readStrands, int64_t underlyingRepeatCount) {
 	assert(underlyingRepeatCount < repeatSubMatrix->maximumRepeatLength);
->>>>>>> d37a6cc3
 	double logProb = LOG_ONE;
 	for(int64_t i=0; i<stList_length(observations); i++) {
 		PoaBaseObservation *observation = stList_get(observations, i);
-		RleString *read = stList_get(rleReads, observation->readNo);
-		int64_t observedRepeatCount = read->repeatCounts[observation->offset];
-<<<<<<< HEAD
-		assert(underlyingRepeatCount < repeatSubMatrix->maximumRepeatLength);
-		logProb += repeatSubMatrix_getLogProb(repeatSubMatrix, base,
-		        ((BamChunkRead *) stList_get(bamChunkReads, observation->readNo))->forwardStrand,
+		BamChunkRead *read = stList_get(rleReads, observation->readNo);
+		RleString *rleRead = stList_get(rleReads, observation->readNo);
+		int64_t observedRepeatCount = rleRead->repeatCounts[observation->offset];
+//		assert(underlyingRepeatCount < repeatSubMatrix->maximumRepeatLength);
+//		logProb += repeatSubMatrix_getLogProb(repeatSubMatrix, base,
+//		        ((BamChunkRead *) stList_get(bamChunkReads, observation->readNo))->forwardStrand,
+//		        observedRepeatCount, underlyingRepeatCount) * observation->weight;
+
+		// Be robust to over-long repeat count observations
+		observedRepeatCount = observedRepeatCount >= repeatSubMatrix->maximumRepeatLength ? 
+		        repeatSubMatrix->maximumRepeatLength-1 : observedRepeatCount;
+
+		logProb += repeatSubMatrix_getLogProb(repeatSubMatrix, base, read->forwardStrand, 
 		        observedRepeatCount, underlyingRepeatCount) * observation->weight;
-=======
-
-		// Be robust to over-long repeat count observations
-		observedRepeatCount = observedRepeatCount >= repeatSubMatrix->maximumRepeatLength ? repeatSubMatrix->maximumRepeatLength-1 : observedRepeatCount;
-
-		logProb += repeatSubMatrix_getLogProb(repeatSubMatrix, base, readStrands[observation->readNo], observedRepeatCount, underlyingRepeatCount) * observation->weight;
->>>>>>> d37a6cc3
 	}
 
 	return logProb;
@@ -1971,7 +1963,7 @@
 	*consensusStringLength += strlen(consensusSubstring);
 }
 
-Poa *poa_polish(Poa *poa, stList *reads, bool *readStrands, PolishParams *params) {
+Poa *poa_polish(Poa *poa, stList *reads, PolishParams *params) {
 	/*
 	 * "Polishes" the given POA reference string to create a new consensus reference string.
 	 * Algorithm starts by dividing the reference into anchor points - points where the majority
