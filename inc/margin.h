--- conflicted
+++ resolved
@@ -848,34 +848,31 @@
  */
 char *poa_getConsensus(Poa *poa, int64_t **poaToConsensusMap, PolishParams *polishParams);
 
-Poa *poa_polish(Poa *poa, stList *reads, bool *readStrandArray, PolishParams *params);
-
-char *poa_polish2(Poa *poa, stList *reads, bool *readStrands, PolishParams *params,
+Poa *poa_polish(Poa *poa, stList *bamChunkReads, PolishParams *params);
+
+char *poa_polish2(Poa *poa, stList *reads, PolishParams *params,
 				  int64_t **poaToConsensusMap);
 
 /*
  * Iteratively used poa_realign and poa_getConsensus to refine the median reference sequence
  * for the given reads and the starting reference.
  */
-Poa *poa_realignIterative(stList *reads, stList *alignments, char *reference, PolishParams *polishParams);
+Poa *poa_realignIterative(stList *bamChunkReads, stList *alignments, char *reference, PolishParams *polishParams);
 
 /*
  * Ad poa_realignIterative, but allows the specification of the min and max number of realignment cycles,
  * also, can switch between the "poa_polish" and the "poa_consensus" algorithm using hmmNotRealign (poa_consensus
  * if non-zero).
  */
-Poa *poa_realignIterative2(stList *reads, bool *readStrands,
+Poa *poa_realignIterative2(stList *bamChunkReads,
 						   stList *anchorAlignments, char *reference,
 						   PolishParams *polishParams, bool hmmNotRealign,
 						   int64_t minIterations, int64_t maxIterations);
 
-<<<<<<< HEAD
-Poa *poa_polish(Poa *poa, stList *reads, PolishParams *params);
-=======
 /*
  * As poa_realignIterative, but takes a starting poa. Input poa is destroyed by function.
  */
-Poa *poa_realignIterative3(Poa *poa, stList *reads, bool *readStrands,
+Poa *poa_realignIterative3(Poa *poa, stList *bamChunkReads,
 						   PolishParams *polishParams, bool hmmMNotRealign,
 						   int64_t minIterations, int64_t maxIterations);
 
@@ -883,9 +880,8 @@
  * Convenience function that iteratively polishes sequence using poa_consensus and then poa_polish for
  * a specified number of iterations.
  */
-Poa *poa_realignAll(stList *reads, bool *readStrands, stList *anchorAlignments, char *reference,
+Poa *poa_realignAll(stList *bamChunkReads, stList *anchorAlignments, char *reference,
 						  PolishParams *polishParams);
->>>>>>> 5ca18fec
 
 /*
  * Greedily evaluate the top scoring indels.
