/*
 * Copyright (C) 2017 by Benedict Paten (benedictpaten@gmail.com)
 *
 * Released under the MIT license, see LICENSE.txt
 */

#ifndef ST_RP_HMM_H_
#define ST_RP_HMM_H_

#include <stdint.h>
#include <stdlib.h>
#include <stddef.h>
#include <math.h>
#include <float.h>
#include <inttypes.h>
#include <ctype.h>
#include <time.h>
#include <ctype.h>
#include <unistd.h>
#include <stdio.h>
#include <string.h>

# ifdef _OPENMP
#include <omp.h>
# endif

#include "sonLib.h"
#include "hashTableC.h"
#include "pairwiseAligner.h"
#include "randomSequences.h"
#include "stateMachine.h"

#define uint128_t __uint128_t

/*
 * More function documentation is in the .c files
 */

/*
 * Phasing structs
 */
typedef struct _stSite stSite;
typedef struct _stReference stReference;
typedef struct _stProfileSeq stProfileSeq;
typedef struct _stRPHmm stRPHmm;
typedef struct _stRPHmmParameters stRPHmmParameters;
typedef struct _stRPColumn stRPColumn;
typedef struct _stRPCell stRPCell;
typedef struct _stRPMergeColumn stRPMergeColumn;
typedef struct _stRPMergeCell stRPMergeCell;
typedef struct _stGenomeFragment stGenomeFragment;

/*
 * Polisher structs
 */
typedef struct _stReadHaplotypeSequence stReadHaplotypeSequence;
typedef struct hashtable stReadHaplotypePartitionTable;
typedef struct _repeatSubMatrix RepeatSubMatrix;
typedef struct _polishParams PolishParams;
typedef struct _Poa Poa;
typedef struct _poaNode PoaNode;
typedef struct _poaInsert PoaInsert;
typedef struct _poaDelete PoaDelete;
typedef struct _poaBaseObservation PoaBaseObservation;
typedef struct _rleString RleString;
typedef struct _refMsaView MsaView;
typedef struct _outputChunkers OutputChunkers;

/*
 * Combined params object
 */
typedef struct _params Params;

/*
 * Combined parameter object for phase, polish, view, etc.
 */

struct _params {
	PolishParams *polishParams;
	stRPHmmParameters *phaseParams;
};

Params *params_readParams(char *paramsFile);
Params *params_readParams2(char *paramsFile, bool requirePolish, bool requirePhase);

void params_destruct(Params *params);

void params_printParameters(Params *params, FILE *fh);

/*
 * Overall coordination functions
 */

stList *filterReadsByCoverageDepth(stList *profileSeqs, stRPHmmParameters *params, stList *filteredProfileSeqs,
        stList *discardedProfileSeqs);

stList *getRPHmms(stList *profileSeqs, stRPHmmParameters *params);

stList *getTilingPaths(stSortedSet *hmms);

stSet *getOverlappingComponents(stList *tilingPath1, stList *tilingPath2);

stList *mergeTwoTilingPaths(stList *tilingPath1, stList *tilingPath2);

stRPHmm *fuseTilingPath(stList *tilingPath);

/*
 * Math
 */
#define ST_MATH_LOG_ZERO -INFINITY
#define ST_MATH_LOG_ONE 0.0

double logAddP(double a, double b, bool maxNotSum);

/*
 * Strandedness
 */
#define POS_STRAND_IDX 1
#define NEG_STRAND_IDX 0

/*
 * Repeat Count
 */

#define MAXIMUM_REPEAT_LENGTH 51

#define ALLELE_LOG_PROB_BITS 8

/*
 * Binary partition stuff
 */

// The maximum read depth the model can support
#define MAX_READ_PARTITIONING_DEPTH 64

char * intToBinaryString(uint64_t i);

uint64_t makeAcceptMask(uint64_t depth);

uint64_t mergePartitionsOrMasks(uint64_t partition1, uint64_t partition2,
        uint64_t depthOfPartition1, uint64_t depthOfPartition2);

uint64_t maskPartition(uint64_t partition, uint64_t mask);

bool seqInHap1(uint64_t partition, int64_t seqIndex);

uint64_t invertPartition(uint64_t partition, uint64_t depth);

uint64_t flipAReadsPartition(uint64_t partition, uint64_t readIndex);


/*
 * Reference / site definition
 */

struct _stSite {
	uint64_t alleleNumber; // Number of alleles at the site in the reference
	uint64_t alleleOffset; // The index of the first allele in this site
	// in a sequence of all alleles in the reference, ordered first by site then
	// by order in the site.
	uint16_t *substitutionLogProbs; // Log probabilities of substitutions between the alleles
	uint16_t *allelePriorLogProbs; // Prior log-prob on alleles, allows upweighting of reference allele
};

uint16_t *stSite_getSubstitutionProb(stSite *s, int64_t from, int64_t to);

struct _stReference {
	char *referenceName;
	uint64_t length; // Number of sites
	uint64_t totalAlleles; // Total number of alleles across all sites
	stSite *sites;
};

void stReference_destruct(stReference *ref);

/*
 * _stProfileSeq
 * Struct for profile sequence
 */

struct _stProfileSeq {
    stReference *ref;
    char *readId;
    uint64_t refStart; // The first site in the reference
    uint64_t length; // Number of reference sites
    uint64_t alleleOffset; // The index of the first allele in this sequence
    // in a sequence of all alleles in the reference, ordered first by site then
    // by order in the site.

    // The log-probability of alleles, as specified by uint8_t
    // Each is expressed as an 8 bit unsigned int, with the value from 0 to -255
    uint8_t *profileProbs;
};

stProfileSeq *stProfileSeq_constructEmptyProfile(stReference *ref, char *readId,
                                                 int64_t referenceStart, int64_t length);

void stProfileSeq_destruct(stProfileSeq *seq);

void stProfileSeq_print(stProfileSeq *seq, FILE *fileHandle);

uint8_t *stProfileSeq_getProb(stProfileSeq *seq, uint64_t site, uint64_t allele);

/*
 * Emission probabilities methods
 */
double emissionLogProbability(stRPColumn *column, stRPCell *cell, uint64_t *bitCountVectors,
                                stReference *reference,
                                stRPHmmParameters *params);

void fillInPredictedGenome(stGenomeFragment *gF, uint64_t partition,
        stRPColumn *column, stRPHmmParameters *params);

/*
 * Constituent functions tested and used to do bit twiddling
*/
int popcount64(uint64_t x);

uint64_t getLogProbOfAllele(uint64_t *bitCountVectors, uint64_t depth, uint64_t partition,
							uint64_t siteOffset, uint64_t allele);

uint64_t *calculateCountBitVectors(uint8_t **seqs, stReference *ref,
								   uint64_t firstSite, uint64_t length, uint64_t depth);

/*
 * _stRPHmmParameters
 * Struct for hmm parameters
 */
struct _stRPHmmParameters {
    /*
     * Parameters used for the HMM computation
     */
    bool maxNotSumTransitions;

    // Filters on the number of states in a column
    // Used to prune the hmm
    int64_t minPartitionsInAColumn;
    int64_t maxPartitionsInAColumn;
    double minPosteriorProbabilityForPartition;

    // MaxCoverageDepth is the maximum depth of profileSeqs to allow at any base.
    // If the coverage depth is higher than this then some profile seqs are randomly discarded.
    int64_t maxCoverageDepth;
    int64_t minReadCoverageToSupportPhasingBetweenHeterozygousSites;

    // Ensure symmetry in the HMM such that the inverted partition of each partition is included in the HMM
    bool includeInvertedPartitions;

    // Number of rounds of iterative refinement to attempt to improve the partition.
    int64_t roundsOfIterativeRefinement;

    // Flag used to determine if the ancestor substitution probabilities are used
    bool includeAncestorSubProb;
};

void stRPHmmParameters_destruct(stRPHmmParameters *params);

void stRPHmmParameters_printParameters(stRPHmmParameters *params, FILE *fH);

/*
 * _stRPHmm
 * Struct for read partitioning hmm
 */
struct _stRPHmm {
	stReference *ref;
    int64_t refStart; // First site in reference
    int64_t refLength; // Number of sites in the reference
    stList *profileSeqs; // List of stProfileSeq
    int64_t columnNumber; // Number of columns, excluding merge columns
    int64_t maxDepth;
    stRPColumn *firstColumn;
    stRPColumn *lastColumn;
    const stRPHmmParameters *parameters;
    //Forward/backward probability calculation things
    double forwardLogProb;
    double backwardLogProb;
};

stRPHmm *stRPHmm_construct(stProfileSeq *profileSeq, stRPHmmParameters *params);

void stRPHmm_destruct(stRPHmm *hmm, bool destructColumns);

void stRPHmm_destruct2(stRPHmm *hmm);

bool stRPHmm_overlapOnReference(stRPHmm *hmm1, stRPHmm *hmm2);

stRPHmm *stRPHmm_createCrossProductOfTwoAlignedHmm(stRPHmm *hmm1, stRPHmm *hmm2);

void stRPHmm_alignColumns(stRPHmm *hmm1, stRPHmm *hmm2);

stRPHmm *stRPHmm_fuse(stRPHmm *leftHmm, stRPHmm *rightHmm);

void stRPHmm_forwardBackward(stRPHmm *hmm);

void stRPHmm_prune(stRPHmm *hmm);

void stRPHmm_print(stRPHmm *hmm, FILE *fileHandle, bool includeColumns, bool includeCells);

stList *stRPHmm_forwardTraceBack(stRPHmm *hmm);

stSet *stRPHmm_partitionSequencesByStatePath(stRPHmm *hmm, stList *path, bool partition1);

int stRPHmm_cmpFn(const void *a, const void *b);

stRPHmm *stRPHmm_split(stRPHmm *hmm, int64_t splitPoint);

void stRPHmm_resetColumnNumberAndDepth(stRPHmm *hmm);

stList *stRPHMM_splitWherePhasingIsUncertain(stRPHmm *hmm);

void logHmm(stRPHmm *hmm, stGenomeFragment *gF);

/*
 * _stRPColumn
 * Column of read partitioning hmm
 */
struct _stRPColumn {
    int64_t refStart; // First site in the reference
    int64_t length; // Number of sites
    int64_t depth;
    stProfileSeq **seqHeaders;
    uint8_t **seqs;
    stRPCell *head;
    stRPMergeColumn *nColumn, *pColumn;
    double totalLogProb;
};

stRPColumn *stRPColumn_construct(int64_t refStart, int64_t length, int64_t depth,
        stProfileSeq **seqHeaders, uint8_t **seqs);

void stRPColumn_destruct(stRPColumn *column);

void stRPColumn_print(stRPColumn *column, FILE *fileHandle, bool includeCells);

void stRPColumn_split(stRPColumn *column, int64_t firstHalfLength, stRPHmm *hmm);

stSet *stRPColumn_getSequencesInCommon(stRPColumn *column1, stRPColumn *column2);

stSet *stRPColumn_getColumnSequencesAsSet(stRPColumn *column);

/*
 * _stRPCell
 * State of read partitioning hmm
 */
struct _stRPCell {
    uint64_t partition;
    double forwardLogProb, backwardLogProb;
    stRPCell *nCell;
};

stRPCell *stRPCell_construct(int64_t partition);

void stRPCell_destruct(stRPCell *cell);

void stRPCell_print(stRPCell *cell, FILE *fileHandle);

double stRPCell_posteriorProb(stRPCell *cell, stRPColumn *column);

/*
 * _stRPMergeColumn
 * Merge column of read partitioning hmm
 */
struct _stRPMergeColumn {
    uint64_t maskFrom;
    uint64_t maskTo;
    stHash *mergeCellsFrom;
    stHash *mergeCellsTo;
    stRPColumn *nColumn, *pColumn;
};

stRPMergeColumn *stRPMergeColumn_construct(uint64_t maskFrom, uint64_t maskTo);

void stRPMergeColumn_destruct(stRPMergeColumn *mColumn);

void stRPMergeColumn_print(stRPMergeColumn *mColumn, FILE *fileHandle, bool includeCells);

stRPMergeCell *stRPMergeColumn_getNextMergeCell(stRPCell *cell, stRPMergeColumn *mergeColumn);

stRPMergeCell *stRPMergeColumn_getPreviousMergeCell(stRPCell *cell, stRPMergeColumn *mergeColumn);

int64_t stRPMergeColumn_numberOfPartitions(stRPMergeColumn *mColumn);

/*
 * _stRPMergeCell
 * Merge cell of read partitioning hmm
 */
struct _stRPMergeCell {
    uint64_t fromPartition;
    uint64_t toPartition;
    double forwardLogProb, backwardLogProb;
};

stRPMergeCell *stRPMergeCell_construct(uint64_t fromPartition,
        uint64_t toPartition, stRPMergeColumn *mColumn);

void stRPMergeCell_destruct(stRPMergeCell *mCell);

void stRPMergeCell_print(stRPMergeCell *mCell, FILE *fileHandle);

double stRPMergeCell_posteriorProb(stRPMergeCell *mCell, stRPMergeColumn *mColumn);

/*
 * _stGenomeFragment
 * String to represent genotype and haplotype inference from an HMM
 */
struct _stGenomeFragment {
	// The reference coordinates of the genotypes & other read info
	stReference *reference; // The reference this fragment refers to
	uint64_t refStart; // First site in the reference
	uint64_t length; // The number of sites

	// Reads
	stSet *reads1; // The reads in the first partition
	stSet *reads2; // The reads in the second partition

    // A string where each element represents the predicted genotype at the corresponding
    // position.
    // A genotype is represented by an integer in the range [0, allele_number**2), where
	// where allele_number is the number alleles at the given site
    // A genotype expresses two characters. For two characters x, y represented by two integers
    // in [0, allele_number) then the genotype is expressed as x * allele_number + y if x <= y
    // else y * allele_number + x
    uint64_t *genotypeString;

    // Strings representing the predicted haplotypes, where each element is a reference to an allele
    uint64_t *haplotypeString1;
    uint64_t *haplotypeString2;
    uint64_t *ancestorString; // predicted ancestral alleles

    // Number of reads supporting each allele
    uint64_t *readsSupportingHaplotype1;
    uint64_t *readsSupportingHaplotype2;

    // An array of genotype posterior probabilities,
    // each between 0 and 1, for the corresponding genotypes
    // in the genotype string
    float *genotypeProbs;
    float *haplotypeProbs1;
    float *haplotypeProbs2;
};

stGenomeFragment *stGenomeFragment_constructEmpty(stReference *ref, uint64_t refStart, uint64_t length, stSet *reads1, stSet *reads2);

stGenomeFragment *stGenomeFragment_construct(stRPHmm *hmm, stList *path);

void stGenomeFragment_destruct(stGenomeFragment *genomeFragment);

void stGenomeFragment_refineGenomeFragment(stGenomeFragment *gF,
        stRPHmm *hmm, stList *path, int64_t maxIterations);

void stGenomeFragment_printPartitionAsCSV(stGenomeFragment *gF, FILE *fh, bool hap1);

void stGenomeFragment_phaseBamChunkReads(stGenomeFragment *gf, stHash *readsToPSeqs, stList *reads, stSet **readsBelongingToHap1, stSet **readsBelongingToHap2);

double getLogProbOfReadGivenHaplotype(const uint64_t *haplotypeString, int64_t start, int64_t length,
                                      stProfileSeq *profileSeq, stReference *ref);


// Verbosity for what's printed.  To add more verbose options, you need to update:
//  usage, setVerbosity, struct _stRPHmmParameters, stRPHmmParameters_printParameters, writeParamFile
#define LOG_TRUE_POSITIVES 1
#define LOG_FALSE_POSITIVES 2
#define LOG_FALSE_NEGATIVES 4
void setVerbosity(stRPHmmParameters *params, int64_t bitstring);

/*
 * File writing methods
 */

void writeParamFile(char *outputFilename, stRPHmmParameters *params);

/*
 * _stReadHaplotypeSequence
 * Struct for tracking haplotypes for read
 */

struct _stReadHaplotypeSequence {
    int64_t readStart;
    int64_t phaseBlock;
    int64_t length;
    int8_t haplotype;
    void *next;
};

stReadHaplotypeSequence *stReadHaplotypeSequence_construct(int64_t readStart, int64_t phaseBlock, int64_t length,
                                                           int8_t haplotype);

char *stReadHaplotypeSequence_toString(stReadHaplotypeSequence *rhs);

char *stReadHaplotypeSequence_toStringEmpty();

void stReadHaplotypeSequence_destruct(stReadHaplotypeSequence * rhs);

/*
 * stReadHaplotypePartitionTable
 * Tracking haplotypes for all reads
 */

stReadHaplotypePartitionTable *stReadHaplotypePartitionTable_construct(int64_t initialSize);

void stReadHaplotypePartitionTable_add(stReadHaplotypePartitionTable *hpt, char *readName, int64_t readStart,
                                       int64_t phaseBlock, int64_t length, int8_t haplotype);

void stReadHaplotypePartitionTable_destruct(stReadHaplotypePartitionTable *hpt);

void populateReadHaplotypePartitionTable(stReadHaplotypePartitionTable *hpt, stGenomeFragment *gF, stRPHmm *hmm,
                                         stList *path);

/*
 * Parsing methods
 */

stRPHmmParameters *parseParameters(char *paramsFile);


/*
 * Polish functions
 */

/*
 * Parameter object for polish algorithm
 */

struct _polishParams {
	bool useRunLengthEncoding;

	// Models for comparing sequences
	Alphabet *alphabet; // The alphabet object
	StateMachine *stateMachineForGenomeComparison; // Statemachine for comparing two haplotypes
	StateMachine *stateMachineForForwardStrandRead; // Statemachine for a forward strand read aligned to a reference assembly.
	StateMachine *stateMachineForReverseStrandRead; // Statemachine for a reverse strand read aligned to a reference assembly.
	PairwiseAlignmentParameters *p; // Parameters object used for aligning
	RepeatSubMatrix *repeatSubMatrix; // Repeat counts model used for predicting repeat counts of RLE sequences
	bool useRepeatCountsInAlignment; // Use repeat counts in comparing reads to a reference
	bool useReadAlleles; // Use read substrings rather than substrings (alleles) sampled from paths in the POA in the polish algorithm
	bool useReadAllelesInPhasing; // Use read substrings rather than substrings (alleles) sampled from paths in the POA in the phasing algorithm

	// chunking configuration
	bool shuffleChunks;
	bool includeSoftClipping;
	uint64_t chunkSize;
	uint64_t chunkBoundary;
	// input reads configuration
	uint64_t maxDepth;
	bool includeSecondaryAlignments;
	bool includeSupplementaryAlignments;
	uint64_t filterAlignmentsWithMapQBelowThisThreshold;
	// other configuration
	double candidateVariantWeight; // The fraction (from 0 to 1) of the average position coverage needed to define a candidate variant
	uint64_t columnAnchorTrim; // The min distance between a column anchor and a candidate variant
	uint64_t maxConsensusStrings; // The maximum number of different consensus strings to consider for a substring.
	uint64_t maxPoaConsensusIterations; // Maximum number of poa_consensus / realignment iterations
	uint64_t minPoaConsensusIterations; // Minimum number of poa_consensus / realignment iterations
	uint64_t maxRealignmentPolishIterations; // Maximum number of poa_polish iterations
	uint64_t minRealignmentPolishIterations; // Minimum number of poa_polish iterations
	uint64_t minReadsToCallConsensus; // Min reads to choose between consensus sequences for a region
	uint64_t filterReadsWhileHaveAtLeastThisCoverage; // Only filter read substrings if we have at least this coverage
	// at a locus
	double minAvgBaseQuality; // Minimum average base quality to include a substring for consensus finding
	double hetSubstitutionProbability; // The probability of a heterozygous variant
	double hetRunLengthSubstitutionProbability; // The probability of a heterozygous run length

	// Poa parameters
	bool poaConstructCompareRepeatCounts; // use the repeat counts in deciding if an indel can be shifted
	double referenceBasePenalty; // used by poa_getConsensus to weight against picking the reference base
	double *minPosteriorProbForAlignmentAnchors; // used by by poa_getAnchorAlignments to determine which alignment pairs
	// to use for alignment anchors during poa_realignIterative, of the form of even-length array of form
	// [ min_posterio_anchor_prob_1, diagonal_expansion_1,  min_posterio_anchor_prob_2, diagonal_expansion_2, ... ]
	int64_t minPosteriorProbForAlignmentAnchorsLength;  // Length of array minPosteriorProbForAlignmentAnchors
};

PolishParams *polishParams_readParams(FILE *fileHandle);

void polishParams_printParameters(PolishParams *polishParams, FILE *fh);

void polishParams_destruct(PolishParams *polishParams);

/*
 * Basic data structures for representing a POA alignment.
 */

struct _Poa {
	Alphabet *alphabet; // The alphabet of bases
	uint64_t maxRepeatCount; // The maximum repeat count, exclusive
	RleString *refString; // The reference string, encoded using RLE
	stList *nodes;
};

struct _poaNode {
	stList *inserts; // Inserts that happen immediately after this position
	stList *deletes; // Deletes that happen immediately after this position
	char base; // Char representing base, e.g. 'A', 'C', etc.
	uint64_t repeatCount; // Repeat count of base
	double *baseWeights; // Weight given to each possible base
	double *repeatCountWeights; // Weight given to each possible repeat count
	stList *observations; // Individual events representing event, a list of PoaObservations
};

struct _poaInsert {
	RleString *insert; // RLE string representing characters of insert e.g. "GAT" with repeat counts "121", etc.
	double weightForwardStrand;
	double weightReverseStrand;
    stList *observations; // Individual events representing event, a list of PoaObservations
};

struct _poaDelete {
	int64_t length; // Length of delete
	double weightForwardStrand;
	double weightReverseStrand;
    stList *observations; // Individual events representing event, a list of PoaObservations
};

struct _poaBaseObservation {
	int64_t readNo;
	int64_t offset;
	double weight;
};

/*
 * Poa functions.
 */

double poaInsert_getWeight(PoaInsert *toInsert);

double poaDelete_getWeight(PoaDelete *toDelete);

/*
 * Creates a POA representing the given RLE reference sequence, with one node for each reference base and a
 * prefix 'N'/1 base to represent place to add inserts/deletes that precede the first position of the reference.
 */
Poa *poa_getReferenceGraph(RleString *reference, Alphabet *alphabet, uint64_t maxRepeatCount);

/*
 * Adds to given POA the matches, inserts and deletes from the alignment of the given read to the reference.
 * Adds the inserts and deletes so that they are left aligned.
 */
void poa_augment(Poa *poa, RleString *read, bool readStrand, int64_t readNo, stList *matches, stList *inserts, stList *deletes,
		PolishParams *polishParams);

/*
 * Creates a POA representing the reference and the expected inserts / deletes and substitutions from the
 * alignment of the given set of reads aligned to the reference. Anchor alignments is a set of pairwise
 * alignments between the reads and the reference sequence. There is one alignment for each read. See
 * poa_getAnchorAlignments. The anchorAlignments can be null, in which case no anchors are used.
 */
Poa *poa_realign(stList *bamChunkReads, stList *alignments, RleString *reference, PolishParams *polishParams);

/*
 * Generates a set of anchor alignments for the reads aligned to a consensus sequence derived from the poa.
 * These anchors can be used to restrict subsequent alignments to the consensus to generate a new poa.
 * PoaToConsensusMap is a map from the positions in the poa reference sequence to the derived consensus
 * sequence. See poa_getConsensus for description of poaToConsensusMap. If poaToConsensusMap is NULL then
 * the alignment is just the reference sequence of the poa.
 */
stList *poa_getAnchorAlignments(Poa *poa, const int64_t *poaToConsensusMap, int64_t noOfReads,
                                PolishParams *polishParams);

/*
 * Generates a set of maximal expected alignments for the reads aligned to the the POA reference sequence.
 * Unlike the draft anchor alignments, these are designed to be complete, high quality alignments.
 */
stList *poa_getReadAlignmentsToConsensus(Poa *poa, stList *bamChunkReads, PolishParams *polishParams);

/*
 * Prints representation of the POA.
 */
void poa_print(Poa *poa, FILE *fH,
			  stList *bamChunkReads,
			  float indelSignificanceThreshold);

/*
 * Prints a tab separated version of the POA graph.
 */
void poa_printDOT(Poa *poa, FILE *fH, stList *bamChunkReads);

/*
 * Prints a comma separated version of the POA graph.
 *
 * Format is csv with one line per reference position.
 * The CSV has the following fields (in order):
 *
 * REF_INDEX: Index of base in POA backbone, 0 is the position before the first actual base, used to represent prefix indels
 * REF_BASE: Base at REF_INDEX in the POA backbone
 * TOTAL_WEIGHT: (float) The expected read coverage of the base at REF_INDEX (float >= 0)
 * FRACTION_POS_STRAND: (float) Fraction of weight from positive strand reads.
 * for each base, c, in alphabet (bases A, C, G, T for DNA, in order):
 * FRACTION_BASE_c_WEIGHT: (float between 0 and 1) The read weight of reads that have a c aligned to the reference base, as a fraction of total weight.
 * FRACTION_BASE_c_POS_STRAND: (float between 0 and 1) The read weight of positive strand reads that have a c aligned to the reference base,
 * as a fraction of total weight of reads have a c aligned to the reference base.
 *
 * for each repeat count (from 1 to maxRepeatCount):
 * LOG_PROB_REPEAT_COUNT_i: Log probability of repeat count i (according to Bayesian model).
 *
 * for each insert:
 * INSERT_SEQ: The full insertion sequence, not in RLE space
 * TOTAL_WEIGHT: (float) The expected read coverage of the insert
 * FRACTION_POS_STRAND: (float between 0 and 1) The fraction of read weight from positive strand reads.
 *
 * for each delete:
 * DELETE_LENGTH: Length of the delete
 * TOTAL_WEIGHT: (float) The expected read coverage of the delete
 * FRACTION_POS_STRAND: (float between 0 and 1) The fraction of read weight from positive strand reads.
 */
void poa_printCSV(Poa *poa, FILE *fH,
                  stList *bamChunkReads, RepeatSubMatrix *repeatSubMatrix,
                  float indelSignificanceThreshold);

/*
 * Similar to poa_printCSV, but for a phased poa, giving weights for the two haplotypes separately.
 *
 * Format is csv with one line per reference position.
 * The CSV has the following fields (in order):
 * REF_INDEX: Index of base in POA backbone, 0 is the position before the first actual base, used to represent prefix indels
 * REF_BASE: Base at REF_INDEX in the POA backbone
 * TOTAL_WEIGHT: (float) The expected read coverage of the base at REF_INDEX (float >= 0)
 * FRACTION_HAP1_WEIGHT: The fraction (float between 0 and 1) of total weight that is in reads that are part of the first haplotype partition.
 * FRACTION_HAP2_WEIGHT: The fraction (float between 0 and 1) of total weight that is in reads that are part of the second haplotype partition.
 * FRACTION_POS_STRAND_HAP1: (float between 0 and 1) The read weight of first haplotype, positive strand reads as a fraction of all first haplotype read weight.
 * FRACTION_POS_STRAND_HAP2: (float between 0 and 1) The read weight of second haplotype, positive strand reads as a fraction of all second haplotype read weight.
 * for each base, c, in alphabet (bases A, C, G, T for DNA, in order):
 * NORM_BASE_c_WEIGHT: (float between 0 and 1) The read weight of reads that have a c aligned to the reference base, as a fraction of total weight.
 * FRACTION_BASE_c_HAP1: (float between 0 and 1) The read weight of first haplotype reads that have a c aligned to the reference base, as a fraction of total weight for first haplotype reads.
 * FRACTION_BASE_c_HAP2 (float between 0 and 1) The read weight of second haplotype reads that have a c aligned to the reference base, as a fraction of total weight for second haplotype reads.
 * FRACTION_BASE_c_POS_STRAND_HAP1: (float between 0 and 1) The read weight of positive-strand first haplotype reads that have a c aligned to the reference base,
 * as a fraction of total weight for first haplotype reads with a c aligned to the reference base.
 * FRACTION_BASE_c_POS_STRAND_HAP2: (float between 0 and 1) The read weight of positive-strand second haplotype reads that have a c aligned to the reference base,
 * as a fraction of total weight for second haplotype reads with a c aligned to the reference base.
 *
 * for each repeat count for first haplotype (from 1 to maxRepeatCount):
 * LOG_PROB_HAP1_REPEAT_COUNT_i: Log probability of repeat count i for haplotype1 (according to Bayesian model).
 *
 * for each repeat count for first haplotype (from 1 to maxRepeatCount):
 * LOG_PROB_HAP2_REPEAT_COUNT_i: Log probability of repeat count i for haplotype2 (according to Bayesian model).
 *
 * for each insert:
 * INSERT_SEQ: The full insertion sequence, not in RLE space
 * TOTAL_WEIGHT: (float) The expected read coverage of the insert
 * FRACTION_HAP1_WEIGHT: The fraction (float between 0 and 1) of total weight that is in reads that are part of the first haplotype partition.
 * FRACTION_HAP2_WEIGHT: The fraction (float between 0 and 1) of total weight that is in reads that are part of the second haplotype partition.
 * FRACTION_POS_STRAND_HAP1: (float between 0 and 1) The read weight of first haplotype, positive strand reads as a fraction of all first haplotype read weight.
 * FRACTION_POS_STRAND_HAP2: (float between 0 and 1) The read weight of second haplotype, positive strand reads as a fraction of all second haplotype read weight.
 *
 * for each delete:
 * DELETE_LENGTH: Length of the insert:
 * TOTAL_WEIGHT: (float) The expected read coverage of the insert
 * FRACTION_HAP1_WEIGHT: The fraction (float between 0 and 1) of total weight that is in reads that are part of the first haplotype partition.
 * FRACTION_HAP2_WEIGHT: The fraction (float between 0 and 1) of total weight that is in reads that are part of the second haplotype partition.
 * FRACTION_POS_STRAND_HAP1: (float between 0 and 1) The read weight of first haplotype, positive strand reads as a fraction of all first haplotype read weight.
 * FRACTION_POS_STRAND_HAP2: (float between 0 and 1) The read weight of second haplotype, positive strand reads as a fraction of all second haplotype read weight.
 */
void poa_printPhasedCSV(Poa *poa, FILE *fH,
                        stList *bamChunkReads, stSet *readsInHap1, stSet *readsInHap2,
                        RepeatSubMatrix *repeatSubMatrix,
                        float indelSignificanceThreshold);

/*
 * Print individual repeat count observations.
 */
void poa_printRepeatCountsCSV(Poa *poa, FILE *fH, stList *bamChunkReads);

/*
 * Prints some summary stats on the POA.
 */
void poa_printSummaryStats(Poa *poa, FILE *fH);

/*
 * Creates a consensus reference sequence from the POA. poaToConsensusMap is a pointer to an
 * array of integers of length poa->refString->length, giving the index of the reference positions
 * alignment to the consensus sequence, or -1 if not aligned. It is initialised as a
 * return value of the function.
 */
RleString *poa_getConsensus(Poa *poa, int64_t **poaToConsensusMap, PolishParams *polishParams);

RleString *poa_polish(Poa *poa, stList *bamChunkReads, PolishParams *params,
				  int64_t **poaToConsensusMap);


/*
 * Iteratively uses poa_getConsensus and poa_polish to refine the median reference sequence
 * for the given reads and the starting reference.
 *
 * Allows the specification of the min and max number of realignment cycles.
 */
Poa *poa_realignIterative(Poa *poa, stList *bamChunkReads,
						   PolishParams *polishParams, bool hmmMNotRealign,
						   int64_t minIterations, int64_t maxIterations);

/*
 * Convenience function that iteratively polishes sequence using poa_getConsensus and then poa_polish for
 * a specified number of iterations.
 */
Poa *poa_realignAll(stList *bamChunkReads, stList *anchorAlignments, RleString *reference,
						  PolishParams *polishParams);

/*
 * Greedily evaluate the top scoring indels.
 */
Poa *poa_checkMajorIndelEditsGreedily(Poa *poa, stList *bamChunkReads, PolishParams *polishParams);

void poa_destruct(Poa *poa);

double *poaNode_getStrandSpecificBaseWeights(PoaNode *node, stList *bamChunkReads,
		double *totalWeight, double *totalPositiveWeight, double *totalNegativeWeight, Alphabet *a, stSet *readsToInclude);

/*
 * Finds shift, expressed as a reference coordinate, that the given substring str can
 * be shifted left in the refString, starting from a match at refStart.
 *
 * If compareRepeatCounts is non-zero then comparison includes exact comparison of repeat counts.
 */
int64_t getShift(RleString *refString, int64_t refStart, RleString *str, bool compareRepeatCounts);

/*
 * Get sum of weights for reference bases in poa - proxy to agreement of reads
 * with reference.
 */
double poa_getReferenceNodeTotalMatchWeight(Poa *poa);

/*
 * Get sum of weights for delete in poa - proxy to delete disagreement of reads
 * with reference.
 */
double poa_getDeleteTotalWeight(Poa *poa);

/*
 * Get sum of weights for inserts in poa - proxy to insert disagreement of reads
 * with reference.
 */
double poa_getInsertTotalWeight(Poa *poa);

/*
 * Get sum of weights for non-reference bases in poa - proxy to disagreement of read positions
 * aligned with reference.
 */
double poa_getReferenceNodeTotalDisagreementWeight(Poa *poa);

/*
 * Reestimates the repeat counts of the poa backbone using the Bayesian model, repeatSubMatrix.
 * Changes the repeat counts of the backbone bases in place
 */
void poa_estimateRepeatCountsUsingBayesianModel(Poa *poa, stList *bamChunkReads, RepeatSubMatrix *repeatSubMatrix);

/*
 * As poa_estimateRepeatCountsUsingBayesianModel, but using a phasing.
 */
void poa_estimatePhasedRepeatCountsUsingBayesianModel(Poa *poa, stList *bamChunkReads,
		RepeatSubMatrix *repeatSubMatrix, stSet *readsBelongingToHap1, stSet *readsBelongingToHap2, PolishParams *params);

/*
 * Uses phasing to estimate ML bases.
 */
void poa_estimatePhasedBasesUsingBayesianModel(Poa *poa, stList *bamChunkReads, stSet *readsBelongingToHap1,
                                               PolishParams *params);

// Data structure for representing RLE strings
struct _rleString {
	char *rleString; //Run-length-encoded (RLE) string
	uint64_t *repeatCounts; // Count of repeat for each position in rleString
	uint64_t length; // Length of the rleString
	uint64_t nonRleLength; // Length of the expanded, non-rle string
};

/*
 * Returns a string "cXrepeatCount", e.g. c='a', repeatCount=4 returns "aaaa".
 */
char *expandChar(char c, uint64_t repeatCount);

RleString *rleString_construct(char *string);

RleString *rleString_constructPreComputed(char *rleChars, const uint8_t *rleCounts);

RleString *rleString_construct_no_rle(char *string);

void rleString_destruct(RleString *rlString);

RleString *rleString_copy(RleString *rleString);

RleString *rleString_copySubstring(RleString *rleString, uint64_t start, uint64_t length);

bool rleString_eq(RleString *r1, RleString *r2);

/*
 * Debug output friendly version of rleString on one line.
 * Does not print any new lines.
 */
void rleString_print(RleString *rleString, FILE *f);

/*
 * Cyclic rotatation of the rle string so that the suffix of str of rotationLength is removed and made the prefix
 * of the string.
 */
void rleString_rotateString(RleString *str, int64_t rotationLength);

/*
 * Generates the expanded non-rle string.
 */
char *rleString_expand(RleString *rleString);

/*
 * Gets a symbol sub-string from a given RLE string.
 */
SymbolString rleString_constructSymbolString(RleString *s, int64_t start, int64_t length, Alphabet *a, bool includeRepeatCounts, uint64_t maxRunLengthExclusive);

/*
 * Gets an array giving the position in the rleString of a corresponding position in the expanded string.
 */
uint64_t *rleString_getNonRleToRleCoordinateMap(RleString *rleString);

uint8_t *rleString_rleQualities(RleString *rleString, const uint8_t *qualities);

// Data structure for storing log-probabilities of observing
// one repeat count given another
struct _repeatSubMatrix {
	Alphabet *alphabet;
	double *repeatCountSubstitutionLogProb;
	double *baseLogProbs_AT;
	double *baseLogProbs_GC;
	double *logProbabilities;
	int64_t maximumRepeatLength; // The maximum repeat count length, exclusive
	int64_t maxEntry;
};

int64_t getMax(double *values, int64_t length,
               double *maxValue);

RepeatSubMatrix *repeatSubMatrix_constructEmpty(Alphabet *alphabet);

void repeatSubMatrix_destruct(RepeatSubMatrix *repeatSubMatrix);

/*
 * Gets the log probability of observing a given repeat conditioned on an underlying repeat count and base.
 */
double repeatSubMatrix_getLogProb(RepeatSubMatrix *repeatSubMatrix, Symbol base, bool strand,
								  int64_t observedRepeatCount, int64_t underlyingRepeatCount);

/*
 * As gets, but returns the address.
 */
double *repeatSubMatrix_setLogProb(RepeatSubMatrix *repeatSubMatrix, Symbol base, bool strand, int64_t observedRepeatCount, int64_t underlyingRepeatCount);

/*
 * Gets the log probability of observing a given set of repeat observations conditioned on an underlying repeat count and base.
 */
double repeatSubMatrix_getLogProbForGivenRepeatCount(RepeatSubMatrix *repeatSubMatrix, Symbol base,
        stList *observations, stList *bamChunkReads, int64_t underlyingRepeatCount);

/*
 * Gets the maximum likelihood underlying repeat count for a given set of observed read repeat counts.
 * Puts the ml log probility in *logProbabilty.
 */
int64_t repeatSubMatrix_getMLRepeatCount(RepeatSubMatrix *repeatSubMatrix, Symbol base, stList *observations,
        stList *bamChunkReads, double *logProbability);

/*
 * Get the log probabilities of repeat counts from minRepeatLength (inclusive) to maxRepeatLength (inclusive)
 */
void repeatSubMatrix_getRepeatCountProbs(RepeatSubMatrix *repeatSubMatrix, Symbol base, stList *observations,
                                         stList *bamChunkReads, double *logProbabilities, int64_t minRepeatLength, int64_t maxRepeatLength);

/*
 * As repeatSubMatrix_getMLRepeatCount, but for a phasing of the reads.
 */
int64_t repeatSubMatrix_getPhasedMLRepeatCount(RepeatSubMatrix *repeatSubMatrix, int64_t existingRepeatCount, Symbol base, stList *observations,
		stList *bamChunkReads, double *logProbability, stSet *readsBelongingToHap1, stSet *readsBelongingToHap2, PolishParams *params);

/*
 * Get the minimum and maximum repeat count observations.
 */
void repeatSubMatrix_getMinAndMaxRepeatCountObservations(RepeatSubMatrix *repeatSubMatrix, stList *observations,
                                                         stList *bamChunkReads, int64_t *minRepeatLength, int64_t *maxRepeatLength);

/*
 * Translate a sequence of aligned pairs (as stIntTuples) whose coordinates are monotonically increasing
 * in both underlying sequences (seqX and seqY) into an equivalent run-length encoded space alignment.
 */
stList *runLengthEncodeAlignment(stList *alignment,
                                 const uint64_t *seqXNonRleToRleCoordinateMap,
                                 const uint64_t *seqYNonRleToRleCoordinateMap);

/*
 * Make edited string with given insert. Edit start is the index of the position to insert the string.
 */
char *addInsert(char *string, char *insertString, int64_t editStart);

/*
 * Make edited string with given insert. Edit start is the index of the first position to delete from the string.
 */
char *removeDelete(char *string, int64_t deleteLength, int64_t editStart);

/*
 * Generates aligned pairs and indel probs, but first crops reference to only include sequence from first
 * to last anchor position.
 */
void getAlignedPairsWithIndelsCroppingReference(RleString *reference,
		RleString *read, bool readStrand, stList *anchorPairs,
		stList **matches, stList **inserts, stList **deletes, PolishParams *polishParams);

/*
 * Functions for processing BAMs
 */

// TODO: MOVE BAMCHUNKER TO PARSER .c

typedef struct _bamChunker {
    // file locations
    char *bamFile;
    // configuration
    uint64_t chunkSize;
    uint64_t chunkBoundary;
    bool includeSoftClip;
    PolishParams *params;
    // internal data
    stList *chunks;
    uint64_t chunkCount;
} BamChunker;

typedef struct _bamChunk {
    char *refSeqName;          // name of contig
    int64_t chunkIdx;
    int64_t chunkBoundaryStart;  // the first 'position' where we have an aligned read
    int64_t chunkStart;        // the actual boundary of the chunk, calculations from chunkMarginStart to chunkStart
    //  should be used to initialize the probabilities at chunkStart
    int64_t chunkEnd;          // same for chunk end
    int64_t chunkBoundaryEnd;    // no reads should start after this position
    BamChunker *parent;        // reference to parent (may not be needed)
} BamChunk;

typedef struct _bamChunkRead {
	char *readName;          	// read name
	RleString *rleRead; 		// rle read
	uint8_t *qualities;			// quality scores. will be NULL if not given, else will be of length rleRead->length
	bool forwardStrand;			// whether the alignment is matched to the forward strand
} BamChunkRead;


BamChunkRead *bamChunkRead_construct2(char *readName, char *nucleotides, uint8_t *qualities, bool forwardStrand, bool useRunLengthEncoding);
BamChunkRead *bamChunkRead_constructCopy(BamChunkRead *copy);
void bamChunkRead_destruct(BamChunkRead *bamChunkRead);

/*
 * Generates the expanded non-rle version of bam chunk read nucleotide sequence.
 */
char *bamChunkRead_rleExpand(BamChunkRead *read);

typedef struct _bamChunkReadSubstring {
	BamChunkRead *read; // The parent read from which the substring arises from
	uint64_t start; // The 0 based offset of the start position in the parent read (inclusive)
	uint64_t length; // The length of the substring
	double qualValue;
} BamChunkReadSubstring;

/*
 * Gets the RLE substring for the bam chunk read substring.
 */
RleString *bamChunkReadSubstring_getRleString(BamChunkReadSubstring *readSubstring);

/*
 * Remove overlap between two overlapping strings. Returns max weight of split point.
 */
int64_t removeOverlap(char *prefixString, int64_t prefixStringLength, char *suffixString, int64_t suffixStringLength,
                      int64_t approxOverlap, PolishParams *polishParams,
                      int64_t *prefixStringCropEnd, int64_t *suffixStringCropStart);

char *mergeContigChunksThreaded(char **chunks, int64_t startIdx, int64_t endIdxExclusive, int64_t numThreads,
<<<<<<< HEAD
								Params *params, char *referenceSequenceName);
char *mergeContigChunks(char **chunks, int64_t startIdx, int64_t endIdxExclusive, Params *params);
char **mergeContigChunksDiploidThreaded(char **chunksH1, char **chunksH2, stSet **readsH1, stSet **readsH2,
		int64_t startIdx, int64_t endIdxExclusive, int64_t numThreads, Params *params, char *referenceSequenceName);
char **mergeContigChunksDiploid(char **chunksH1, char **chunksH2, stSet **readsH1, stSet **readsH2,
		stSet **lastReadsH1, stSet **lastReadsH2, int64_t startIdx, int64_t endIdxExclusive, Params *params);
=======
                                int64_t overlap, Params *params, char *missingChunkSpacer, char *referenceSequenceName);

char *mergeContigChunks(char **chunks, int64_t startIdx, int64_t endIdxExclusive,
                        int64_t overlap, Params *params, char *missingChunkSpacer);
>>>>>>> d19addb1

/*
 * View functions
 */

struct _refMsaView {
	int64_t refLength; // The length of the reference sequence
	char *refSeq; // The reference sequence - this is not copied by the constructor
	char *refSeqName; // The reference sequence name - this is not copied by the constructor, and can be NULL
	int64_t seqNo; // The number of non-ref sequences aligned to the reference
	stList *seqs; // The non-ref sequences - - this is not copied by the constructor
	stList *seqNames; // The non-ref sequence names - this is not copied by the constructor, and can be NULL
	int64_t *seqCoordinates; // A matrix giving the coordinates of the non-reference sequence
	// as aligned to the reference sequence
	int64_t *maxPrecedingInsertLengths; // The maximum length of an insert in
	// any of the sequences preceding the reference positions
	int64_t **precedingInsertCoverages; // The number of sequences with each given indel position
};

/*
 * Get the coordinate in the given sequence aligned to the given reference position. Returns -1 if
 * no sequence position is aligned to the reference position.
 */
int64_t msaView_getSeqCoordinate(MsaView *view, int64_t refCoordinate, int64_t seqIndex);

/*
 * Gets the length of any insert in the given sequence preceding the given reference position. If
 * the sequence is not aligned at the given reference position returns 0.
 */
int64_t msaView_getPrecedingInsertLength(MsaView *view, int64_t rightRefCoordinate, int64_t seqIndex);

/*
 * Gets the first position in the sequence of an insert preceding the given reference position. If there
 * is no such insert returns -1.
 */
int64_t msaView_getPrecedingInsertStart(MsaView *view, int64_t rightRefCoordinate, int64_t seqIndex);

/*
 * Gets the maximum length of an indel preceding the given reference position
 */
int64_t msaView_getMaxPrecedingInsertLength(MsaView *view, int64_t rightRefCoordinate);

/*
 * Get the number of sequences with an insertion at a given position. IndelOffset if the position, from 0, of the
 indel from left-to-right.
 */
int64_t msaView_getPrecedingCoverageDepth(MsaView *view, int64_t rightRefCoordinate, int64_t indelOffset);

/*
 * Get the maximum length of an insertion at a given position with a minimum of reads supporting it.
 */
int64_t msaView_getMaxPrecedingInsertLengthWithGivenCoverage(MsaView *view, int64_t rightRefCoordinate, int64_t minCoverage);

/*
 * Builds an MSA view for the given reference and aligned sequences.
 * Does not copy the strings or string names, just holds references.
 */
MsaView *msaView_construct(char *refSeq, char *refName,
						   stList *refToSeqAlignments, stList *seqs, stList *seqNames);

void msaView_destruct(MsaView * view);

/*
 * Prints a quick view of the MSA for debugging/browsing.
 */
void msaView_print(MsaView *view, int64_t minInsertCoverage, FILE *fh);

/*
 * Prints the repeat counts of the MSA.
 */
void msaView_printRepeatCounts(MsaView *view, int64_t minInsertCoverage,
							   RleString *refString, stList *rleStrings, FILE *fh);

/*
 * Bubble graphs
 */

typedef struct _bubble {
	uint64_t refStart; //First inclusive position
	RleString *refAllele; // The current reference allele
	uint64_t alleleNo; // Number of alleles
	RleString **alleles; // Array of allele strings, each an RLE string
	uint64_t readNo; // Number of reads overlapping bubble
	BamChunkReadSubstring **reads; // Array of read substrings aligned to the bubble
	float *alleleReadSupports; // An array of log-likelihoods giving the support of
	// each allele for each read, stored as [i * readNo + j], where i is the allele index
	// and j is the index of the read
	uint64_t alleleOffset; // The index of the first allele in this bubble
	// in a sequence of all alleles in the bubble graph, ordered first by bubble then
	// by order in the bubble.
} Bubble;

typedef struct _bubbleGraph {
	RleString *refString; // The reference string
	uint64_t bubbleNo; // The number of bubbles
	Bubble *bubbles; // An array of bubbles
	uint64_t totalAlleles; // Sum of alleles across bubbles
} BubbleGraph;

/*
 * Get a consensus path through bubble graph by picking the highest
 * likelihood allele at each bubble. Returned as a string of bg->refLength integers,
 * each denoting a chosen allele.
 */
uint64_t *bubbleGraph_getConsensusPath(BubbleGraph *bg, PolishParams *polishParams);

/*
 * Get a consensus sequences from the bubble graph by picking the highest
 * likelihood allele at each bubble.
 */
RleString *bubbleGraph_getConsensusString(BubbleGraph *bg, uint64_t *consensusPath, int64_t **poaToConsensusMap, PolishParams *polishParams);

/*
 * Create a bubble graph from a POA.
 */
BubbleGraph *bubbleGraph_constructFromPoa(Poa *poa, stList *bamChunkReads, PolishParams *params);

void bubbleGraph_destruct(BubbleGraph *bg);

/*
 * The the index in b->alleles of the allele with highest likelihood
 * given the reads
 */
int64_t bubble_getIndexOfHighestLikelihoodAllele(Bubble *b, PolishParams *p);

/*
 * Gets the likelihood of a given allele giving rise to the reads.
 */
double bubble_getLogLikelihoodOfAllele(Bubble *b, int64_t allele, PolishParams *p);

/*
 * Gets a set of profile sequences for the reads aligned to the bubble graph.
 * Allows them to then be phased. Returns as hash of bamChunkReads to profileSeqs.
 */
stHash *bubbleGraph_getProfileSeqs(BubbleGraph *bg, stReference *ref);

/*
 * Gets an stReference that can be used for phasing.
 */
stReference *bubbleGraph_getReference(BubbleGraph *bg, char *refName, Params *params);

/*
 * Phase bubble graph.
 */
stGenomeFragment *bubbleGraph_phaseBubbleGraph(BubbleGraph *bg, char *refSeqName, stList *reads, Params *params, stHash **readsToPSeqs);

/*
 * Get Poa from bubble graph.
 */
Poa *bubbleGraph_getNewPoa(BubbleGraph *bg, uint64_t *consensusPath, Poa *poa, stList *reads, Params *params);

/*
 * Gets the strand support skew for each allele.
 */
void bubble_calculateStrandSkews(Bubble *b, double *skews);

/*
 * Gets the p-value for the bubble having a phased strand-skew
 */
double bubble_phasedStrandSkew(Bubble *b, stHash *readsToPSeqs, stGenomeFragment *gf);

/*
 * Returns fraction of bubbles with significant allele-strand phase skew.
 */
double bubbleGraph_skewedBubbles(BubbleGraph *bg, stHash *readsToPSeqs, stGenomeFragment *gf);

/*
 * Functions for scoring strand skews using binomial model
 */
double binomialPValue(int64_t n, int64_t k);

uint128_t bionomialCoefficient(int64_t n, int64_t k);

/*
 * For logging while multithreading
 */
char *getLogIdentifier();

/*
 * Run length encoded model emission model for state machine that uses a repeat sub matrix.
 */
Emissions *rleNucleotideEmissions_construct(Emissions *emissions, RepeatSubMatrix *repeatSubMatrix, bool strand);

/*
 * Stitching code
 */

OutputChunkers *outputChunkers_construct(int64_t noOfOutputChunkers, Params *params,
        char *outputSequenceFile, char *outputPoaFile,
        char *outputReadPartitionFile, char *outputRepeatCountFile,
        char *hap1Suffix, char *hap2Suffix);

void
outputChunkers_processChunkSequence(OutputChunkers *outputChunkers, int64_t chunker, int64_t chunkOrdinal,
                                    char *sequenceName, Poa *poa,
                                    stList *reads);

void outputChunkers_processChunkSequencePhased(OutputChunkers *outputChunkers, int64_t chunker, int64_t chunkOrdinal,
                                               char *sequenceName, Poa *poaHap1, Poa *poaHap2, stList *reads,
                                               stSet *readsBelongingToHap1, stSet *readsBelongingToHap2,
                                               stGenomeFragment *gF);

void outputChunkers_stitch(OutputChunkers *outputChunkers, bool phased);

void outputChunkers_destruct(OutputChunkers *outputChunkers);

/*
 * HELEN Features
 */

typedef enum {
	HFEAT_NONE=0,
	HFEAT_SIMPLE_WEIGHT=1,
	HFEAT_SPLIT_RLE_WEIGHT=2,
	HFEAT_CHANNEL_RLE_WEIGHT=3,
	HFEAT_DIPLOID_RLE_WEIGHT=4,
} HelenFeatureType;

#define POAFEATURE_SPLIT_MAX_RUN_LENGTH_DEFAULT 10
#define POAFEATURE_CHANNEL_MAX_RUN_LENGTH_DEFAULT 10
#define POAFEATURE_DIPLOID_MAX_RUN_LENGTH_DEFAULT 10

#endif /* ST_RP_HMM_H_ */<|MERGE_RESOLUTION|>--- conflicted
+++ resolved
@@ -1062,19 +1062,12 @@
                       int64_t *prefixStringCropEnd, int64_t *suffixStringCropStart);
 
 char *mergeContigChunksThreaded(char **chunks, int64_t startIdx, int64_t endIdxExclusive, int64_t numThreads,
-<<<<<<< HEAD
 								Params *params, char *referenceSequenceName);
 char *mergeContigChunks(char **chunks, int64_t startIdx, int64_t endIdxExclusive, Params *params);
 char **mergeContigChunksDiploidThreaded(char **chunksH1, char **chunksH2, stSet **readsH1, stSet **readsH2,
 		int64_t startIdx, int64_t endIdxExclusive, int64_t numThreads, Params *params, char *referenceSequenceName);
 char **mergeContigChunksDiploid(char **chunksH1, char **chunksH2, stSet **readsH1, stSet **readsH2,
 		stSet **lastReadsH1, stSet **lastReadsH2, int64_t startIdx, int64_t endIdxExclusive, Params *params);
-=======
-                                int64_t overlap, Params *params, char *missingChunkSpacer, char *referenceSequenceName);
-
-char *mergeContigChunks(char **chunks, int64_t startIdx, int64_t endIdxExclusive,
-                        int64_t overlap, Params *params, char *missingChunkSpacer);
->>>>>>> d19addb1
 
 /*
  * View functions
