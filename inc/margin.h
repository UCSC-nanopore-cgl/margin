/*
 * Copyright (C) 2017 by Benedict Paten (benedictpaten@gmail.com)
 *
 * Released under the MIT license, see LICENSE.txt
 */

#ifndef ST_RP_HMM_H_
#define ST_RP_HMM_H_

#include <stdint.h>
#include <stdlib.h>
#include <stddef.h>
#include <math.h>
#include <float.h>
#include <inttypes.h>
#include <ctype.h>
#include <time.h>
#include <ctype.h>
#include <unistd.h>
#include <util.h>
#include <stdio.h>
#include <string.h>

#include <htslib/vcf.h>
#include <htslib/sam.h>
#include <htslib/faidx.h>
#include <htslib/bgzf.h>
#include <htslib/hts.h>

#include "sonLib.h"
#include "hashTableC.h"
#include "pairwiseAligner.h"
#include "randomSequences.h"
#include "multipleAligner.h"

/*
 * More function documentation is in the .c files
 */

/*
 * Phasing structs
 */
typedef struct _stProfileSeq stProfileSeq;
typedef struct _stRPHmm stRPHmm;
typedef struct _stRPHmmParameters stRPHmmParameters;
typedef struct _stRPColumn stRPColumn;
typedef struct _stRPCell stRPCell;
typedef struct _stRPMergeColumn stRPMergeColumn;
typedef struct _stRPMergeCell stRPMergeCell;
typedef struct _stGenomeFragment stGenomeFragment;
typedef struct _stReferencePriorProbs stReferencePriorProbs;
typedef struct _stBaseMapper stBaseMapper;
typedef struct _stGenotypeResults stGenotypeResults;
typedef struct _stReferencePositionFilter stReferencePositionFilter;
/*
 * Polisher structs
 */
typedef struct _stReadHaplotypeSequence stReadHaplotypeSequence;
typedef struct hashtable stReadHaplotypePartitionTable;
typedef struct _repeatSubMatrix RepeatSubMatrix;
typedef struct _polishParams PolishParams;
typedef struct _Poa Poa;
typedef struct _poaNode PoaNode;
typedef struct _poaInsert PoaInsert;
typedef struct _poaDelete PoaDelete;
typedef struct _poaBaseObservation PoaBaseObservation;
typedef struct _rleString RleString;
typedef struct _refMsaView MsaView;
/*
 * Combined params object
 */
typedef struct _params Params;


/*
 * Combined parameter object for phase, polish, view, etc.
 */

struct _params {
	PolishParams *polishParams;
	stRPHmmParameters *phaseParams;
	stBaseMapper *baseMapper;
};

Params *params_readParams(FILE *fp);

void params_destruct(Params *params);

void params_printParameters(Params *params, FILE *fh);

/*
 * Overall coordination functions
 */

stList *filterReadsByCoverageDepth(stList *profileSeqs, stRPHmmParameters *params, stList *filteredProfileSeqs,
        stList *discardedProfileSeqs, stHash *referenceNamesToReferencePriors);

stList *getRPHmms(stList *profileSeqs, stHash *referenceNamesToReferencePriors, stRPHmmParameters *params);

stList *getTilingPaths(stSortedSet *hmms);

stSet *getOverlappingComponents(stList *tilingPath1, stList *tilingPath2);

/*
 * Math
 */
#define ST_MATH_LOG_ZERO -INFINITY
#define ST_MATH_LOG_ONE 0.0

double logAddP(double a, double b, bool maxNotSum);

/*
 * Alphabet
 */
#define ALPHABET_SIZE 5
#define ALPHABET_MAX_PROB 255
#define ALPHABET_MIN_PROB 0
#define ALPHABET_CHARACTER_BITS 8
#define ALPHABET_MIN_SUBSTITUTION_PROB 65535 // 2^16 -1

// Each value is expressed as an unsigned integer scaled linearly from 0 to 2^16-1,
// with 0 = log(1) and 2^16-1 = -7 = log(0.0000001)
uint16_t scaleToLogIntegerSubMatrix(double logProb);

double invertScaleToLogIntegerSubMatrix(int64_t i);

void setSubstitutionProb(uint16_t *logSubMatrix, double *logSubMatrixSlow,
        int64_t sourceCharacterIndex,
        int64_t derivedCharacterIndex, double prob);

uint16_t *getSubstitutionProb(uint16_t *matrix, int64_t from, int64_t to);

double *getSubstitutionProbSlow(double *matrix, int64_t from, int64_t to);

/*
 * Binary partition stuff
 */

// The maximum read depth the model can support
#define MAX_READ_PARTITIONING_DEPTH 64

char * intToBinaryString(uint64_t i);

uint64_t makeAcceptMask(uint64_t depth);

uint64_t mergePartitionsOrMasks(uint64_t partition1, uint64_t partition2,
        uint64_t depthOfPartition1, uint64_t depthOfPartition2);

uint64_t maskPartition(uint64_t partition, uint64_t mask);

bool seqInHap1(uint64_t partition, int64_t seqIndex);

uint64_t invertPartition(uint64_t partition, uint64_t depth);

uint64_t flipAReadsPartition(uint64_t partition, uint64_t readIndex);

/*
 * _stProfileSeq
 * Struct for profile sequence
 */
#define FIRST_ALPHABET_CHAR 48 // Ascii symbol '0'

struct _stProfileSeq {
    char *referenceName;
    char *readId;
    int64_t refStart;
    int64_t length;
    // The probability of alphabet characters, as specified by uint8_t
    // Each is expressed as an 8 bit unsigned int, with 0x00 representing 0 prob and
    // 0xFF representing 1.0 and each step between representing a linear step in probability of
    // 1.0/255
    uint8_t *profileProbs;
};

stProfileSeq *stProfileSeq_constructEmptyProfile(char *referenceName, char *readId,
                                                 int64_t referenceStart, int64_t length);

stProfileSeq *stProfileSeq_constructFromPosteriorProbs(char *refName, char *refSeq, int64_t refLength,
													   char *readId, char *readSeq, stList *anchorAlignment,
													   Params *params);

void stProfileSeq_destruct(stProfileSeq *seq);

void stProfileSeq_print(stProfileSeq *seq, FILE *fileHandle, bool includeProbs);

float getProb(uint8_t *p, int64_t characterIndex);

void printSeqs(FILE *fileHandle, stSet *profileSeqs);

void printPartition(FILE *fileHandle, stSet *profileSeqs1, stSet *profileSeqs2);

int stRPProfileSeq_cmpFn(const void *a, const void *b);



/*
 * _stReferencePriorProbs
 * Struct for prior over reference positions
 */
struct _stReferencePriorProbs {
    char *referenceName;
    int64_t refStart;
    int64_t length;

    // The log probability of alphabet characters, as specified by uint16_t
    // see scaleToLogIntegerSubMatrix()
    // and invertScaleToLogIntegerSubMatrix() to see how probabilities are stored
    uint16_t *profileProbs;
    uint8_t *referenceSequence; // The reference sequence
    // Read counts for the bases seen in reads
    double *baseCounts;
    // Filter array of positions in the reference, used to ignore some columns in the alignment
    bool *referencePositionsIncluded;
};

stReferencePriorProbs *stReferencePriorProbs_constructEmptyProfile(char *referenceName, int64_t referenceStart, int64_t length);

void stReferencePriorProbs_destruct(stReferencePriorProbs *seq);

stHash *createEmptyReferencePriorProbabilities(stList *profileSequences);

stHash *createReferencePriorProbabilities(char *referenceFastaFile, stList *profileSequences,
        stBaseMapper *baseMapper, stRPHmmParameters *params);

int64_t filterHomozygousReferencePositions(stHash *referenceNamesToReferencePriors, stRPHmmParameters *params, int64_t *totalPositions);

double *stReferencePriorProbs_estimateReadErrorProbs(stHash *referenceNamesToReferencePriors, stRPHmmParameters *params);

/*
 * Emission probabilities methods
 */
double emissionLogProbability(stRPColumn *column, stRPCell *cell, uint64_t *bitCountVectors,
                                stReferencePriorProbs *referencePriorProbs,
                                stRPHmmParameters *params);

double emissionLogProbabilitySlow(stRPColumn *column,
        stRPCell *cell, uint64_t *bitCountVectors, stReferencePriorProbs *referencePriorProbs,
        stRPHmmParameters *params, bool maxNotSum);

void fillInPredictedGenome(stGenomeFragment *gF, uint64_t partition,
        stRPColumn *column, stReferencePriorProbs *referencePriorProbs, stRPHmmParameters *params);

/*
 * Constituent functions tested and used to do bit twiddling
*/
int popcount64(uint64_t x);

uint64_t getExpectedInstanceNumber(uint64_t *bitCountVectors, uint64_t depth, uint64_t partition,
        int64_t position, int64_t characterIndex);

uint64_t *calculateCountBitVectors(uint8_t **seqs, int64_t depth, int64_t *activePositions, int64_t totalActivePositions);

/*
 * _stRPHmmParameters
 * Struct for hmm parameters
 */
struct _stRPHmmParameters {
    /*
     * Parameters used for the HMM computation
     */
    uint16_t *hetSubModel;
    uint16_t *readErrorSubModel;
    double *hetSubModelSlow;
    double *readErrorSubModelSlow;
    bool maxNotSumTransitions;

    // Filters on the number of states in a column
    // Used to prune the hmm
    int64_t minPartitionsInAColumn;
    int64_t maxPartitionsInAColumn;
    double minPosteriorProbabilityForPartition;

    // MaxCoverageDepth is the maximum depth of profileSeqs to allow at any base.
    // If the coverage depth is higher than this then some profile seqs are randomly discarded.
    int64_t maxCoverageDepth;
    int64_t minReadCoverageToSupportPhasingBetweenHeterozygousSites;

    // Training

    // Number of iterations of training
    int64_t trainingIterations;
    // Pseudo counts used to make training of substitution matrices a bit more robust
    double offDiagonalReadErrorPseudoCount;
    double onDiagonalReadErrorPseudoCount;
    // Before doing any training estimate the read error substitution parameters empirically
    bool estimateReadErrorProbsEmpirically;

    // Whether or not to filter out poorly matching reads after one round and try again
    bool filterBadReads;
    double filterMatchThreshold;

    // Use a prior for the reference sequence
    bool useReferencePrior;

    // Verbosity options for printing
    bool verboseTruePositives;
    bool verboseFalsePositives;
    bool verboseFalseNegatives;

    // Ensure symmetry in the HMM such that the inverted partition of each partition is included in the HMM
    bool includeInvertedPartitions;

    // Options to filter which positions in the reference sequence are included in the computation
    bool filterLikelyHomozygousSites;
    double minSecondMostFrequentBaseFilter; // See stReferencePriorProbs_setReferencePositionFilter
    double minSecondMostFrequentBaseLogProbFilter; //  See stReferencePriorProbs_setReferencePositionFilter

    // Whether or not to make deletions gap characters (otherwise, profile probs will be flat)
    bool gapCharactersForDeletions;

    // Any read that has one of the following sam flags is ignored when parsing the reads from the SAM/BAM file.
    // This allows the ability to optionally ignore, for example, secondary alignments.
    uint16_t filterAReadWithAnyOneOfTheseSamFlagsSet;

    // Filter out any reads with a MAPQ score less than or equal to this.
    int64_t mapqFilter;

    // Number of rounds of iterative refinement to attempt to improve the partition.
    int64_t roundsOfIterativeRefinement;

    // Whether or not to write a gvcf as output
    bool writeGVCF;

    // What types of file formats of split reads to output
    bool writeSplitSams;
    bool writeUnifiedSam;
//    bool writeSplitBams;
};

void stRPHmmParameters_destruct(stRPHmmParameters *params);

void stRPHmmParameters_learnParameters(stRPHmmParameters *params, stList *profileSequences,
        stHash *referenceNamesToReferencePriors);

void stRPHmmParameters_printParameters(stRPHmmParameters *params, FILE *fH);

void stRPHmmParameters_setReadErrorSubstitutionParameters(stRPHmmParameters *params, double *readErrorSubModel);

void normaliseSubstitutionMatrix(double *subMatrix);

double *getEmptyReadErrorSubstitutionMatrix(stRPHmmParameters *params);

/*
 * _stRPHmm
 * Struct for read partitioning hmm
 */
struct _stRPHmm {
    char *referenceName;
    int64_t refStart;
    int64_t refLength;
    stList *profileSeqs; // List of stProfileSeq
    int64_t columnNumber; // Number of columns, excluding merge columns
    int64_t maxDepth;
    stRPColumn *firstColumn;
    stRPColumn *lastColumn;
    const stRPHmmParameters *parameters;
    //Forward/backward probability calculation things
    double forwardLogProb;
    double backwardLogProb;
    // Prior over reference bases
    stReferencePriorProbs *referencePriorProbs;
    // Filter used to mask column positions from consideration
    stReferencePositionFilter *referencePositionFilter;
};

stRPHmm *stRPHmm_construct(stProfileSeq *profileSeq, stReferencePriorProbs *referencePriorProbs, stRPHmmParameters *params);

void stRPHmm_destruct(stRPHmm *hmm, bool destructColumns);

void stRPHmm_destruct2(stRPHmm *hmm);

bool stRPHmm_overlapOnReference(stRPHmm *hmm1, stRPHmm *hmm2);

stRPHmm *stRPHmm_createCrossProductOfTwoAlignedHmm(stRPHmm *hmm1, stRPHmm *hmm2);

void stRPHmm_alignColumns(stRPHmm *hmm1, stRPHmm *hmm2);

stRPHmm *stRPHmm_fuse(stRPHmm *leftHmm, stRPHmm *rightHmm);

void stRPHmm_forwardBackward(stRPHmm *hmm);

void stRPHmm_prune(stRPHmm *hmm);

void stRPHmm_print(stRPHmm *hmm, FILE *fileHandle, bool includeColumns, bool includeCells);

stList *stRPHmm_forwardTraceBack(stRPHmm *hmm);

stSet *stRPHmm_partitionSequencesByStatePath(stRPHmm *hmm, stList *path, bool partition1);

int stRPHmm_cmpFn(const void *a, const void *b);

stRPHmm *stRPHmm_split(stRPHmm *hmm, int64_t splitPoint);

void stRPHmm_resetColumnNumberAndDepth(stRPHmm *hmm);

stList *stRPHMM_splitWherePhasingIsUncertain(stRPHmm *hmm);

void printBaseComposition2(double *baseCounts);

double *getColumnBaseComposition(stRPColumn *column, int64_t pos);

void printColumnAtPosition(stRPHmm *hmm, int64_t pos);

double *getProfileSequenceBaseCompositionAtPosition(stSet *profileSeqs, int64_t pos);

void logHmm(stRPHmm *hmm, stSet *reads1, stSet *reads2, stGenomeFragment *gF);

/*
 * _stRPColumn
 * Column of read partitioning hmm
 */
struct _stRPColumn {
    int64_t refStart;
    int64_t length;
    int64_t depth;
    stProfileSeq **seqHeaders;
    uint8_t **seqs;
    stRPCell *head;
    stRPMergeColumn *nColumn, *pColumn;
    double totalLogProb;
    // Record of which positions in the column are not filtered out
    int64_t *activePositions; // List of positions that are not filtered out, relative to the start of the column in reference coordinates
    int64_t totalActivePositions; // The length of activePositions
};

stRPColumn *stRPColumn_construct(int64_t refStart, int64_t length, int64_t depth,
        stProfileSeq **seqHeaders, uint8_t **seqs, stReferencePriorProbs *rProbs);

void stRPColumn_destruct(stRPColumn *column);

void stRPColumn_print(stRPColumn *column, FILE *fileHandle, bool includeCells);

void stRPColumn_split(stRPColumn *column, int64_t firstHalfLength, stRPHmm *hmm);

stSet *stRPColumn_getSequencesInCommon(stRPColumn *column1, stRPColumn *column2);

stSet *stRPColumn_getColumnSequencesAsSet(stRPColumn *column);

/*
 * _stRPCell
 * State of read partitioning hmm
 */
struct _stRPCell {
    uint64_t partition;
    double forwardLogProb, backwardLogProb;
    stRPCell *nCell;
};

stRPCell *stRPCell_construct(int64_t partition);

void stRPCell_destruct(stRPCell *cell);

void stRPCell_print(stRPCell *cell, FILE *fileHandle);

double stRPCell_posteriorProb(stRPCell *cell, stRPColumn *column);

/*
 * _stRPMergeColumn
 * Merge column of read partitioning hmm
 */
struct _stRPMergeColumn {
    uint64_t maskFrom;
    uint64_t maskTo;
    stHash *mergeCellsFrom;
    stHash *mergeCellsTo;
    stRPColumn *nColumn, *pColumn;
};

stRPMergeColumn *stRPMergeColumn_construct(uint64_t maskFrom, uint64_t maskTo);

void stRPMergeColumn_destruct(stRPMergeColumn *mColumn);

void stRPMergeColumn_print(stRPMergeColumn *mColumn, FILE *fileHandle, bool includeCells);

stRPMergeCell *stRPMergeColumn_getNextMergeCell(stRPCell *cell, stRPMergeColumn *mergeColumn);

stRPMergeCell *stRPMergeColumn_getPreviousMergeCell(stRPCell *cell, stRPMergeColumn *mergeColumn);

int64_t stRPMergeColumn_numberOfPartitions(stRPMergeColumn *mColumn);

/*
 * _stRPMergeCell
 * Merge cell of read partitioning hmm
 */
struct _stRPMergeCell {
    uint64_t fromPartition;
    uint64_t toPartition;
    double forwardLogProb, backwardLogProb;
};

stRPMergeCell *stRPMergeCell_construct(uint64_t fromPartition,
        uint64_t toPartition, stRPMergeColumn *mColumn);

void stRPMergeCell_destruct(stRPMergeCell *mCell);

void stRPMergeCell_print(stRPMergeCell *mCell, FILE *fileHandle);

double stRPMergeCell_posteriorProb(stRPMergeCell *mCell, stRPMergeColumn *mColumn);

/*
 * _stGenomeFragment
 * String to represent genotype and haplotype inference from an HMM
 */
struct _stGenomeFragment {
    // A string where each element represents the predicted genotype at the corresponding
    // position.
    // A genotype is represented by an integer in the range [0, ALPHABET_SIZE**2)
    // A genotype expresses two characters. For two characters x, y represented by two integers
    // in [0, ALPHABET_SIZE) then the genotype is expressed as x * ALPHABET_SIZE + y if x <= y
    // else y * ALPHABET_SIZE + x
    uint64_t *genotypeString;

    // An array of genotype posterior probabilities,
    // each between 0 and 1, for the corresponding genotypes
    // in the genotype string
    float *genotypeProbs;

    // Strings representing the predicted haplotypes, where each element is an alphabet character
    // index in [0, ALPHABET_SIZE)
    uint64_t *haplotypeString1;
    uint64_t *haplotypeString2;

    // An array of haplotype posterior probabilities,
    // each between 0 and 1, for the corresponding haplotypes
    // in the haplotype strings
    float *haplotypeProbs1;
    float *haplotypeProbs2;

    // The reference coordinates of the genotypes & other read info
    char *referenceName;
    int64_t refStart;
    int64_t length;
    uint8_t *referenceSequence;

    // Depth and allele counts
    uint8_t *hap1Depth;
    uint8_t *hap2Depth;
    uint8_t *alleleCountsHap1;
    uint8_t *alleleCountsHap2;
    uint8_t *allele2CountsHap1;
    uint8_t *allele2CountsHap2;
};

stGenomeFragment *stGenomeFragment_construct(stRPHmm *hmm, stList *path);

void stGenomeFragment_destruct(stGenomeFragment *genomeFragment);

void stGenomeFragment_refineGenomeFragment(stGenomeFragment *gF, stSet *reads1, stSet *reads2,
        stRPHmm *hmm, stList *path, int64_t maxIterations);

double getLogProbOfReadGivenHaplotype(uint64_t *haplotypeString, int64_t start, int64_t length,
                                      stProfileSeq *profileSeq, stRPHmmParameters *params);

/*
 * _stBaseMapper
 * Struct for alphabet and mapping bases to numbers
 */
struct _stBaseMapper {
    uint8_t *charToNum;
    char *numToChar;
    char *wildcard;
    uint8_t size;
};

stBaseMapper* stBaseMapper_construct();

void stBaseMapper_destruct(stBaseMapper *bm);

void stBaseMapper_addBases(stBaseMapper *bm, char *bases);

void stBaseMapper_setWildcard(stBaseMapper* bm, char *wildcard);

char stBaseMapper_getCharForValue(stBaseMapper *bm, int value);

uint8_t stBaseMapper_getValueForChar(stBaseMapper *bm, char base);

/*
 * Parsing methods
 */

stRPHmmParameters *parseParameters(char *paramsFile, stBaseMapper *baseMapper);

int64_t parseReads(stList *profileSequences, char *bamFile, stBaseMapper *baseMapper, stRPHmmParameters *params);

int64_t parseReadsWithSingleNucleotideProbs(stList *profileSequences, char *bamFile, stBaseMapper *baseMapper,
                                            stRPHmmParameters *params, char *signalAlignDirectory, bool onlySignalAlign);

int64_t getAlignedReadLength(bam1_t *aln);
int64_t getAlignedReadLength2(bam1_t *aln, int64_t *start_softclip, int64_t *end_softclip);
int64_t getAlignedReadLength3(bam1_t *aln, int64_t *start_softclip, int64_t *end_softclip, bool boundaryAtMatch);

void countIndels(uint32_t *cigar, uint32_t ncigar, int64_t *numInsertions, int64_t *numDeletions);

// Verbosity for what's printed.  To add more verbose options, you need to update:
//  usage, setVerbosity, struct _stRPHmmParameters, stRPHmmParameters_printParameters, writeParamFile
#define LOG_TRUE_POSITIVES 1
#define LOG_FALSE_POSITIVES 2
#define LOG_FALSE_NEGATIVES 4
void setVerbosity(stRPHmmParameters *params, int64_t bitstring);

/*
 * File writing methods
 */

void writeVcfFragment(vcfFile *out, bcf_hdr_t *bcf_hdr, stGenomeFragment *gF, char *referenceName,
                      stBaseMapper *baseMapper, bool gvcf);

bcf_hdr_t* writeVcfHeader(vcfFile *out, stList *genomeFragments, char *referenceName);

void writeParamFile(char *outputFilename, stRPHmmParameters *params);

/*
 * _stGenotypeResults
 * Struct which stores information about relevant test results.
 */
struct _stGenotypeResults {

    // Variants in reference
    int64_t negatives;
    int64_t positives;
    int64_t homozygousVariantsInRef;
    int64_t homozygousVariantsInRef_Insertions;
    int64_t homozygousVariantsInRef_Deletions;
    int64_t hetsInRef;
    int64_t hetsInRef_Insertions;
    int64_t hetsInRef_Deletions;

    // Variants in evaluated vcf
    int64_t truePositives;
    int64_t falsePositives;
    int64_t trueNegatives;
    int64_t falseNegatives;

    // Stats for specific types of variants
    int64_t truePositiveIndels;
    int64_t falsePositiveIndels;
    int64_t truePositiveHomozygous;
    int64_t truePositiveHet;
    int64_t truePositiveHomozygousIndels;
    int64_t truePositiveHetIndels;

    // Types of errors
    int64_t error_missedHet;
    int64_t error_missedHet_Insertions;
    int64_t error_missedHet_Deletions;
    int64_t error_homozygousInRef;
    int64_t error_homozygous_Insertions;
    int64_t error_homozygous_Deletions;

    // Phasing
    int64_t switchErrors;
    float switchErrorDistance;
    int64_t uncertainPhasing;
};
void printGenotypeResults(stGenotypeResults *results);

/*
 * VCF comparison methods
 */

void compareVCFs(FILE *fh, stList *hmms, char *vcf_toEval, char *vcf_ref,
                 stBaseMapper *baseMapper, stGenotypeResults *results, stRPHmmParameters *params);

void compareVCFsBasic(FILE *fh, char *vcf_toEval, char *vcf_ref, stGenotypeResults *results);

void compareVCFs_debugWithBams(char *vcf_toEval, char *vcf_ref, char *bamFile1, char *bamFile2, char *referenceFasta,
                               stBaseMapper *baseMapper, stGenotypeResults *results, stRPHmmParameters *params);

// Tag definitions (for haplotype output)
#define HAPLOTYPE_TAG "ht"
#define MARGIN_PHASE_TAG "mp"

/*
 * _stReadHaplotypeSequence
 * Struct for tracking haplotypes for read
 */

struct _stReadHaplotypeSequence {
    int64_t readStart;
    int64_t phaseBlock;
    int64_t length;
    int8_t haplotype;
    void *next;
};
stReadHaplotypeSequence *stReadHaplotypeSequence_construct(int64_t readStart, int64_t phaseBlock, int64_t length,
                                                           int8_t haplotype);

char *stReadHaplotypeSequence_toString(stReadHaplotypeSequence *rhs);

char *stReadHaplotypeSequence_toStringEmpty();

void stReadHaplotypeSequence_destruct(stReadHaplotypeSequence * rhs);

/*
 * stReadHaplotypePartitionTable
 * Tracking haplotypes for all reads
 */

stReadHaplotypePartitionTable *stReadHaplotypePartitionTable_construct(int64_t initialSize);

void stReadHaplotypePartitionTable_add(stReadHaplotypePartitionTable *hpt, char *readName, int64_t readStart,
                                       int64_t phaseBlock, int64_t length, int8_t haplotype);

void stReadHaplotypePartitionTable_destruct(stReadHaplotypePartitionTable *hpt);

void populateReadHaplotypePartitionTable(stReadHaplotypePartitionTable *hpt, stGenomeFragment *gF, stRPHmm *hmm,
                                         stList *path);

// Output file writing methods
void writeHaplotypedSam(char *bamInFile, char *bamOutBase, stReadHaplotypePartitionTable *readHaplotypePartitions,
                        char *marginPhaseTag);

void writeSplitSams(char *bamInFile, char *bamOutBase, stReadHaplotypePartitionTable *readHaplotypePartitions,
                    char *marginPhaseTag);

void addProfileSeqIdsToSet(stSet *pSeqs, stSet *readIds);

/*
 * Polish functions
 */

/*
 * Parameter object for polish algorithm
 */

struct _polishParams {
	bool useRunLengthEncoding;
	double referenceBasePenalty; // used by poa_getConsensus to weight against picking the reference base
	double minPosteriorProbForAlignmentAnchor; // used by by poa_getAnchorAlignments to determine which alignment pairs
	// to use for alignment anchors during poa_realignIterative
	Hmm *hmm; // Pair hmm used for aligning reads to the reference.
	StateMachine *sM; // Statemachine derived from the hmm
	PairwiseAlignmentParameters *p; // Parameters object used for aligning
	RepeatSubMatrix *repeatSubMatrix; // Repeat submatrix
	// chunking configuration
	bool includeSoftClipping;
	uint64_t chunkSize;
	uint64_t chunkBoundary;

};

PolishParams *polishParams_readParams(FILE *fileHandle);

void polishParams_printParameters(PolishParams *polishParams, FILE *fh);

void polishParams_destruct(PolishParams *polishParams);

/*
 * Basic data structures for representing a POA alignment.
 */

struct _Poa {
	char *refString; // The reference string
	stList *nodes;
};

struct _poaNode {
	stList *inserts; // Inserts that happen immediately after this position
	stList *deletes; // Deletes that happen immediately after this position
	char base; // Char representing base, e.g. 'A', 'C', etc.
	double *baseWeights; // Array of length SYMBOL_NUMBER, encoding the weight given go each base, using the Symbol enum
	stList *observations; // Individual events representing event, a list of PoaObservations
};

struct _poaInsert {
	char *insert; // String representing characters of insert e.g. "GAT", etc.
	double weightForwardStrand;
	double weightReverseStrand;
};

struct _poaDelete {
	int64_t length; // Length of delete
	double weightForwardStrand;
	double weightReverseStrand;
};

struct _poaBaseObservation {
	int64_t readNo;
	int64_t offset;
	double weight;
};

/*
 * Poa functions.
 */

double poaInsert_getWeight(PoaInsert *insert);

double poaDelete_getWeight(PoaDelete *delete);

/*
 * Creates a POA representing the given reference sequence, with one node for each reference base and a
 * prefix 'N' base to represent place to add inserts/deletes that precede the first position of the reference.
 */
Poa *poa_getReferenceGraph(char *reference);

/*
 * Adds to given POA the matches, inserts and deletes from the alignment of the given read to the reference.
 * Adds the inserts and deletes so that they are left aligned.
 */
void poa_augment(Poa *poa, char *read, bool readStrand, int64_t readNo, stList *matches, stList *inserts, stList *deletes);

/*
 * Creates a POA representing the reference and the expected inserts / deletes and substitutions from the
 * alignment of the given set of reads aligned to the reference. Anchor alignments is a set of pairwise
 * alignments between the reads and the reference sequence. There is one alignment for each read. See
 * poa_getAnchorAlignments. The anchorAlignments can be null, in which case no anchors are used.
 */
<<<<<<< HEAD
Poa *poa_realign(stList *reads, stList *alignments, char *reference, PolishParams *polishParams);
=======
Poa *poa_realign(stList *reads, bool *readStrandArray, stList *anchorAlignments, char *reference,
			  	 PolishParams *polishParams);
>>>>>>> a5e9ef5f

/*
 * Generates a set of anchor alignments for the reads aligned to a consensus sequence derived from the poa.
 * These anchors can be used to restrict subsequent alignments to the consensus to generate a new poa.
 * PoaToConsensusMap is a map from the positions in the poa reference sequence to the derived consensus
 * sequence. See poa_getConsensus for description of poaToConsensusMap. If poaToConsensusMap is NULL then
 * the alignment is just the reference sequence of the poa.
 */
stList *poa_getAnchorAlignments(Poa *poa, int64_t *poaToConsensusMap, int64_t noOfReads,
							    PolishParams *polishParams);

/*
 * Generates a set of maximal expected alignments for the reads aligned to the the POA reference sequence.
 * Unlike the draft anchor alignments, these are designed to be complete, high quality alignments.
 */
stList *poa_getReadAlignmentsToConsensus(Poa *poa, stList *reads, PolishParams *polishParams);

/*
 * Prints representation of the POA.
 */
void poa_print(Poa *poa, FILE *fH, float indelSignificanceThreshold, float strandBalanceRatio);

/*
 * Prints some summary stats on the POA.
 */
void poa_printSummaryStats(Poa *poa, FILE *fH);

/*
 * Creates a consensus reference sequence from the POA. poaToConsensusMap is a pointer to an
 * array of integers of length str(poa->refString), giving the index of the reference positions
 * alignment to the consensus sequence, or -1 if not aligned. It is initialised as a
 * return value of the function.
 */
char *poa_getConsensus(Poa *poa, int64_t **poaToConsensusMap, PolishParams *polishParams);

/*
 * Iteratively used poa_realign and poa_getConsensus to refine the median reference sequence
 * for the given reads and the starting reference.
 */
<<<<<<< HEAD
Poa *poa_realignIterative(stList *reads, stList *alignments, char *reference, PolishParams *polishParams);
=======
Poa *poa_realignIterative(stList *reads, bool *readStrandArray, stList *anchorAlignments, char *reference, PolishParams *polishParams);
>>>>>>> a5e9ef5f

/*
 * Greedily evaluate the top scoring indels.
 */
Poa *poa_checkMajorIndelEditsGreedily(Poa *poa, stList *reads, bool *readStrandArray, PolishParams *polishParams);

void poa_destruct(Poa *poa);

/*
 * Finds shift, expressed as a reference coordinate, that the given substring str can
 * be shifted left in the refString, starting from a match at refStart.
 */
int64_t getShift(char *refString, int64_t refStart, char *str, int64_t length);

/*
 * Get sum of weights for reference bases in poa - proxy to agreement of reads
 * with reference.
 */
double poa_getReferenceNodeTotalMatchWeight(Poa *poa);

/*
 * Get sum of weights for delete in poa - proxy to delete disagreement of reads
 * with reference.
 */
double poa_getDeleteTotalWeight(Poa *poa);

/*
 * Get sum of weights for inserts in poa - proxy to insert disagreement of reads
 * with reference.
 */
double poa_getInsertTotalWeight(Poa *poa);

/*
 * Get sum of weights for non-reference bases in poa - proxy to disagreement of read positions
 * aligned with reference.
 */
double poa_getReferenceNodeTotalDisagreementWeight(Poa *poa);

/*
 * Functions for run-length encoding/decoding with POAs
 */

// Data structure for representing RLE strings
struct _rleString {
	char *rleString; //Run-length-encoded (RLE) string
	int64_t *repeatCounts; // Count of repeat for each position in rleString
	int64_t *rleToNonRleCoordinateMap; // For each position in the RLE string the corresponding, left-most position
	// in the expanded non-RLE string
	int64_t *nonRleToRleCoordinateMap; // For each position in the expanded non-RLE string the corresponding position
	// in the RLE string
	int64_t length; // Length of the rleString
	int64_t nonRleLength; // Length of the expanded non-rle string
};

RleString *rleString_construct(char *string);

void rleString_destruct(RleString *rlString);

/*
 * Generates the expanded non-rle string.
 */
char *rleString_expand(RleString *rleString);

// Data structure for storing log-probabilities of observing
// one repeat count given another
struct _repeatSubMatrix {
	double *logProbabilities;
	int64_t maximumRepeatLength;
};

/*
 * Reads the repeat count matrix from a given input file.
 */

RepeatSubMatrix *repeatSubMatrix_constructEmpty();

void repeatSubMatrix_destruct(RepeatSubMatrix *repeatSubMatrix);

/*
 * Gets the log probability of observing a given repeat conditioned on an underlying repeat count and base.
 */
double repeatSubMatrix_getLogProb(RepeatSubMatrix *repeatSubMatrix, Symbol base, bool strand,
								  int64_t observedRepeatCount, int64_t underlyingRepeatCount);

/*
 * As gets, but returns the address.
 */
double *repeatSubMatrix_setLogProb(RepeatSubMatrix *repeatSubMatrix, Symbol base, bool strand, int64_t observedRepeatCount, int64_t underlyingRepeatCount);

/*
 * Gets the log probability of observing a given set of repeat observations conditioned on an underlying repeat count and base.
 */
double repeatSubMatrix_getLogProbForGivenRepeatCount(RepeatSubMatrix *repeatSubMatrix, Symbol base, stList *observations,
												     stList *rleReads, bool *readStrands, int64_t underlyingRepeatCount);

/*
 * Gets the maximum likelihood underlying repeat count for a given set of observed read repeat counts.
 * Puts the ml log probility in *logProbabilty.
 */
int64_t repeatSubMatrix_getMLRepeatCount(RepeatSubMatrix *repeatSubMatrix, Symbol base,
										 stList *observations, stList *rleReads, bool *readStrands, double *logProbability);

/*
 * Takes a POA done in run-length space and returns the expanded consensus string in
 * non-run-length space as an RleString.
 */
RleString *expandRLEConsensus(Poa *poa, stList *rlReads, bool *readStrands, RepeatSubMatrix *repeatSubMatrix);

/*
 * Translate a sequence of aligned pairs (as stIntTuples) whose coordinates are monotonically increasing
 * in both underlying sequences (seqX and seqY) into an equivalent run-length encoded space alignment.
 */
stList *runLengthEncodeAlignment(stList *alignment, RleString *seqX, RleString *seqY);

/*
 * Make edited string with given insert. Edit start is the index of the position to insert the string.
 */
char *addInsert(char *string, char *insertString, int64_t editStart);

/*
 * Make edited string with given insert. Edit start is the index of the first position to delete from the string.
 */
char *removeDelete(char *string, int64_t deleteLength, int64_t editStart);

/*
 * Generates aligned pairs and indel probs, but first crops reference to only include sequence from first
 * to last anchor position.
 */
void getAlignedPairsWithIndelsCroppingReference(char *reference, int64_t refLength,
		char *read, stList *anchorPairs,
		stList **matches, stList **inserts, stList **deletes, PolishParams *polishParams);

/*
 * Functions for processing BAMs
 */

// TODO: MOVE BAMCHUNKER TO PARSER .c

typedef struct _bamChunker {
    // file locations
	char *bamFile;
    // configuration
    uint64_t chunkSize;
	uint64_t chunkBoundary;
	bool includeSoftClip;
	PolishParams *params;
	// internal data
    stList *chunks;
    uint64_t chunkCount;
    int64_t itorIdx;
} BamChunker;

typedef struct _bamChunk {
	char *refSeqName;          // name of contig
	int64_t chunkBoundaryStart;  // the first 'position' where we have an aligned read
	int64_t chunkStart;        // the actual boundary of the chunk, calculations from chunkMarginStart to chunkStart
	//  should be used to initialize the probabilities at chunkStart
	int64_t chunkEnd;          // same for chunk end
	int64_t chunkBoundaryEnd;    // no reads should start after this position
	BamChunker *parent;        // reference to parent (may not be needed)
} BamChunk;

typedef struct _bamChunkRead {
	char *readName;          	// read name
	char *nucleotides;			// nucleotide string
	int64_t readLength;
	bool forwardStrand;			// whether the alignment is matched to the forward strand
	BamChunk *parent;        	// reference to parent chunk
} BamChunkRead;

BamChunker *bamChunker_construct(char *bamFile, PolishParams *params);
BamChunker *bamChunker_construct2(char *bamFile, char *region, PolishParams *params);
void bamChunker_destruct(BamChunker *bamChunker);
BamChunk *bamChunker_getNext(BamChunker *bamChunker);

BamChunk *bamChunk_construct();
BamChunk *bamChunk_construct2(char *refSeqName, int64_t chunkBoundaryStart, int64_t chunkStart, int64_t chunkEnd,
                              int64_t chunkBoundaryEnd, BamChunker *parent);
void bamChunk_destruct(BamChunk *bamChunk);

BamChunkRead *bamChunkRead_construct();
BamChunkRead *bamChunkRead_construct2(char *readName, char *nucleotides, bool forwardStrand, BamChunk *parent);
void bamChunkRead_destruct(BamChunkRead *bamChunkRead);

/*
 * Converts chunk of aligned reads into list of reads and alignments.
 */
uint32_t convertToReadsAndAlignments(BamChunk *bamChunk, stList *reads, stList *alignments);

/*
 * Remove overlap between two overlapping strings. Returns max weight of split point.
 */
int64_t removeOverlap(char *prefixString, char *suffixString, int64_t approxOverlap, PolishParams *polishParams,
				      int64_t *prefixStringCropEnd, int64_t *suffixStringCropStart);

/*
 * View functions
 */

struct _refMsaView {
	int64_t refLength; // The length of the reference sequence
	char *refSeq; // The reference sequence - this is not copied by the constructor
	char *refSeqName; // The reference sequence name - this is not copied by the constructor, and can be NULL
	int64_t seqNo; // The number of non-ref sequences aligned to the reference
	stList *seqs; // The non-ref sequences - - this is not copied by the constructor
	stList *seqNames; // The non-ref sequence names - this is not copied by the constructor, and can be NULL
	int64_t *seqCoordinates; // A matrix giving the coordinates of the non-reference sequence
	// as aligned to the reference sequence
	int64_t *maxPrecedingInsertLengths; // The maximum length of an insert in
	// any of the sequences preceding the reference positions
	int64_t **precedingInsertCoverages; // The number of sequences with each given indel position
};

/*
 * Get the coordinate in the given sequence aligned to the given reference position. Returns -1 if
 * no sequence position is aligned to the reference position.
 */
int64_t msaView_getSeqCoordinate(MsaView *view, int64_t refCoordinate, int64_t seqIndex);

/*
 * Gets the length of any insert in the given sequence preceding the given reference position. If
 * the sequence is not aligned at the given reference position returns 0.
 */
int64_t msaView_getPrecedingInsertLength(MsaView *view, int64_t rightRefCoordinate, int64_t seqIndex);

/*
 * Gets the first position in the sequence of an insert preceding the given reference position. If there
 * is no such insert returns -1.
 */
int64_t msaView_getPrecedingInsertStart(MsaView *view, int64_t rightRefCoordinate, int64_t seqIndex);

/*
 * Gets the maximum length of an indel preceding the given reference position
 */
int64_t msaView_getMaxPrecedingInsertLength(MsaView *view, int64_t rightRefCoordinate);

/*
 * Get the number of sequences with an insertion at a given position. IndelOffset if the position, from 0, of the
 indel from left-to-right.
 */
int64_t msaView_getPrecedingCoverageDepth(MsaView *view, int64_t rightRefCoordinate, int64_t indelOffset);

/*
 * Get the maximum length of an insertion at a given position with a minimum of reads supporting it.
 */
int64_t msaView_getMaxPrecedingInsertLengthWithGivenCoverage(MsaView *view, int64_t rightRefCoordinate, int64_t minCoverage);

/*
 * Builds an MSA view for the given reference and aligned sequences.
 * Does not copy the strings or string names, just holds references.
 */
MsaView *msaView_construct(char *refSeq, char *refName,
						   stList *refToSeqAlignments, stList *seqs, stList *seqNames);

void msaView_destruct(MsaView * view);

/*
 * Prints a quick view of the MSA for debugging/browsing.
 */
void msaView_print(MsaView *view, int64_t minInsertCoverage, FILE *fh);

/*
 * Prints the repeat counts of the MSA.
 */
void msaView_printRepeatCounts(MsaView *view, int64_t minInsertCoverage,
							   RleString *refString, stList *rleStrings, FILE *fh);

/*
 * Phase to polish functions
 */

void phaseReads(char *reference, int64_t referenceLength, stList *reads, stList *anchorAlignments,
				stList **readsPartition1, stList **readsPartition2, Params *params);

#endif /* ST_RP_HMM_H_ */<|MERGE_RESOLUTION|>--- conflicted
+++ resolved
@@ -806,12 +806,7 @@
  * alignments between the reads and the reference sequence. There is one alignment for each read. See
  * poa_getAnchorAlignments. The anchorAlignments can be null, in which case no anchors are used.
  */
-<<<<<<< HEAD
 Poa *poa_realign(stList *reads, stList *alignments, char *reference, PolishParams *polishParams);
-=======
-Poa *poa_realign(stList *reads, bool *readStrandArray, stList *anchorAlignments, char *reference,
-			  	 PolishParams *polishParams);
->>>>>>> a5e9ef5f
 
 /*
  * Generates a set of anchor alignments for the reads aligned to a consensus sequence derived from the poa.
@@ -851,16 +846,12 @@
  * Iteratively used poa_realign and poa_getConsensus to refine the median reference sequence
  * for the given reads and the starting reference.
  */
-<<<<<<< HEAD
 Poa *poa_realignIterative(stList *reads, stList *alignments, char *reference, PolishParams *polishParams);
-=======
-Poa *poa_realignIterative(stList *reads, bool *readStrandArray, stList *anchorAlignments, char *reference, PolishParams *polishParams);
->>>>>>> a5e9ef5f
 
 /*
  * Greedily evaluate the top scoring indels.
  */
-Poa *poa_checkMajorIndelEditsGreedily(Poa *poa, stList *reads, bool *readStrandArray, PolishParams *polishParams);
+Poa *poa_checkMajorIndelEditsGreedily(Poa *poa, stList *reads, PolishParams *polishParams);
 
 void poa_destruct(Poa *poa);
 
@@ -948,21 +939,21 @@
 /*
  * Gets the log probability of observing a given set of repeat observations conditioned on an underlying repeat count and base.
  */
-double repeatSubMatrix_getLogProbForGivenRepeatCount(RepeatSubMatrix *repeatSubMatrix, Symbol base, stList *observations,
-												     stList *rleReads, bool *readStrands, int64_t underlyingRepeatCount);
+double repeatSubMatrix_getLogProbForGivenRepeatCount(RepeatSubMatrix *repeatSubMatrix, Symbol base,
+        stList *observations, stList *rleReads, stList *bamChunkReads, int64_t underlyingRepeatCount);
 
 /*
  * Gets the maximum likelihood underlying repeat count for a given set of observed read repeat counts.
  * Puts the ml log probility in *logProbabilty.
  */
-int64_t repeatSubMatrix_getMLRepeatCount(RepeatSubMatrix *repeatSubMatrix, Symbol base,
-										 stList *observations, stList *rleReads, bool *readStrands, double *logProbability);
+int64_t repeatSubMatrix_getMLRepeatCount(RepeatSubMatrix *repeatSubMatrix, Symbol base, stList *observations,
+        stList *rleReads, stList *bamChunkReads, double *logProbability);
 
 /*
  * Takes a POA done in run-length space and returns the expanded consensus string in
  * non-run-length space as an RleString.
  */
-RleString *expandRLEConsensus(Poa *poa, stList *rlReads, bool *readStrands, RepeatSubMatrix *repeatSubMatrix);
+RleString *expandRLEConsensus(Poa *poa, stList *rlReads, stList *bamChunkReads, RepeatSubMatrix *repeatSubMatrix);
 
 /*
  * Translate a sequence of aligned pairs (as stIntTuples) whose coordinates are monotonically increasing
