/*
 * Copyright (C) 2018 by Benedict Paten (benedictpaten@gmail.com)
 *
 * Released under the MIT license, see LICENSE.txt
 *
 * Plan:
 * ***> Sort out data and tests dir
 * ***> Cleanup / delete crufty code
 * ***> Investigate indel bias
 */

#include <getopt.h>
#include <stdio.h>
#include <memory.h>
#include <hashTableC.h>

#include "marginVersion.h"
#include "margin.h"
#include "htsIntegration.h"

/*
 * Main functions
 */

void usage() {
    fprintf(stderr, "usage: margin <BAM_FILE> <ASSEMBLY_FASTA> <PARAMS> [options]\n");
    fprintf(stderr, "Version: %s \n\n", MARGIN_POLISH_VERSION_H);
    fprintf(stderr,
            "Polishes an assembly using the reads in a BAM file and produces polished sequences using a haploid or diploid model:\n");
    fprintf(stderr, "    1) a fasta file giving an updated reference.\n");
    fprintf(stderr, "    2) and (optionally) a set of outputs useful further polishing algorithms\n");

    fprintf(stderr, "\nRequired arguments:\n");
    fprintf(stderr, "    BAM_FILE BAM_FILE is the alignment of reads to the assembly (or reference).\n");
    fprintf(stderr, "    ASSEMBLY_FASTA is the reference sequence BAM file in fasta format.\n");
    fprintf(stderr, "    PARAMS is the file with marginPolish parameters.\n");

    fprintf(stderr, "\nDefault options:\n");
<<<<<<< HEAD
    fprintf(stderr, "    -h --help                : Print this help screen\n");
    fprintf(stderr, "    -d --diploid             : Do diploid polishing, outputting two polished sequences per reference sequence\n");
    fprintf(stderr, "    -a --logLevel            : Set the log level [default = info]\n");
    # ifdef _OPENMP
    fprintf(stderr, "    -t --threads             : Set number of concurrent threads [default = 1]\n");
    #endif
    fprintf(stderr, "    -r --region              : If set, will only compute for given chromosomal region.\n");
    fprintf(stderr, "                                 Format: chr:start_pos-end_pos (chr3:2000-3000).\n");
    fprintf(stderr, "    -o --output              : Base name to use for output files [default = 'output']\n");
    fprintf(stderr, "    -i --outputRepeatCounts  : Write repeat count observations, in base_repeat_counts.csv, where 'base' is specified by --output\n");
    fprintf(stderr, "    -j --outputPoaCsv        : Write poa graph in base_poa.csv, where 'base' is specified by --output\n");
    fprintf(stderr, "                                 If --diploid will write out two files: base_poa_hap1.csv and  base_hap1_poa_hap2.csv\n");
    fprintf(stderr, "    -k --outputReadPhasingCsv: Write read phasing in two files: base_reads_hap1.csv and base_reads_hap2.csv , where 'base' is specified by --output\n");
    fprintf(stderr, "                                 Requires --diploid to be specified\n");
=======
    fprintf(stderr, "    -h --help              : Print this help screen\n");
    fprintf(stderr,
            "    -d --diploid           : Do diploid polishing, outputting two polished sequences per reference sequence\n");
    fprintf(stderr, "    -a --logLevel          : Set the log level [default = info]\n");
    fprintf(stderr, "    -r --region            : If set, will only compute for given chromosomal region.\n");
    fprintf(stderr, "                               Format: chr:start_pos-end_pos (chr3:2000-3000).\n");
    fprintf(stderr, "    -o --output            : Base name to use for output files [default = 'output']\n");
    fprintf(stderr,
            "    -i --outputRepeatCounts        : Write repeat count observations, in base_repeat_counts.csv, where 'base' is specified by --output\n");
    fprintf(stderr,
            "    -j --outputPoaCsv              : Write poa graph in base_poa.csv, where 'base' is specified by --output\n");
    fprintf(stderr,
            "                               If --diploid will write out two files: base_poa_hap1.csv and  base_hap1_poa_hap2.csv\n");
    fprintf(stderr,
            "    -k --outputReadPhasingCsv      : Write read phasing in two files: base_reads_hap1.csv and base_reads_hap2.csv , where 'base' is specified by --output\n");
    fprintf(stderr, "                               Requires --diploid to be specified\n");
}

stHash *parseReferenceSequences(char *referenceFastaFile) {
    /*
     * Get hash of reference sequence names in fasta to their sequences, doing some munging on the sequence names.
     */
    st_logInfo("> Parsing reference sequences from file: %s\n", referenceFastaFile);
    FILE *fh = fopen(referenceFastaFile, "r");
    stHash *referenceSequences = fastaReadToMap(fh);  //valgrind says blocks from this allocation are "still reachable"
    fclose(fh);
    // log names and transform (if necessary)
    stList *refSeqNames = stHash_getKeys(referenceSequences);
    int64_t origRefSeqLen = stList_length(refSeqNames);
    st_logDebug("\tReference contigs: \n");
    for (int64_t i = 0; i < origRefSeqLen; ++i) {
        char *fullRefSeqName = (char *) stList_get(refSeqNames, i);
        st_logDebug("\t\t%s\n", fullRefSeqName);
        char refSeqName[128] = "";
        if (sscanf(fullRefSeqName, "%s", refSeqName) == 1 && !stString_eq(fullRefSeqName, refSeqName)) {
            // this transformation is necessary for cases where the reference has metadata after the contig name:
            // >contig001 length=1000 date=1999-12-31
            char *newKey = stString_copy(refSeqName);
            char *refSeq = stHash_search(referenceSequences, fullRefSeqName);
            stHash_insert(referenceSequences, newKey, refSeq);
            stHash_removeAndFreeKey(referenceSequences, fullRefSeqName);
            st_logDebug("\t\t\t-> %s\n", newKey);
        }
    }
    stList_destruct(refSeqNames);

    return referenceSequences;
}

RleString *bamChunk_getReferenceSubstring(BamChunk *bamChunk, stHash *referenceSequences, Params *params) {
    /*
     * Get corresponding substring of the reference for a given bamChunk.
     */
    char *fullReferenceString = stHash_search(referenceSequences, bamChunk->refSeqName);
    if (fullReferenceString == NULL) {
        st_logCritical("> ERROR: Reference sequence missing from reference map: %s \n", bamChunk->refSeqName);
        return NULL;
    }
    int64_t refLen = strlen(fullReferenceString);
    char *referenceString = stString_getSubString(fullReferenceString, bamChunk->chunkBoundaryStart,
                                                  (refLen < bamChunk->chunkBoundaryEnd ? refLen
                                                                                       : bamChunk->chunkBoundaryEnd) -
                                                  bamChunk->chunkBoundaryStart);

    RleString *rleRef = params->polishParams->useRunLengthEncoding ? rleString_construct(referenceString)
                                                                   : rleString_construct_no_rle(referenceString);
    free(referenceString);

    return rleRef;
}

uint64_t *getPaddedHaplotypeString(const uint64_t *hap, stGenomeFragment *gf, BubbleGraph *bg, Params *params) {
    /*
     * Pads a haplotype string from the genome fragment to account for any missing prefix or suffix.
     */
    uint64_t *paddedHap = bubbleGraph_getConsensusPath(bg, params->polishParams);

    for (uint64_t i = 0; i < gf->length; i++) {
        paddedHap[i + gf->refStart] = hap[i];
    }

    return paddedHap;
>>>>>>> 1aacedc8
}

int main(int argc, char *argv[]) {
    // Parameters / arguments
    char *logLevelString = stString_copy("info");
    bool diploid = 0; // By default assuume a haploid model
    char *bamInFile = NULL;
    char *paramsFile = NULL;
    char *referenceFastaFile = NULL;
    char *outputBase = stString_copy("output");
    char *regionStr = NULL;
    int numThreads = 1;
    int64_t verboseBitstring = -1;
    bool outputPoaCsv = 0;
    bool outputRepeatCounts = 0;
    bool outputReadPhasing = 0;

    // TODO: When done testing, optionally set random seed using st_randomSeed();

    if (argc < 4) {
        usage();
        return 0;
    }

    bamInFile = stString_copy(argv[1]);
    referenceFastaFile = stString_copy(argv[2]);
    paramsFile = stString_copy(argv[3]);

    // Parse the options
    while (1) {
        static struct option long_options[] = {
<<<<<<< HEAD
                { "logLevel", required_argument, 0, 'a' },
                { "help", no_argument, 0, 'h' },
                # ifdef _OPENMP
                { "threads", required_argument, 0, 't'},
                #endif
				{ "diploid", no_argument, 0, 'd'},
                { "output", required_argument, 0, 'o'},
                { "region", required_argument, 0, 'r'},
                { "verbose", required_argument, 0, 'v'},
				{ "outputRepeatCounts", no_argument, 0, 'i'},
				{ "outputPoaCsv", no_argument, 0, 'j'},
                { "outputReadPhasingCsv", no_argument, 0, 'k'},
                { 0, 0, 0, 0 } };

        int option_index = 0;
        int key = getopt_long(argc-2, &argv[2], "a:o:v:r:hdi:j:k:l:m:n:t:", long_options, &option_index);
=======
                {"logLevel",             required_argument, 0, 'a'},
                {"help",                 no_argument,       0, 'h'},
                {"diploid",              no_argument,       0, 'd'},
                {"output",               required_argument, 0, 'o'},
                {"region",               required_argument, 0, 'r'},
                {"verbose",              required_argument, 0, 'v'},
                {"outputRepeatCounts",   no_argument,       0, 'i'},
                {"outputPoaCsv",         no_argument,       0, 'j'},
                {"outputReadPhasingCsv", no_argument,       0, 'k'},
                {0, 0,                                      0, 0}};

        int option_index = 0;
        int key = getopt_long(argc - 2, &argv[2], "a:o:v:r:hdi:j:k:l:m:n:", long_options, &option_index);
>>>>>>> 1aacedc8

        if (key == -1) {
            break;
        }

        switch (key) {
<<<<<<< HEAD
        case 'a':
            free(logLevelString);
            logLevelString = stString_copy(optarg);
            break;
        case 'h':
            usage();
            return 0;
        case 'd':
            diploid = 1;
            break;
        case 'o':
            free(outputBase);
            outputBase = stString_copy(optarg);
            break;
        case 'r':
            regionStr = stString_copy(optarg);
            break;
        case 'v':
            verboseBitstring = strtol(optarg, NULL, 10);
            break;
        case 'i':
            outputRepeatCounts = !outputRepeatCounts;
        	break;
        case 'j':
            outputPoaCsv = !outputPoaCsv;
        	break;
        case 'k':
            outputReadPhasing = !outputReadPhasing;
            break;
        case 't':
            numThreads = atoi(optarg);
            if (numThreads <= 0) {
                st_errAbort("Invalid thread count: %d", numThreads);
            }
            break;
        default:
            usage();
            return 0;
=======
            case 'a':
                free(logLevelString);
                logLevelString = stString_copy(optarg);
                break;
            case 'h':
                usage();
                return 0;
            case 'd':
                diploid = 1;
                break;
            case 'o':
                free(outputBase);
                outputBase = stString_copy(optarg);
                break;
            case 'r':
                regionStr = stString_copy(optarg);
                break;
            case 'v':
                verboseBitstring = strtol(optarg, NULL, 10);
                break;
            case 'i':
                outputRepeatCounts = !outputRepeatCounts;
                break;
            case 'j':
                outputPoaCsv = !outputPoaCsv;
                break;
            case 'k':
                outputReadPhasing = !outputReadPhasing;
                break;
            default:
                usage();
                return 0;
>>>>>>> 1aacedc8
        }
    }

    // Initialization from arguments
    st_setLogLevelFromString(logLevelString);
    free(logLevelString);
    # ifdef _OPENMP
        if (numThreads <= 0) {
            numThreads = 1;
        }
        omp_set_num_threads(numThreads);
        st_logCritical("Running OpenMP with %d threads.\n", omp_get_max_threads());
    # endif

    // Parse parameters
    st_logInfo("> Using the diploid model: %s\n", diploid ? "True" : "False");
    st_logInfo("> Parsing model parameters from file: %s\n", paramsFile);
    Params *params = params_readParams(paramsFile);

    // Print a report of the parsed parameters
    if (st_getLogLevel() == debug) {
        params_printParameters(params, stderr);
    }

    // Parse reference as map of header string to nucleotide sequences
    stHash *referenceSequences = parseReferenceSequences(referenceFastaFile);

    // Make output formatting object(s)
    char *outputSequenceFile = stString_print("%s.fa", outputBase);
    char *outputPoaFile = stString_print("%s_poa.csv", outputBase);
    char *outputReadPartitionFile = stString_print("%s_reads.csv", outputBase);
    char *outputRepeatCountFile = stString_print("%s_repeat_counts.csv", outputBase);

    OutputChunkers *outputChunkers = outputChunkers_construct(numThreads, params, outputSequenceFile,
                                                              outputPoaCsv ? outputPoaFile : NULL,
                                                              outputReadPhasing ? outputReadPartitionFile : NULL,
                                                              outputRepeatCounts ? outputRepeatCountFile : NULL,
                                                              diploid ? ".hap1" : "", diploid ? ".hap2" : NULL);

    // if regionStr is NULL, it will be ignored in construct2
    BamChunker *bamChunker = bamChunker_construct2(bamInFile, regionStr, params->polishParams);
    st_logInfo("> Set up bam chunker with chunk size: %i and overlap %i (for region=%s)\n",
               (int) bamChunker->chunkSize, (int) bamChunker->chunkBoundary, regionStr == NULL ? "all" : regionStr);

    // For each chunk of the BAM
<<<<<<< HEAD
    # ifdef _OPENMP
    #pragma omp parallel for schedule(dynamic,1)
    # endif
	for (int64_t chunkIdx = 0; chunkIdx < bamChunker->chunkCount; chunkIdx++) {
        # ifdef _OPENMP
        int64_t threadIdx = omp_get_thread_num();
        # else
        int64_t threadIdx = 0;
        # endif
		BamChunk *bamChunk = bamChunker_getChunk(bamChunker, chunkIdx);
=======
    for (int64_t chunkIdx = 0; chunkIdx < bamChunker->chunkCount; chunkIdx++) {
        BamChunk *bamChunk = bamChunker_getChunk(bamChunker, chunkIdx);
>>>>>>> 1aacedc8

        // Get substring of the reference
        RleString *reference = bamChunk_getReferenceSubstring(bamChunk, referenceSequences, params);

        st_logInfo("> Going to process a chunk for reference sequence: %s, starting at: %i and ending at: %i\n",
                   bamChunk->refSeqName, (int) bamChunk->chunkBoundaryStart,
                   (int) bamChunk->chunkBoundaryEnd);

        // Convert bam lines into corresponding reads and alignments
        st_logInfo("> Parsing input reads from file: %s\n", bamInFile);
        stList *reads = stList_construct3(0, (void (*)(void *)) bamChunkRead_destruct);
        stList *alignments = stList_construct3(0, (void (*)(void *)) stList_destruct);
        convertToReadsAndAlignments(bamChunk, reference, reads, alignments);

<<<<<<< HEAD
		// Now run the polishing method

		// Generate the haploid, polished partial order alignment (POA)
		Poa *poa = poa_realignAll(reads, alignments, reference, params->polishParams);

		// If diploid
		if(diploid) {
			// Get the bubble graph representation
            BubbleGraph *bg = bubbleGraph_constructFromPoa2(poa, reads, params->polishParams, TRUE);

			// Now make a POA for each of the haplotypes
			stHash *readsToPSeqs;
			stGenomeFragment *gf = bubbleGraph_phaseBubbleGraph(bg, bamChunk->refSeqName, reads, params, &readsToPSeqs);

			stSet *readsBelongingToHap1, *readsBelongingToHap2;
			stGenomeFragment_phaseBamChunkReads(gf, readsToPSeqs, reads, &readsBelongingToHap1, &readsBelongingToHap2);
			st_logInfo("After phasing, of %i reads got %i reads partitioned into hap1 and %i reads partitioned into hap2 (%i unphased)\n",
			(int)stList_length(reads), (int)stSet_size(readsBelongingToHap1), (int)stSet_size(readsBelongingToHap2), 
			(int)(stList_length(reads) - stSet_size(readsBelongingToHap1)- stSet_size(readsBelongingToHap2)));

			// Debug report of hets
			uint64_t totalHets = 0;
			for(uint64_t i=0; i<gf->length; i++) {
				Bubble *b = &bg->bubbles[i+gf->refStart];
				if(gf->haplotypeString1[i] != gf->haplotypeString2[i]) {
					st_logDebug("Got predicted het at bubble %i %s %s\n", (int)i+gf->refStart, b->alleles[gf->haplotypeString1[i]]->rleString,
							b->alleles[gf->haplotypeString2[i]]->rleString);
					totalHets++;
				}
				else if(!rleString_eq(b->alleles[gf->haplotypeString1[i]], b->refAllele)) {
					st_logDebug("Got predicted hom alt at bubble %i %i\n", (int)i+gf->refStart, (int)gf->haplotypeString1[i]);
				}
			}
			st_logInfo("In phasing chunk, got: %i hets from: %i total sites (fraction: %f)\n", (int)totalHets, (int)gf->length, (float)totalHets/gf->length);

			st_logInfo("Building POA for each haplotype\n");
			uint64_t *hap1 = getPaddedHaplotypeString(gf->haplotypeString1, gf, bg, params);
			uint64_t *hap2 = getPaddedHaplotypeString(gf->haplotypeString2, gf, bg, params);

			Poa *poa_hap1 = bubbleGraph_getNewPoa(bg, hap1, poa, reads, params);
			Poa *poa_hap2 = bubbleGraph_getNewPoa(bg, hap2, poa, reads, params);

			// This does not help, so commenting out - may remove
			/*st_logInfo("Using read phasing to reestimate bases in phased manner\n");
			poa_estimatePhasedBasesUsingBayesianModel(poa_hap1, reads,
					readsBelongingToHap1, readsBelongingToHap2, params->polishParams);

			poa_estimatePhasedBasesUsingBayesianModel(poa_hap2, reads,
								readsBelongingToHap2, readsBelongingToHap1, params->polishParams);*/
=======
        // Now run the polishing method

        // Generate the haploid, polished partial order alignment (POA)
        Poa *poa = poa_realignAll(reads, alignments, reference, params->polishParams);

        // If diploid
        if (diploid) {
            // Get the bubble graph representation
            bool useReadAlleles = params->polishParams->useReadAlleles;
            params->polishParams->useReadAlleles = params->polishParams->useReadAllelesInPhasing;
            BubbleGraph *bg = bubbleGraph_constructFromPoa(poa, reads, params->polishParams);
            params->polishParams->useReadAlleles = useReadAlleles;

            // Now make a POA for each of the haplotypes
            stHash *readsToPSeqs;
            stGenomeFragment *gf = bubbleGraph_phaseBubbleGraph(bg, bamChunk->refSeqName, reads, params, &readsToPSeqs);

            stSet *readsBelongingToHap1, *readsBelongingToHap2;
            stGenomeFragment_phaseBamChunkReads(gf, readsToPSeqs, reads, &readsBelongingToHap1, &readsBelongingToHap2);
            st_logInfo(
                    "After phasing, of %i reads got %i reads partitioned into hap1 and %i reads partitioned into hap2 (%i unphased)\n",
                    (int) stList_length(reads), (int) stSet_size(readsBelongingToHap1),
                    (int) stSet_size(readsBelongingToHap2),
                    (int) (stList_length(reads) - stSet_size(readsBelongingToHap1) - stSet_size(readsBelongingToHap2)));

            // Debug report of hets
            uint64_t totalHets = 0;
            for (uint64_t i = 0; i < gf->length; i++) {
                Bubble *b = &bg->bubbles[i + gf->refStart];
                if (gf->haplotypeString1[i] != gf->haplotypeString2[i]) {
                    st_logDebug("Got predicted het at bubble %i %s %s\n", (int) i + gf->refStart,
                                b->alleles[gf->haplotypeString1[i]]->rleString,
                                b->alleles[gf->haplotypeString2[i]]->rleString);
                    totalHets++;
                } else if (!rleString_eq(b->alleles[gf->haplotypeString1[i]], b->refAllele)) {
                    st_logDebug("Got predicted hom alt at bubble %i %i\n", (int) i + gf->refStart,
                                (int) gf->haplotypeString1[i]);
                }
            }
            st_logInfo("In phasing chunk, got: %i hets from: %i total sites (fraction: %f)\n", (int) totalHets,
                       (int) gf->length, (float) totalHets / gf->length);

            st_logInfo("Building POA for each haplotype\n");
            uint64_t *hap1 = getPaddedHaplotypeString(gf->haplotypeString1, gf, bg, params);
            uint64_t *hap2 = getPaddedHaplotypeString(gf->haplotypeString2, gf, bg, params);

            Poa *poa_hap1 = bubbleGraph_getNewPoa(bg, hap1, poa, reads, params);
            Poa *poa_hap2 = bubbleGraph_getNewPoa(bg, hap2, poa, reads, params);

            // This does not help, so commenting out - may remove
            /*st_logInfo("Using read phasing to reestimate bases in phased manner\n");
            poa_estimatePhasedBasesUsingBayesianModel(poa_hap1, reads,
                    readsBelongingToHap1, readsBelongingToHap2, params->polishParams);

            poa_estimatePhasedBasesUsingBayesianModel(poa_hap2, reads,
                                readsBelongingToHap2, readsBelongingToHap1, params->polishParams);*/
>>>>>>> 1aacedc8

            if (params->polishParams->useRunLengthEncoding) {
                st_logInfo("Using read phasing to reestimate repeat counts in phased manner\n");
                poa_estimatePhasedRepeatCountsUsingBayesianModel(poa_hap1, reads,
                                                                 params->polishParams->repeatSubMatrix,
                                                                 readsBelongingToHap1, readsBelongingToHap2,
                                                                 params->polishParams);

                poa_estimatePhasedRepeatCountsUsingBayesianModel(poa_hap2, reads,
                                                                 params->polishParams->repeatSubMatrix,
                                                                 readsBelongingToHap2, readsBelongingToHap1,
                                                                 params->polishParams);
            }

            // Output
            outputChunkers_processChunkSequencePhased(outputChunkers, threadIdx, chunkIdx, bamChunk->refSeqName,
                                                      poa_hap1, poa_hap2, reads,
                                                      readsBelongingToHap1, readsBelongingToHap2, gf);

            // Cleanup
            free(hap1);
            free(hap2);
            bubbleGraph_destruct(bg);
            poa_destruct(poa_hap1);
            poa_destruct(poa_hap2);
            stSet_destruct(readsBelongingToHap1);
            stSet_destruct(readsBelongingToHap2);
            stHash_destruct(readsToPSeqs);
            stGenomeFragment_destruct(gf);
<<<<<<< HEAD
		}
		else {
            outputChunkers_processChunkSequence(outputChunkers, threadIdx, chunkIdx, bamChunk->refSeqName, poa, reads);
		}
=======
        } else {
            outputChunkers_processChunkSequence(outputChunkers, 0, chunkIdx, bamChunk->refSeqName, poa, reads);
        }
>>>>>>> 1aacedc8

        // Cleanup
        poa_destruct(poa);
        stList_destruct(reads);
        stList_destruct(alignments);
        rleString_destruct(reference);
    }

<<<<<<< HEAD
	// Now stitch together the chunks
	outputChunkers_stitch(outputChunkers, diploid, bamChunker->chunkCount);
=======
    // Now stitch together the chunks
    outputChunkers_stitch(outputChunkers, diploid);
>>>>>>> 1aacedc8

    // Cleanup
    outputChunkers_destruct(outputChunkers);
    bamChunker_destruct(bamChunker);
    stHash_destruct(referenceSequences);
    params_destruct(params);
    free(bamInFile);
    free(referenceFastaFile);
    free(paramsFile);
    free(outputSequenceFile);
    free(outputPoaFile);
    free(outputReadPartitionFile);
    free(outputRepeatCountFile);
    free(outputBase);
    if (regionStr != NULL) free(regionStr);

    st_logInfo("> Finished polishing.\n");

    //while(1); // Use this for testing for memory leaks

    return 0;
}<|MERGE_RESOLUTION|>--- conflicted
+++ resolved
@@ -36,7 +36,6 @@
     fprintf(stderr, "    PARAMS is the file with marginPolish parameters.\n");
 
     fprintf(stderr, "\nDefault options:\n");
-<<<<<<< HEAD
     fprintf(stderr, "    -h --help                : Print this help screen\n");
     fprintf(stderr, "    -d --diploid             : Do diploid polishing, outputting two polished sequences per reference sequence\n");
     fprintf(stderr, "    -a --logLevel            : Set the log level [default = info]\n");
@@ -51,90 +50,6 @@
     fprintf(stderr, "                                 If --diploid will write out two files: base_poa_hap1.csv and  base_hap1_poa_hap2.csv\n");
     fprintf(stderr, "    -k --outputReadPhasingCsv: Write read phasing in two files: base_reads_hap1.csv and base_reads_hap2.csv , where 'base' is specified by --output\n");
     fprintf(stderr, "                                 Requires --diploid to be specified\n");
-=======
-    fprintf(stderr, "    -h --help              : Print this help screen\n");
-    fprintf(stderr,
-            "    -d --diploid           : Do diploid polishing, outputting two polished sequences per reference sequence\n");
-    fprintf(stderr, "    -a --logLevel          : Set the log level [default = info]\n");
-    fprintf(stderr, "    -r --region            : If set, will only compute for given chromosomal region.\n");
-    fprintf(stderr, "                               Format: chr:start_pos-end_pos (chr3:2000-3000).\n");
-    fprintf(stderr, "    -o --output            : Base name to use for output files [default = 'output']\n");
-    fprintf(stderr,
-            "    -i --outputRepeatCounts        : Write repeat count observations, in base_repeat_counts.csv, where 'base' is specified by --output\n");
-    fprintf(stderr,
-            "    -j --outputPoaCsv              : Write poa graph in base_poa.csv, where 'base' is specified by --output\n");
-    fprintf(stderr,
-            "                               If --diploid will write out two files: base_poa_hap1.csv and  base_hap1_poa_hap2.csv\n");
-    fprintf(stderr,
-            "    -k --outputReadPhasingCsv      : Write read phasing in two files: base_reads_hap1.csv and base_reads_hap2.csv , where 'base' is specified by --output\n");
-    fprintf(stderr, "                               Requires --diploid to be specified\n");
-}
-
-stHash *parseReferenceSequences(char *referenceFastaFile) {
-    /*
-     * Get hash of reference sequence names in fasta to their sequences, doing some munging on the sequence names.
-     */
-    st_logInfo("> Parsing reference sequences from file: %s\n", referenceFastaFile);
-    FILE *fh = fopen(referenceFastaFile, "r");
-    stHash *referenceSequences = fastaReadToMap(fh);  //valgrind says blocks from this allocation are "still reachable"
-    fclose(fh);
-    // log names and transform (if necessary)
-    stList *refSeqNames = stHash_getKeys(referenceSequences);
-    int64_t origRefSeqLen = stList_length(refSeqNames);
-    st_logDebug("\tReference contigs: \n");
-    for (int64_t i = 0; i < origRefSeqLen; ++i) {
-        char *fullRefSeqName = (char *) stList_get(refSeqNames, i);
-        st_logDebug("\t\t%s\n", fullRefSeqName);
-        char refSeqName[128] = "";
-        if (sscanf(fullRefSeqName, "%s", refSeqName) == 1 && !stString_eq(fullRefSeqName, refSeqName)) {
-            // this transformation is necessary for cases where the reference has metadata after the contig name:
-            // >contig001 length=1000 date=1999-12-31
-            char *newKey = stString_copy(refSeqName);
-            char *refSeq = stHash_search(referenceSequences, fullRefSeqName);
-            stHash_insert(referenceSequences, newKey, refSeq);
-            stHash_removeAndFreeKey(referenceSequences, fullRefSeqName);
-            st_logDebug("\t\t\t-> %s\n", newKey);
-        }
-    }
-    stList_destruct(refSeqNames);
-
-    return referenceSequences;
-}
-
-RleString *bamChunk_getReferenceSubstring(BamChunk *bamChunk, stHash *referenceSequences, Params *params) {
-    /*
-     * Get corresponding substring of the reference for a given bamChunk.
-     */
-    char *fullReferenceString = stHash_search(referenceSequences, bamChunk->refSeqName);
-    if (fullReferenceString == NULL) {
-        st_logCritical("> ERROR: Reference sequence missing from reference map: %s \n", bamChunk->refSeqName);
-        return NULL;
-    }
-    int64_t refLen = strlen(fullReferenceString);
-    char *referenceString = stString_getSubString(fullReferenceString, bamChunk->chunkBoundaryStart,
-                                                  (refLen < bamChunk->chunkBoundaryEnd ? refLen
-                                                                                       : bamChunk->chunkBoundaryEnd) -
-                                                  bamChunk->chunkBoundaryStart);
-
-    RleString *rleRef = params->polishParams->useRunLengthEncoding ? rleString_construct(referenceString)
-                                                                   : rleString_construct_no_rle(referenceString);
-    free(referenceString);
-
-    return rleRef;
-}
-
-uint64_t *getPaddedHaplotypeString(const uint64_t *hap, stGenomeFragment *gf, BubbleGraph *bg, Params *params) {
-    /*
-     * Pads a haplotype string from the genome fragment to account for any missing prefix or suffix.
-     */
-    uint64_t *paddedHap = bubbleGraph_getConsensusPath(bg, params->polishParams);
-
-    for (uint64_t i = 0; i < gf->length; i++) {
-        paddedHap[i + gf->refStart] = hap[i];
-    }
-
-    return paddedHap;
->>>>>>> 1aacedc8
 }
 
 int main(int argc, char *argv[]) {
@@ -166,26 +81,9 @@
     // Parse the options
     while (1) {
         static struct option long_options[] = {
-<<<<<<< HEAD
-                { "logLevel", required_argument, 0, 'a' },
-                { "help", no_argument, 0, 'h' },
-                # ifdef _OPENMP
-                { "threads", required_argument, 0, 't'},
-                #endif
-				{ "diploid", no_argument, 0, 'd'},
-                { "output", required_argument, 0, 'o'},
-                { "region", required_argument, 0, 'r'},
-                { "verbose", required_argument, 0, 'v'},
-				{ "outputRepeatCounts", no_argument, 0, 'i'},
-				{ "outputPoaCsv", no_argument, 0, 'j'},
-                { "outputReadPhasingCsv", no_argument, 0, 'k'},
-                { 0, 0, 0, 0 } };
-
-        int option_index = 0;
-        int key = getopt_long(argc-2, &argv[2], "a:o:v:r:hdi:j:k:l:m:n:t:", long_options, &option_index);
-=======
                 {"logLevel",             required_argument, 0, 'a'},
                 {"help",                 no_argument,       0, 'h'},
+                {"threads",              required_argument, 0, 't'},
                 {"diploid",              no_argument,       0, 'd'},
                 {"output",               required_argument, 0, 'o'},
                 {"region",               required_argument, 0, 'r'},
@@ -196,54 +94,13 @@
                 {0, 0,                                      0, 0}};
 
         int option_index = 0;
-        int key = getopt_long(argc - 2, &argv[2], "a:o:v:r:hdi:j:k:l:m:n:", long_options, &option_index);
->>>>>>> 1aacedc8
+        int key = getopt_long(argc - 2, &argv[2], "a:o:v:r:hdi:j:k:l:m:n:t:", long_options, &option_index);
 
         if (key == -1) {
             break;
         }
 
         switch (key) {
-<<<<<<< HEAD
-        case 'a':
-            free(logLevelString);
-            logLevelString = stString_copy(optarg);
-            break;
-        case 'h':
-            usage();
-            return 0;
-        case 'd':
-            diploid = 1;
-            break;
-        case 'o':
-            free(outputBase);
-            outputBase = stString_copy(optarg);
-            break;
-        case 'r':
-            regionStr = stString_copy(optarg);
-            break;
-        case 'v':
-            verboseBitstring = strtol(optarg, NULL, 10);
-            break;
-        case 'i':
-            outputRepeatCounts = !outputRepeatCounts;
-        	break;
-        case 'j':
-            outputPoaCsv = !outputPoaCsv;
-        	break;
-        case 'k':
-            outputReadPhasing = !outputReadPhasing;
-            break;
-        case 't':
-            numThreads = atoi(optarg);
-            if (numThreads <= 0) {
-                st_errAbort("Invalid thread count: %d", numThreads);
-            }
-            break;
-        default:
-            usage();
-            return 0;
-=======
             case 'a':
                 free(logLevelString);
                 logLevelString = stString_copy(optarg);
@@ -273,10 +130,15 @@
             case 'k':
                 outputReadPhasing = !outputReadPhasing;
                 break;
+            case 't':
+                numThreads = atoi(optarg);
+                if (numThreads <= 0) {
+                    st_errAbort("Invalid thread count: %d", numThreads);
+                }
+                break;
             default:
                 usage();
                 return 0;
->>>>>>> 1aacedc8
         }
     }
 
@@ -322,7 +184,6 @@
                (int) bamChunker->chunkSize, (int) bamChunker->chunkBoundary, regionStr == NULL ? "all" : regionStr);
 
     // For each chunk of the BAM
-<<<<<<< HEAD
     # ifdef _OPENMP
     #pragma omp parallel for schedule(dynamic,1)
     # endif
@@ -333,10 +194,6 @@
         int64_t threadIdx = 0;
         # endif
 		BamChunk *bamChunk = bamChunker_getChunk(bamChunker, chunkIdx);
-=======
-    for (int64_t chunkIdx = 0; chunkIdx < bamChunker->chunkCount; chunkIdx++) {
-        BamChunk *bamChunk = bamChunker_getChunk(bamChunker, chunkIdx);
->>>>>>> 1aacedc8
 
         // Get substring of the reference
         RleString *reference = bamChunk_getReferenceSubstring(bamChunk, referenceSequences, params);
@@ -351,57 +208,6 @@
         stList *alignments = stList_construct3(0, (void (*)(void *)) stList_destruct);
         convertToReadsAndAlignments(bamChunk, reference, reads, alignments);
 
-<<<<<<< HEAD
-		// Now run the polishing method
-
-		// Generate the haploid, polished partial order alignment (POA)
-		Poa *poa = poa_realignAll(reads, alignments, reference, params->polishParams);
-
-		// If diploid
-		if(diploid) {
-			// Get the bubble graph representation
-            BubbleGraph *bg = bubbleGraph_constructFromPoa2(poa, reads, params->polishParams, TRUE);
-
-			// Now make a POA for each of the haplotypes
-			stHash *readsToPSeqs;
-			stGenomeFragment *gf = bubbleGraph_phaseBubbleGraph(bg, bamChunk->refSeqName, reads, params, &readsToPSeqs);
-
-			stSet *readsBelongingToHap1, *readsBelongingToHap2;
-			stGenomeFragment_phaseBamChunkReads(gf, readsToPSeqs, reads, &readsBelongingToHap1, &readsBelongingToHap2);
-			st_logInfo("After phasing, of %i reads got %i reads partitioned into hap1 and %i reads partitioned into hap2 (%i unphased)\n",
-			(int)stList_length(reads), (int)stSet_size(readsBelongingToHap1), (int)stSet_size(readsBelongingToHap2), 
-			(int)(stList_length(reads) - stSet_size(readsBelongingToHap1)- stSet_size(readsBelongingToHap2)));
-
-			// Debug report of hets
-			uint64_t totalHets = 0;
-			for(uint64_t i=0; i<gf->length; i++) {
-				Bubble *b = &bg->bubbles[i+gf->refStart];
-				if(gf->haplotypeString1[i] != gf->haplotypeString2[i]) {
-					st_logDebug("Got predicted het at bubble %i %s %s\n", (int)i+gf->refStart, b->alleles[gf->haplotypeString1[i]]->rleString,
-							b->alleles[gf->haplotypeString2[i]]->rleString);
-					totalHets++;
-				}
-				else if(!rleString_eq(b->alleles[gf->haplotypeString1[i]], b->refAllele)) {
-					st_logDebug("Got predicted hom alt at bubble %i %i\n", (int)i+gf->refStart, (int)gf->haplotypeString1[i]);
-				}
-			}
-			st_logInfo("In phasing chunk, got: %i hets from: %i total sites (fraction: %f)\n", (int)totalHets, (int)gf->length, (float)totalHets/gf->length);
-
-			st_logInfo("Building POA for each haplotype\n");
-			uint64_t *hap1 = getPaddedHaplotypeString(gf->haplotypeString1, gf, bg, params);
-			uint64_t *hap2 = getPaddedHaplotypeString(gf->haplotypeString2, gf, bg, params);
-
-			Poa *poa_hap1 = bubbleGraph_getNewPoa(bg, hap1, poa, reads, params);
-			Poa *poa_hap2 = bubbleGraph_getNewPoa(bg, hap2, poa, reads, params);
-
-			// This does not help, so commenting out - may remove
-			/*st_logInfo("Using read phasing to reestimate bases in phased manner\n");
-			poa_estimatePhasedBasesUsingBayesianModel(poa_hap1, reads,
-					readsBelongingToHap1, readsBelongingToHap2, params->polishParams);
-
-			poa_estimatePhasedBasesUsingBayesianModel(poa_hap2, reads,
-								readsBelongingToHap2, readsBelongingToHap1, params->polishParams);*/
-=======
         // Now run the polishing method
 
         // Generate the haploid, polished partial order alignment (POA)
@@ -458,7 +264,6 @@
 
             poa_estimatePhasedBasesUsingBayesianModel(poa_hap2, reads,
                                 readsBelongingToHap2, readsBelongingToHap1, params->polishParams);*/
->>>>>>> 1aacedc8
 
             if (params->polishParams->useRunLengthEncoding) {
                 st_logInfo("Using read phasing to reestimate repeat counts in phased manner\n");
@@ -488,16 +293,9 @@
             stSet_destruct(readsBelongingToHap2);
             stHash_destruct(readsToPSeqs);
             stGenomeFragment_destruct(gf);
-<<<<<<< HEAD
-		}
-		else {
+		} else {
             outputChunkers_processChunkSequence(outputChunkers, threadIdx, chunkIdx, bamChunk->refSeqName, poa, reads);
 		}
-=======
-        } else {
-            outputChunkers_processChunkSequence(outputChunkers, 0, chunkIdx, bamChunk->refSeqName, poa, reads);
-        }
->>>>>>> 1aacedc8
 
         // Cleanup
         poa_destruct(poa);
@@ -506,13 +304,8 @@
         rleString_destruct(reference);
     }
 
-<<<<<<< HEAD
 	// Now stitch together the chunks
 	outputChunkers_stitch(outputChunkers, diploid, bamChunker->chunkCount);
-=======
-    // Now stitch together the chunks
-    outputChunkers_stitch(outputChunkers, diploid);
->>>>>>> 1aacedc8
 
     // Cleanup
     outputChunkers_destruct(outputChunkers);
