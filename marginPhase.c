/*
 * Copyright (C) 2017 by Benedict Paten (benedictpaten@gmail.com) & Arthur Rand (arand@soe.ucsc.edu)
 *
 * Released under the MIT license, see LICENSE.txt
 */

#include <getopt.h>
#include <stdio.h>
#include <ctype.h>
#include <memory.h>

#include "stRPHmm.h"
#include "sonLib.h"
#include "externalTools/sonLib/C/impl/sonLibListPrivate.h"

/*
 * Functions used to print debug output.
 */

void printSequenceStats(FILE *fH, stList *profileSequences) {
    /*
     * Print stats about the set of profile sequences.
     */
    int64_t totalLength=0;
    for(int64_t i=0; i<stList_length(profileSequences); i++) {
        stProfileSeq *profileSeq = stList_get(profileSequences, i);
        totalLength += profileSeq->length;
    }
    fprintf(fH, "Got %" PRIi64 " profile sequences, with total length: %" PRIi64 ", average length: %f\n",
            stList_length(profileSequences), totalLength, ((float)totalLength)/stList_length(profileSequences));
}

double getExpectedNumberOfMatches(uint64_t *haplotypeString, int64_t start, int64_t length, stProfileSeq *profileSeq) {
    /*
     * Returns the expected number of positions in the profile sequence that are identical to the given haplotype string.
     */
    double totalExpectedMatches = 0.0;

    for(int64_t i=0; i<profileSeq->length; i++) {
        // Get base in the haplotype sequence
        int64_t j = i + profileSeq->refStart - start;
        if(j >= 0 && j < length) {
            uint64_t hapBase = haplotypeString[j];
            assert(hapBase < ALPHABET_SIZE);

            // Expectation of a match
            totalExpectedMatches += getProb(&(profileSeq->profileProbs[i * ALPHABET_SIZE]), hapBase);
        }
    }
    return totalExpectedMatches;
}

double getExpectedIdentity(uint64_t *haplotypeString, int64_t start, int64_t length, stSet *profileSeqs) {
    /*
     * Returns the expected fraction of positions in the profile sequences that match their corresponding position in the
     * given haplotype string.
     */
    double totalExpectedNumberOfMatches = 0.0;
    int64_t totalLength = 0;
    stSetIterator *it = stSet_getIterator(profileSeqs);
    stProfileSeq *pSeq;
    while((pSeq = stSet_getNext(it)) != NULL) {
        totalExpectedNumberOfMatches += getExpectedNumberOfMatches(haplotypeString, start, length, pSeq);
        totalLength += pSeq->length;
    }
    return totalExpectedNumberOfMatches/totalLength;
}

int64_t filterProfileSequences(stList *filteredProfileSequences, uint64_t *haplotypeString, int64_t start, int64_t length, stSet *profileSeqs, stRPHmmParameters *params) {
    /*
     * Returns the expected fraction of positions in the profile sequences that match their corresponding position in the
     * given haplotype string.
     */
    int64_t misses = 0;
    stSetIterator *it = stSet_getIterator(profileSeqs);
    stProfileSeq *pSeq;
    while((pSeq = stSet_getNext(it)) != NULL) {
        double currentMatches = getExpectedNumberOfMatches(haplotypeString, start, length, pSeq);
        int64_t currentLength = pSeq->length;
        double percentMatched = currentMatches/currentLength;
        if (percentMatched < params->filterMatchThreshold) {
            misses++;
//            st_logDebug("Profile sequence matched %f: %s \n", percentMatched, pSeq->readId);
//            stProfileSeq_print(pSeq, stderr, 0);
        } else {
            stProfileSeq *pSeqCopy = stProfileSeq_constructEmptyProfile(pSeq->referenceName, pSeq->readId, pSeq->refStart, pSeq->length);
            for (int64_t i = 0; i < pSeq->length; i++) {
                for (int64_t j = 0; j < ALPHABET_SIZE; j++) {
                    pSeqCopy->profileProbs[i * ALPHABET_SIZE + j] = pSeq->profileProbs[i * ALPHABET_SIZE + j];
                }
            }
            stList_append(filteredProfileSequences, pSeqCopy);
        }
    }
    return misses;
}


double getIdentityBetweenHaplotypes(uint64_t *hap1String, uint64_t *hap2String, int64_t length) {
    /*
     * Returns the fraction of positions in two haplotypes that are identical.
     */
    int64_t totalMatches = 0;
    for(int64_t i=0; i<length; i++) {
        if(hap1String[i] == hap2String[i]) {
            totalMatches++;
        }
    }
    return ((double)totalMatches)/length;
}

double getIdentityBetweenHaplotypesExcludingIndels(uint64_t *hap1String, uint64_t *hap2String, int64_t length) {
    /*
     * Returns the fraction of positions in two haplotypes that are identical.
     */
    int64_t totalMatches = 0;
    int64_t numGaps = 0;
    for(int64_t i=0; i<length; i++) {
        if(hap1String[i] == hap2String[i]) {
            totalMatches++;
        } else if (hap1String[i] == ALPHABET_SIZE-1 || hap2String[i] == ALPHABET_SIZE-1) {
            numGaps++;
        }
    }
    return ((double)totalMatches)/(length - numGaps);
}

void getExpectedMatchesBetweenProfileSeqs(stProfileSeq *pSeq1, stProfileSeq *pSeq2, int64_t *totalAlignedPositions, double *totalExpectedMatches) {
    /*
     * Calculates the number of base overlaps and expected base matches between two profile sequences.
     */

    for(int64_t i=0; i<pSeq1->length; i++) {
        // Establish if the coordinate is in both sequences
        int64_t j = i + pSeq1->refStart - pSeq2->refStart;
        if(j >= 0 && j < pSeq2->length) {
            (*totalAlignedPositions)++;

            // Calculate expectation of match
            for(int64_t k=0; k<ALPHABET_SIZE; k++) {
                double e1 = getProb(&(pSeq1->profileProbs[i * ALPHABET_SIZE]), k);
                double e2 = getProb(&(pSeq2->profileProbs[j * ALPHABET_SIZE]), k);
                assert(e1 * e2 <= 1.0);
                *totalExpectedMatches += e1 * e2;
            }
        }
    }
}

void printAvgIdentityBetweenProfileSequences(FILE *fH, stList *profileSequences, int64_t maxSeqs) {
    /*
     * Prints the average base identity between pairwise base overlaps between the given profile sequences
     */

    double totalExpectedMatches = 0.0;
    int64_t totalAlignedPositions = 0;

    for(int64_t i=0; i<stList_length(profileSequences) && i<maxSeqs; i++) {
        for(int64_t j=i+1; j<stList_length(profileSequences) && j<maxSeqs; j++) {
            getExpectedMatchesBetweenProfileSeqs(stList_get(profileSequences, i), stList_get(profileSequences, j),
                                                &totalAlignedPositions, &totalExpectedMatches);

        }
    }

    fprintf(fH, "Avg. pairwise identity between profile sequences: %f measured at %" PRIi64 " overlapping sites\n",
            totalExpectedMatches/totalAlignedPositions, totalAlignedPositions);
}

double *getHaplotypeBaseComposition(uint64_t *hapString, int64_t length) {
    /*
     * Get the count of each alphabet character in the haplotype sequence, returned
     * as an array.
     */
    double *baseCounts = st_calloc(ALPHABET_SIZE, sizeof(double));
    for(int64_t i=0; i<length; i++) {
        baseCounts[hapString[i]] += 1;
    }
    return baseCounts;
}

double *getExpectedProfileSequenceBaseComposition(stSet *profileSeqs) {
    /*
     * Get the expected count of each alphabet character in the profile sequences, returned
     * as an array.
     */
    double *baseCounts = st_calloc(ALPHABET_SIZE, sizeof(double));
    stSetIterator *it = stSet_getIterator(profileSeqs);
    stProfileSeq *pSeq;
    while((pSeq = stSet_getNext(it)) != NULL) {
        for(int64_t i=0; i<pSeq->length; i++) {
            for(int64_t j=0; j<ALPHABET_SIZE; j++) {
                baseCounts[j] += getProb(&(pSeq->profileProbs[i*ALPHABET_SIZE]), j);
            }
        }
    }
    return baseCounts;
}

void printBaseComposition(FILE *fH, double *baseCounts) {
    /*
     * Print the counts/fraction of each alphabet character.
     */
    double totalCount = 0;
    for(int64_t i=0; i<ALPHABET_SIZE; i++) {
        totalCount += baseCounts[i];
    }
    for(int64_t i=0; i<ALPHABET_SIZE; i++) {
        fprintf(fH, "Base %" PRIi64 " count: %f fraction: %f\n", i, baseCounts[i], baseCounts[i]/totalCount);
    }
}

stList *createHMMs(stList *profileSequences, stHash *referenceNamesToReferencePriors, stRPHmmParameters *params) {
    // Create HMMs
    st_logInfo("> Creating read partitioning HMMs\n");
    stList *hmms = getRPHmms(profileSequences, referenceNamesToReferencePriors, params);
    stList_setDestructor(hmms, (void (*)(void *))stRPHmm_destruct2);
    st_logInfo("Got %" PRIi64 " hmms before splitting\n", stList_length(hmms));

    // Break up the hmms where the phasing is uncertain
    st_logInfo("> Breaking apart HMMs where the phasing is uncertain\n");

    stList *l = stList_construct3(0, (void (*)(void *))stRPHmm_destruct2);
    int64_t initialHmmListSize = stList_length(hmms);

    stList_reverse(hmms);
    while(stList_length(hmms) > 0) {
        stList_appendAll(l, stRPHMM_splitWherePhasingIsUncertain(stList_pop(hmms)));
    }
    hmms = l;
    st_logInfo("Created %d hmms after splitting at uncertain regions of phasing (previously %d)\n",
                stList_length(hmms), initialHmmListSize);

    int64_t idx = 0;
    if(st_getLogLevel() == debug && stList_length(hmms) != initialHmmListSize) {
        stListIterator *itor = stList_getIterator(hmms);
        stRPHmm *hmm = NULL;
        while ((hmm = stList_getNext(itor)) != NULL) {
            st_logDebug("\thmm %3d: \tstart pos: %8d \tend pos: %8d\n", idx, hmm->refStart, (hmm->refStart + hmm->refLength));
            idx++;
        }
    }
    return hmms;
}

void computeAllFragments(stList *hmms, stSet *read1Ids, stSet *read2Ids, int64_t *totalGFlength, stList *filteredProfileSequences, char *vcfOutFile, char *referenceFastaFile, stBaseMapper *baseMapper, stRPHmmParameters *params, bool filterReads) {
    stGenomeFragment *gF;
    // Start VCF generation
    vcfFile *vcfOutFP = vcf_open(vcfOutFile, "w");
    bcf_hdr_t *hdr = writeVcfHeader(vcfOutFP, hmms, referenceFastaFile);

    char *vcfOutFile_all = "allLocs.vcf";
    vcfFile *vcfOutFP_all = vcf_open(vcfOutFile_all, "w");
    bcf_hdr_t *hdr2 = writeVcfHeader(vcfOutFP_all, hmms, referenceFastaFile);

    if (filterReads) st_logInfo("\n> Filtering reads\n");

    // For each read partitioning HMM
    for(int64_t i=0; i<stList_length(hmms); i++) {
        stRPHmm *hmm = stList_get(hmms, i);

        // Run the forward-backward algorithm
        stRPHmm_forwardBackward(hmm);

        // Now compute a high probability path through the hmm
        stList *path = stRPHmm_forwardTraceBack(hmm);

        // Compute the genome fragment
        gF = stGenomeFragment_construct(hmm, path);
        *totalGFlength += gF->length;

        // Get the reads which mapped to each path
        stSet *reads1 = stRPHmm_partitionSequencesByStatePath(hmm, path, true);
        stSet *reads2 = stRPHmm_partitionSequencesByStatePath(hmm, path, false);

        addProfileSeqIdsToSet(reads1, read1Ids);
        addProfileSeqIdsToSet(reads2, read2Ids);

        if(st_getLogLevel() == debug && stList_length(hmms) <= 5) {
            st_logDebug("> Creating genome fragment for reference sequence: %s, start: %" PRIi64 ", length: %" PRIi64 "\n",
                        hmm->referenceName, hmm->refStart, hmm->refLength);
            st_logDebug("\nThere are %" PRIi64 " reads covered by the hmm, bipartitioned into sets of %" PRIi64 " and %" PRIi64 " reads\n",
                        stList_length(hmm->profileSeqs), stSet_size(reads1), stSet_size(reads2));

            // Print the similarity between the two imputed haplotypes sequences
            st_logDebug("The haplotypes have an %f identity\n", getIdentityBetweenHaplotypes(gF->haplotypeString1, gF->haplotypeString2, gF->length));
            st_logDebug("\tIdentity excluding indels: %f \n\n", getIdentityBetweenHaplotypesExcludingIndels(gF->haplotypeString1, gF->haplotypeString2, gF->length));

            // Print the base composition of the haplotype sequences
            double *hap1BaseCounts = getHaplotypeBaseComposition(gF->haplotypeString1, gF->length);
            st_logDebug("The base composition of haplotype 1:\n");
            printBaseComposition(stderr, hap1BaseCounts);
            free(hap1BaseCounts);

            double *hap2BaseCounts = getHaplotypeBaseComposition(gF->haplotypeString2, gF->length);
            st_logDebug("The base composition of haplotype 2:\n");
            printBaseComposition(stderr, hap2BaseCounts);
            free(hap2BaseCounts);

            // Print the base composition of the reads
            double *reads1BaseCounts =getExpectedProfileSequenceBaseComposition(reads1);
            st_logDebug("The base composition of reads1 set:\n");
            printBaseComposition(stderr, reads1BaseCounts);
            free(reads1BaseCounts);

            double *reads2BaseCounts =getExpectedProfileSequenceBaseComposition(reads2);
            st_logDebug("The base composition of reads2 set:\n");
            printBaseComposition(stderr, reads2BaseCounts);
            free(reads2BaseCounts);

            // Print some summary stats about the differences between haplotype sequences and the bipartitioned reads
            st_logDebug("hap1 vs. reads1 identity: %f\n",
                        getExpectedIdentity(gF->haplotypeString1, gF->refStart, gF->length, reads1));
            st_logDebug("hap1 vs. reads2 identity: %f\n",
                        getExpectedIdentity(gF->haplotypeString1, gF->refStart, gF->length, reads2));

            st_logDebug("hap2 vs. reads2 identity: %f\n",
                        getExpectedIdentity(gF->haplotypeString2, gF->refStart, gF->length, reads2));
            st_logDebug("hap2 vs. reads1 identity: %f\n",
                        getExpectedIdentity(gF->haplotypeString2, gF->refStart, gF->length, reads1));
        }
        if (filterReads) {
            // Check for reads that don't match well with their predicted haplotype
            int64_t hap1misses = filterProfileSequences(filteredProfileSequences, gF->haplotypeString1, gF->refStart, gF->length, reads1, params);
            int64_t hap2misses = filterProfileSequences(filteredProfileSequences, gF->haplotypeString2, gF->refStart, gF->length, reads2, params);
            st_logInfo("Genome fragment info: refStart = %" PRIi64 ", length = %" PRIi64 "\n", gF->refStart, gF->length);
            st_logInfo("hap1 reads filtered out: %f\t(%" PRIi64 " out of %" PRIi64 ")\n", (float)hap1misses/stSet_size(reads1), hap1misses, stSet_size(reads1));
            st_logInfo("hap2 reads filtered out: %f\t(%" PRIi64 " out of %" PRIi64 ")\n\n", (float)hap2misses/stSet_size(reads2), hap2misses, stSet_size(reads2));
        }

        // Write two vcfs, one using the reference fasta file and one not
        writeVcfFragment(vcfOutFP, hdr, gF, referenceFastaFile, baseMapper, true);
        writeVcfFragment(vcfOutFP_all, hdr2, gF, referenceFastaFile, baseMapper, false);

        // Cleanup
        stGenomeFragment_destruct(gF);
        stSet_destruct(reads1);
        stSet_destruct(reads2);
        stList_destruct(path);
    }
    // Cleanup vcf
    vcf_close(vcfOutFP);
    vcf_close(vcfOutFP_all);
    bcf_hdr_destroy(hdr);
    bcf_hdr_destroy(hdr2);
    // Write out VCF
    st_logInfo("Finished writing out VCF into file: %s\n", vcfOutFile);
}


/*
 * Main functions
 */


void usage() {
fprintf(stderr, "marginPhase BAM_FILE REFERENCE_FASTA [options]\n");
    fprintf(stderr,
            "Phases the reads in an interval of a BAM file (BAM_FILE) reporting a gVCF file "
            "giving genotypes and haplotypes for region.\n"
            "REFERENCE_FASTA is the reference sequence for the region in fasta format.\n");
    fprintf(stderr, "-a --logLevel   : Set the log level [default = info]\n");
    fprintf(stderr, "-h --help       : Print this help screen\n");
    fprintf(stderr, "-b --bamFile    : Bam file with input reads\n");
    fprintf(stderr, "-o --outputBase : Output Base (\"example\" -> \"example1.sam\", \"example2.sam\", \"example.vcf\")\n");
    fprintf(stderr, "-p --params     : Input params file\n");
    fprintf(stderr, "-r --referenceVCF  : Reference vcf file, to compare output to\n");
    fprintf(stderr, "-f --referenceFasta   : Fasta file with reference sequence\n");
}

int main(int argc, char *argv[]) {
    // Parameters / arguments
    char *logLevelString = stString_copy("info");
    char *bamInFile = NULL;
    char *referenceFastaFile = NULL;
    char *referenceVCF = NULL;

    char *outputBase = "output";
    char *paramsFile = "params.json";
    int64_t iterationsOfParameterLearning = 0;

    // TODO: When done testing, optionally set random seed using st_randomSeed();

    if(argc < 3) {
        usage();
        return 0;
    }

    // Parse the options
    while (1) {
        static struct option long_options[] = {
                { "logLevel", required_argument, 0, 'a' },
                { "help", no_argument, 0, 'h' },
                { "bamFile", required_argument, 0, 'b'},
                { "outputBase", required_argument, 0, 'o'},
                { "params", required_argument, 0, 'p'},
                { "referenceVcf", required_argument, 0, 'r'},
                { "referenceFasta", required_argument, 0, 'f'},
                { 0, 0, 0, 0 } };

        int option_index = 0;
        int key = getopt_long(argc, argv, "a:b:o:v:p:r:f:h", long_options, &option_index);

        if (key == -1) {
            break;
        }

        int i;

        switch (key) {
        case 'a':
            free(logLevelString);
            logLevelString = stString_copy(optarg);
            break;
        case 'h':
            usage();
            return 0;
        case 'b':
            bamInFile = stString_copy(optarg);
            break;
        case 'o':
            outputBase = stString_copy(optarg);
            break;
        case 'p':
            paramsFile = stString_copy(optarg);
            break;
        case 'f':
            referenceFastaFile = stString_copy(optarg);
            break;
        case 'r':
            referenceVCF = stString_copy(optarg);
            break;
        default:
            usage();
            return 0;
        }
    }

    // Initialization from arguments
    st_setLogLevelFromString(logLevelString);
    free(logLevelString);

    char vcfOutFile[strlen(outputBase) + 5];
    strcpy(vcfOutFile, outputBase);
    strcat(vcfOutFile, ".vcf");

    char paramsOutFile[strlen(outputBase) + 13];
    strcpy(paramsOutFile, outputBase);
    strcat(paramsOutFile, ".params.json");

    char vcfOutFile_all[strlen(outputBase) + 13];
    strcpy(vcfOutFile_all, outputBase);
    strcat(vcfOutFile_all, ".allLocs.vcf");

    // TODO make these so they don't need flags
    if (!bamInFile) bamInFile = stString_copy(argv[1]);
    if (!referenceFastaFile) referenceFastaFile = stString_copy(argv[2]);

    // Parse any model parameters
    st_logInfo("> Parsing model parameters from file: %s\n", paramsFile);
    stBaseMapper *baseMapper = stBaseMapper_construct();
    stRPHmmParameters *params = parseParameters(paramsFile, baseMapper);

    // Print a report of the parsed parameters
    if(st_getLogLevel() == debug) {
        stRPHmmParameters_printParameters(params, stderr);
    }

    // Parse reads for interval
    st_logInfo("> Parsing input reads from file: %s\n", bamInFile);
    stList *profileSequences = stList_construct3(0, (void (*)(void *))stProfileSeq_destruct);
    int64_t readCount = parseReads(profileSequences, bamInFile, baseMapper);
    st_logDebug("\tCreated %d profile sequences\n", readCount);

<<<<<<< HEAD
    int64_t numRepetitions = params->filterBadReads ? 2 : 1;
    stSet *read1Ids;
    stSet *read2Ids;
    stHash *referenceNamesToReferencePriors;
    stList *hmms;

    for (int i = 0; i < numRepetitions; i++) {
        // Print some stats about the input sequences
        if(st_getLogLevel() == debug) {
            printSequenceStats(stderr, profileSequences);
            printAvgIdentityBetweenProfileSequences(stderr, profileSequences, 100);
        }
        // Getting reference sequence priors
        st_logInfo("> Parsing prior probabilities on positions from reference sequences: %s\n",
                   referenceFastaFile);
        referenceNamesToReferencePriors =
                createReferencePriorProbabilities(referenceFastaFile, profileSequences, baseMapper, params);

        // Learn the parameters for the input data
        st_logInfo("> Learning parameters for HMM model (%" PRIi64 " iterations)\n", params->trainingIterations);
        stRPHmmParameters_learnParameters(params, profileSequences, referenceNamesToReferencePriors);

        // Print a report of the parsed parameters
        if(st_getLogLevel() == debug && iterationsOfParameterLearning > 0) {
            st_logDebug("> Learned parameters\n");
            stRPHmmParameters_printParameters(params, stderr);
        }
        // Get the final list of hmms
        hmms = createHMMs(profileSequences, referenceNamesToReferencePriors, params);

        // Prep for BAM outputs
        read1Ids = stSet_construct3(stHash_stringKey, stHash_stringEqualKey, NULL);
        read2Ids = stSet_construct3(stHash_stringKey, stHash_stringEqualKey, NULL);
        int64_t totalGFlength = 0;
        stList *filteredProfileSequences = stList_construct3(0, (void (*)(void *))stProfileSeq_destruct);

        // Compute the genotype fragment by running the forward-backward algorithm on each hmm
        computeAllFragments(hmms, read1Ids, read2Ids, &totalGFlength, filteredProfileSequences, vcfOutFile, referenceFastaFile, baseMapper, params, (params->filterBadReads && i == 0) ? true : false);

        if (params->filterBadReads && i == 0) {
            stList_destruct(profileSequences);
            profileSequences = filteredProfileSequences;
        } else {
            // Compare the output vcf with the reference vcf
            stGenotypeResults *results = st_calloc(1, sizeof(stGenotypeResults));
            compareVCFs(stderr, hmms, vcfOutFile, referenceVCF, baseMapper, results);

            // Write out two BAMs, one for each read partition
            if(samOutBase != NULL) {
                st_logInfo("\n> Writing out BAM files for each partition into files: %s.1.bam and %s.1.bam\n", samOutBase, samOutBase);
                writeSplitSams(bamInFile, samOutBase, read1Ids, read2Ids);
            }
            st_logInfo("\n----- RESULTS -----\n");
            st_logInfo("\nThere were a total of %d genome fragments. Average length = %f\n", stList_length(hmms), (float)totalGFlength/stList_length(hmms));
=======
    // Print some stats about the input sequences
    if(st_getLogLevel() == debug) {
        printSequenceStats(stderr, profileSequences);
        printAvgIdentityBetweenProfileSequences(stderr, profileSequences, 100);
    }

    // Getting reference sequence priors
    st_logInfo("> Parsing prior probabilities on positions from reference sequences: %s\n", referenceFastaFile);
    stHash *referenceNamesToReferencePriors = createReferencePriorProbabilities(referenceFastaFile, profileSequences, baseMapper, params);

    // Learn the parameters for the input data
    st_logInfo("> Learning parameters for HMM model (%" PRIi64 " iterations)\n", params->trainingIterations);
    stRPHmmParameters_learnParameters(params, profileSequences, referenceNamesToReferencePriors);

    // Print a report of the parsed parameters
    if (iterationsOfParameterLearning > 0) {
        if(st_getLogLevel() == debug && iterationsOfParameterLearning > 0) {
            st_logDebug("> Learned parameters\n");
            stRPHmmParameters_printParameters(params, stderr);
        }
        st_logInfo("\tWriting learned parameters to file: %s", paramsOutFile);
        writeParamFile(paramsOutFile, params);
    }

    // Create HMMs
    st_logInfo("> Creating read partitioning HMMs\n");
    stList *hmms = getRPHmms(profileSequences, referenceNamesToReferencePriors, params);
    stList_setDestructor(hmms, (void (*)(void *))stRPHmm_destruct2);
    st_logDebug("Got %" PRIi64 " hmms before splitting\n", stList_length(hmms));

    // Break up the hmms where the phasing is uncertain
    st_logInfo("> Breaking apart HMMs where the phasing is uncertain\n");

    stList *l = stList_construct3(0, (void (*)(void *))stRPHmm_destruct2);
    int64_t initialHmmListSize = stList_length(hmms);
    while(stList_length(hmms) > 0) {
        stList_appendAll(l, stRPHMM_splitWherePhasingIsUncertain(stList_pop(hmms)));
    }
    hmms = l;
    st_logDebug("\tCreated %d hmms after splitting at uncertain regions of phasing (previously %d)\n",
                stList_length(hmms), initialHmmListSize);
    int64_t idx = 0;
    if(st_getLogLevel() == debug && stList_length(hmms) != initialHmmListSize) {
        stListIterator *itor = stList_getIterator(hmms);
        stRPHmm *hmm = NULL;
        while ((hmm = stList_getNext(itor)) != NULL) {
            st_logDebug("\thmm %3d: \tstart pos: %8d \tend pos: %8d\n", idx, hmm->refStart, (hmm->refStart + hmm->refLength));
            idx++;
        }
    }

    // Start VCF generation
    vcfFile *vcfOutFP = vcf_open(vcfOutFile, "w");
    bcf_hdr_t *hdr = writeVcfHeader(vcfOutFP, l, referenceFastaFile);

    vcfFile *vcfOutFP_all = vcf_open(vcfOutFile_all, "w");
    bcf_hdr_t *hdr2 = writeVcfHeader(vcfOutFP_all, l, referenceFastaFile);

    // Prep for BAM outputs
    stSet *read1Ids = stSet_construct3(stHash_stringKey, stHash_stringEqualKey, NULL);
    stSet *read2Ids = stSet_construct3(stHash_stringKey, stHash_stringEqualKey, NULL);

    stGenotypeResults *results = st_calloc(1, sizeof(stGenotypeResults));
    stGenomeFragment *gF;
    int64_t totalGFlength = 0;

    // For each read partitioning HMM
    for(int64_t i=0; i<stList_length(hmms); i++) {
        stRPHmm *hmm = stList_get(hmms, i);

        // Run the forward-backward algorithm
        stRPHmm_forwardBackward(hmm);

        // Now compute a high probability path through the hmm
        stList *path = stRPHmm_forwardTraceBack(hmm);

        // Compute the genome fragment
        gF = stGenomeFragment_construct(hmm, path);
        totalGFlength += gF->length;

        // Get the reads which mapped to each path
        stSet *reads1 = stRPHmm_partitionSequencesByStatePath(hmm, path, true);
        stSet *reads2 = stRPHmm_partitionSequencesByStatePath(hmm, path, false);

        addProfileSeqIdsToSet(reads1, read1Ids);
        addProfileSeqIdsToSet(reads2, read2Ids);

        if(st_getLogLevel() == debug && stList_length(hmms) <= 5) {
            st_logDebug("> Creating genome fragment for reference sequence: %s, start: %" PRIi64 ", length: %" PRIi64 "\n",
                        hmm->referenceName, hmm->refStart, hmm->refLength);
            st_logDebug("\nThere are %" PRIi64 " reads covered by the hmm, bipartitioned into sets of %" PRIi64 " and %" PRIi64 " reads\n",
                    stList_length(hmm->profileSeqs), stSet_size(reads1), stSet_size(reads2));

            // Print the similarity between the two imputed haplotypes sequences
            st_logDebug("The haplotypes have an %f identity\n", getIdentityBetweenHaplotypes(gF->haplotypeString1, gF->haplotypeString2, gF->length));
            st_logDebug("\tIdentity excluding indels: %f \n\n", getIdentityBetweenHaplotypesExcludingIndels(gF->haplotypeString1, gF->haplotypeString2, gF->length));

            // Print the base composition of the haplotype sequences
            double *hap1BaseCounts = getHaplotypeBaseComposition(gF->haplotypeString1, gF->length);
            st_logDebug("The base composition of haplotype 1:\n");
            printBaseComposition(stderr, hap1BaseCounts);
            free(hap1BaseCounts);

            double *hap2BaseCounts = getHaplotypeBaseComposition(gF->haplotypeString2, gF->length);
            st_logDebug("The base composition of haplotype 2:\n");
            printBaseComposition(stderr, hap2BaseCounts);
            free(hap2BaseCounts);

            // Print the base composition of the reads
            double *reads1BaseCounts =getExpectedProfileSequenceBaseComposition(reads1);
            st_logDebug("The base composition of reads1 set:\n");
            printBaseComposition(stderr, reads1BaseCounts);
            free(reads1BaseCounts);

            double *reads2BaseCounts =getExpectedProfileSequenceBaseComposition(reads2);
            st_logDebug("The base composition of reads2 set:\n");
            printBaseComposition(stderr, reads2BaseCounts);
            free(reads2BaseCounts);

            st_logDebug("Genome fragment info: refStart = %" PRIi64 ", length = %" PRIi64 "\n", gF->refStart, gF->length);

            // Print some summary stats about the differences between haplotype sequences and the bipartitioned reads
            st_logDebug("hap1 vs. reads1 identity: %f\n",
                    getExpectedIdentity(gF->haplotypeString1, gF->refStart, gF->length, reads1));
            st_logDebug("hap1 vs. reads2 identity: %f\n",
                    getExpectedIdentity(gF->haplotypeString1, gF->refStart, gF->length, reads2));

            st_logDebug("hap2 vs. reads2 identity: %f\n",
                    getExpectedIdentity(gF->haplotypeString2, gF->refStart, gF->length, reads2));
            st_logDebug("hap2 vs. reads1 identity: %f\n",
                    getExpectedIdentity(gF->haplotypeString2, gF->refStart, gF->length, reads1));
        } else if (st_getLogLevel() == debug)
            st_logDebug("Too many genotype fragments to output individual debugging info\n");

        // Write two vcfs, one using the reference fasta file and one not
        writeVcfFragment(vcfOutFP, hdr, gF, referenceFastaFile, baseMapper, true);
        writeVcfFragment(vcfOutFP_all, hdr2, gF, referenceFastaFile, baseMapper, false);

        // Cleanup
        stGenomeFragment_destruct(gF);
        stSet_destruct(reads1);
        stSet_destruct(reads2);

        // Write vcf
        stList_destruct(path);
    }
>>>>>>> bb5109b7

            printGenotypeResults(results);
            free(results);

            stList_destruct(profileSequences);
        }
        stSet_destruct(read1Ids);
        stSet_destruct(read2Ids);

        stList_destruct(hmms);

<<<<<<< HEAD
    }
=======
    // Write out two BAMs, one for each read partition
    st_logInfo("\n> Writing out SAM files for each partition");
    writeSplitSams(bamInFile, outputBase, read1Ids, read2Ids);
>>>>>>> bb5109b7


    stBaseMapper_destruct(baseMapper);
    stRPHmmParameters_destruct(params);
    stHash_destruct(referenceNamesToReferencePriors);

    // TODO: only free these if they need to be
//    free(paramsFile);
//    free(bamInFile);
//    free(samOutBase);
//    free(vcfOutFile);
//    free(referenceName);

    //while(1); // Use this for testing for memory leaks

    return 0;
}
<|MERGE_RESOLUTION|>--- conflicted
+++ resolved
@@ -472,7 +472,7 @@
     int64_t readCount = parseReads(profileSequences, bamInFile, baseMapper);
     st_logDebug("\tCreated %d profile sequences\n", readCount);
 
-<<<<<<< HEAD
+
     int64_t numRepetitions = params->filterBadReads ? 2 : 1;
     stSet *read1Ids;
     stSet *read2Ids;
@@ -499,6 +499,8 @@
         if(st_getLogLevel() == debug && iterationsOfParameterLearning > 0) {
             st_logDebug("> Learned parameters\n");
             stRPHmmParameters_printParameters(params, stderr);
+            st_logInfo("\tWriting learned parameters to file: %s", paramsOutFile);
+            writeParamFile(paramsOutFile, params);
         }
         // Get the final list of hmms
         hmms = createHMMs(profileSequences, referenceNamesToReferencePriors, params);
@@ -521,160 +523,13 @@
             compareVCFs(stderr, hmms, vcfOutFile, referenceVCF, baseMapper, results);
 
             // Write out two BAMs, one for each read partition
-            if(samOutBase != NULL) {
-                st_logInfo("\n> Writing out BAM files for each partition into files: %s.1.bam and %s.1.bam\n", samOutBase, samOutBase);
-                writeSplitSams(bamInFile, samOutBase, read1Ids, read2Ids);
-            }
+            st_logInfo("\n> Writing out BAM files for each partition into files: %s.1.bam and %s.1.bam\n", outputBase,
+                       outputBase);
+            writeSplitSams(bamInFile, outputBase, read1Ids, read2Ids);
+
             st_logInfo("\n----- RESULTS -----\n");
-            st_logInfo("\nThere were a total of %d genome fragments. Average length = %f\n", stList_length(hmms), (float)totalGFlength/stList_length(hmms));
-=======
-    // Print some stats about the input sequences
-    if(st_getLogLevel() == debug) {
-        printSequenceStats(stderr, profileSequences);
-        printAvgIdentityBetweenProfileSequences(stderr, profileSequences, 100);
-    }
-
-    // Getting reference sequence priors
-    st_logInfo("> Parsing prior probabilities on positions from reference sequences: %s\n", referenceFastaFile);
-    stHash *referenceNamesToReferencePriors = createReferencePriorProbabilities(referenceFastaFile, profileSequences, baseMapper, params);
-
-    // Learn the parameters for the input data
-    st_logInfo("> Learning parameters for HMM model (%" PRIi64 " iterations)\n", params->trainingIterations);
-    stRPHmmParameters_learnParameters(params, profileSequences, referenceNamesToReferencePriors);
-
-    // Print a report of the parsed parameters
-    if (iterationsOfParameterLearning > 0) {
-        if(st_getLogLevel() == debug && iterationsOfParameterLearning > 0) {
-            st_logDebug("> Learned parameters\n");
-            stRPHmmParameters_printParameters(params, stderr);
-        }
-        st_logInfo("\tWriting learned parameters to file: %s", paramsOutFile);
-        writeParamFile(paramsOutFile, params);
-    }
-
-    // Create HMMs
-    st_logInfo("> Creating read partitioning HMMs\n");
-    stList *hmms = getRPHmms(profileSequences, referenceNamesToReferencePriors, params);
-    stList_setDestructor(hmms, (void (*)(void *))stRPHmm_destruct2);
-    st_logDebug("Got %" PRIi64 " hmms before splitting\n", stList_length(hmms));
-
-    // Break up the hmms where the phasing is uncertain
-    st_logInfo("> Breaking apart HMMs where the phasing is uncertain\n");
-
-    stList *l = stList_construct3(0, (void (*)(void *))stRPHmm_destruct2);
-    int64_t initialHmmListSize = stList_length(hmms);
-    while(stList_length(hmms) > 0) {
-        stList_appendAll(l, stRPHMM_splitWherePhasingIsUncertain(stList_pop(hmms)));
-    }
-    hmms = l;
-    st_logDebug("\tCreated %d hmms after splitting at uncertain regions of phasing (previously %d)\n",
-                stList_length(hmms), initialHmmListSize);
-    int64_t idx = 0;
-    if(st_getLogLevel() == debug && stList_length(hmms) != initialHmmListSize) {
-        stListIterator *itor = stList_getIterator(hmms);
-        stRPHmm *hmm = NULL;
-        while ((hmm = stList_getNext(itor)) != NULL) {
-            st_logDebug("\thmm %3d: \tstart pos: %8d \tend pos: %8d\n", idx, hmm->refStart, (hmm->refStart + hmm->refLength));
-            idx++;
-        }
-    }
-
-    // Start VCF generation
-    vcfFile *vcfOutFP = vcf_open(vcfOutFile, "w");
-    bcf_hdr_t *hdr = writeVcfHeader(vcfOutFP, l, referenceFastaFile);
-
-    vcfFile *vcfOutFP_all = vcf_open(vcfOutFile_all, "w");
-    bcf_hdr_t *hdr2 = writeVcfHeader(vcfOutFP_all, l, referenceFastaFile);
-
-    // Prep for BAM outputs
-    stSet *read1Ids = stSet_construct3(stHash_stringKey, stHash_stringEqualKey, NULL);
-    stSet *read2Ids = stSet_construct3(stHash_stringKey, stHash_stringEqualKey, NULL);
-
-    stGenotypeResults *results = st_calloc(1, sizeof(stGenotypeResults));
-    stGenomeFragment *gF;
-    int64_t totalGFlength = 0;
-
-    // For each read partitioning HMM
-    for(int64_t i=0; i<stList_length(hmms); i++) {
-        stRPHmm *hmm = stList_get(hmms, i);
-
-        // Run the forward-backward algorithm
-        stRPHmm_forwardBackward(hmm);
-
-        // Now compute a high probability path through the hmm
-        stList *path = stRPHmm_forwardTraceBack(hmm);
-
-        // Compute the genome fragment
-        gF = stGenomeFragment_construct(hmm, path);
-        totalGFlength += gF->length;
-
-        // Get the reads which mapped to each path
-        stSet *reads1 = stRPHmm_partitionSequencesByStatePath(hmm, path, true);
-        stSet *reads2 = stRPHmm_partitionSequencesByStatePath(hmm, path, false);
-
-        addProfileSeqIdsToSet(reads1, read1Ids);
-        addProfileSeqIdsToSet(reads2, read2Ids);
-
-        if(st_getLogLevel() == debug && stList_length(hmms) <= 5) {
-            st_logDebug("> Creating genome fragment for reference sequence: %s, start: %" PRIi64 ", length: %" PRIi64 "\n",
-                        hmm->referenceName, hmm->refStart, hmm->refLength);
-            st_logDebug("\nThere are %" PRIi64 " reads covered by the hmm, bipartitioned into sets of %" PRIi64 " and %" PRIi64 " reads\n",
-                    stList_length(hmm->profileSeqs), stSet_size(reads1), stSet_size(reads2));
-
-            // Print the similarity between the two imputed haplotypes sequences
-            st_logDebug("The haplotypes have an %f identity\n", getIdentityBetweenHaplotypes(gF->haplotypeString1, gF->haplotypeString2, gF->length));
-            st_logDebug("\tIdentity excluding indels: %f \n\n", getIdentityBetweenHaplotypesExcludingIndels(gF->haplotypeString1, gF->haplotypeString2, gF->length));
-
-            // Print the base composition of the haplotype sequences
-            double *hap1BaseCounts = getHaplotypeBaseComposition(gF->haplotypeString1, gF->length);
-            st_logDebug("The base composition of haplotype 1:\n");
-            printBaseComposition(stderr, hap1BaseCounts);
-            free(hap1BaseCounts);
-
-            double *hap2BaseCounts = getHaplotypeBaseComposition(gF->haplotypeString2, gF->length);
-            st_logDebug("The base composition of haplotype 2:\n");
-            printBaseComposition(stderr, hap2BaseCounts);
-            free(hap2BaseCounts);
-
-            // Print the base composition of the reads
-            double *reads1BaseCounts =getExpectedProfileSequenceBaseComposition(reads1);
-            st_logDebug("The base composition of reads1 set:\n");
-            printBaseComposition(stderr, reads1BaseCounts);
-            free(reads1BaseCounts);
-
-            double *reads2BaseCounts =getExpectedProfileSequenceBaseComposition(reads2);
-            st_logDebug("The base composition of reads2 set:\n");
-            printBaseComposition(stderr, reads2BaseCounts);
-            free(reads2BaseCounts);
-
-            st_logDebug("Genome fragment info: refStart = %" PRIi64 ", length = %" PRIi64 "\n", gF->refStart, gF->length);
-
-            // Print some summary stats about the differences between haplotype sequences and the bipartitioned reads
-            st_logDebug("hap1 vs. reads1 identity: %f\n",
-                    getExpectedIdentity(gF->haplotypeString1, gF->refStart, gF->length, reads1));
-            st_logDebug("hap1 vs. reads2 identity: %f\n",
-                    getExpectedIdentity(gF->haplotypeString1, gF->refStart, gF->length, reads2));
-
-            st_logDebug("hap2 vs. reads2 identity: %f\n",
-                    getExpectedIdentity(gF->haplotypeString2, gF->refStart, gF->length, reads2));
-            st_logDebug("hap2 vs. reads1 identity: %f\n",
-                    getExpectedIdentity(gF->haplotypeString2, gF->refStart, gF->length, reads1));
-        } else if (st_getLogLevel() == debug)
-            st_logDebug("Too many genotype fragments to output individual debugging info\n");
-
-        // Write two vcfs, one using the reference fasta file and one not
-        writeVcfFragment(vcfOutFP, hdr, gF, referenceFastaFile, baseMapper, true);
-        writeVcfFragment(vcfOutFP_all, hdr2, gF, referenceFastaFile, baseMapper, false);
-
-        // Cleanup
-        stGenomeFragment_destruct(gF);
-        stSet_destruct(reads1);
-        stSet_destruct(reads2);
-
-        // Write vcf
-        stList_destruct(path);
-    }
->>>>>>> bb5109b7
+            st_logInfo("\nThere were a total of %d genome fragments. Average length = %f\n", stList_length(hmms),
+                       (float) totalGFlength / stList_length(hmms));
 
             printGenotypeResults(results);
             free(results);
@@ -683,16 +538,8 @@
         }
         stSet_destruct(read1Ids);
         stSet_destruct(read2Ids);
-
         stList_destruct(hmms);
-
-<<<<<<< HEAD
-    }
-=======
-    // Write out two BAMs, one for each read partition
-    st_logInfo("\n> Writing out SAM files for each partition");
-    writeSplitSams(bamInFile, outputBase, read1Ids, read2Ids);
->>>>>>> bb5109b7
+    }
 
 
     stBaseMapper_destruct(baseMapper);
