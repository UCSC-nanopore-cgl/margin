--- conflicted
+++ resolved
@@ -78,11 +78,7 @@
                 { 0, 0, 0, 0 } };
 
         int option_index = 0;
-<<<<<<< HEAD
-        int key = getopt_long(argc-2, &argv[2], "a:o:v:hi:j:", long_options, &option_index);
-=======
-        int key = getopt_long(argc-2, &argv[2], "a:o:v:r:h", long_options, &option_index);
->>>>>>> bcc4951b
+        int key = getopt_long(argc-2, &argv[2], "a:o:v:r:hi:j:", long_options, &option_index);
 
         if (key == -1) {
             break;
