--- conflicted
+++ resolved
@@ -174,16 +174,11 @@
 
 		// Convert bam lines into corresponding reads and alignments
 		st_logInfo("> Parsing input reads from file: %s\n", bamInFile);
-<<<<<<< HEAD
 		stList *reads = stList_construct3(0, (void (*)(void *))bamChunkRead_destruct);
         stList *alignments = stList_construct3(0, (void (*)(void *))stList_destruct);
         convertToReadsAndAlignments(bamChunk, reads, alignments);
-=======
-		stList *reads = stList_construct3(0, free);
-		stList *alignments = stList_construct3(0, (void (*)(void *))stList_destruct);
-		convertToReadsAndAlignments(bamChunk, reads, alignments);
-		bool *readStrandArray = st_calloc(stList_length(reads), sizeof(bool)); // TODO: Correctly populate
->>>>>>> a5e9ef5f
+        // TODO: remove
+//		bool *readStrandArray = st_calloc(stList_length(reads), sizeof(bool));
 
 		Poa *poa = NULL; // The poa alignment
 		char *polishedReferenceString = NULL; // The polished reference string
@@ -215,11 +210,7 @@
 			}
 
 			// Generate partial order alignment (POA)
-<<<<<<< HEAD
 			poa = poa_realignIterative(reads, rleAlignments, rleReference->rleString, params->polishParams);
-=======
-			poa = poa_realignIterative(l, readStrandArray, rleAlignments, rleReference->rleString, params->polishParams);
->>>>>>> a5e9ef5f
 
 			// Now optionally do phasing and haplotype specific polishing
 
@@ -228,7 +219,7 @@
 			//phaseReads(poa->refString, stList_length(poa->nodes)-1, l, anchorAlignments, &reads1, &reads2, params);
 
 			// Do run-length decoding
-			RleString *polishedRLEReference = expandRLEConsensus(poa, rleReads, readStrandArray, params->polishParams->repeatSubMatrix);
+			RleString *polishedRLEReference = expandRLEConsensus(poa, rleReads, reads, params->polishParams->repeatSubMatrix);
 			polishedReferenceString = rleString_expand(polishedRLEReference);
 
             // Put back reads
@@ -250,7 +241,7 @@
 			st_logInfo("> Running polishing algorithm without using run-length encoding\n");
 
 			// Generate partial order alignment (POA)
-			poa = poa_realignIterative(reads, readStrandArray, alignments, referenceString, params->polishParams);
+			poa = poa_realignIterative(reads, alignments, referenceString, params->polishParams);
 
 			// Polished string is the final backbone of the POA
 			polishedReferenceString = stString_copy(poa->refString);
@@ -319,11 +310,6 @@
 		stList_destruct(reads);
         stList_destruct(alignments);
 		free(referenceString);
-<<<<<<< HEAD
-=======
-		free(readStrandArray);
-		//bamChunk_destruct(bamChunk);
->>>>>>> a5e9ef5f
     }
 
     // Write out the last chunk
