/*
 * Copyright (C) 2018 by Benedict Paten (benedictpaten@gmail.com)
 *
 * Released under the MIT license, see LICENSE.txt
 */

#include <getopt.h>
#include <stdio.h>
#include <ctype.h>
#include <memory.h>
#include <hashTableC.h>
#include <unistd.h>
#include <time.h>
#include "marginVersion.h"

#include "margin.h"
#include "htsIntegration.h"
#include "helenFeatures.h"


<<<<<<< HEAD
=======
//TODO move these to a better spot
stHash *parseReferenceSequences(char *referenceFastaFile) {
    /*
     * Get hash of reference sequence names in fasta to their sequences, doing some munging on the sequence names.
     */
    st_logInfo("> Parsing reference sequences from file: %s\n", referenceFastaFile);
    FILE *fh = fopen(referenceFastaFile, "r");
    stHash *referenceSequences = fastaReadToMap(fh);  //valgrind says blocks from this allocation are "still reachable"
    fclose(fh);
    // log names and transform (if necessary)
    stList *refSeqNames = stHash_getKeys(referenceSequences);
    int64_t origRefSeqLen = stList_length(refSeqNames);
    st_logDebug("\tReference contigs: \n");
    for (int64_t i = 0; i < origRefSeqLen; ++i) {
        char *fullRefSeqName = (char *) stList_get(refSeqNames, i);
        st_logDebug("\t\t%s\n", fullRefSeqName);
        char refSeqName[128] = "";
        if (sscanf(fullRefSeqName, "%s", refSeqName) == 1 && !stString_eq(fullRefSeqName, refSeqName)) {
            // this transformation is necessary for cases where the reference has metadata after the contig name:
            // >contig001 length=1000 date=1999-12-31
            char *newKey = stString_copy(refSeqName);
            char *refSeq = stHash_search(referenceSequences, fullRefSeqName);
            stHash_insert(referenceSequences, newKey, refSeq);
            stHash_removeAndFreeKey(referenceSequences, fullRefSeqName);
            st_logDebug("\t\t\t-> %s\n", newKey);
        }
    }
    stList_destruct(refSeqNames);

    return referenceSequences;
}

RleString *bamChunk_getReferenceSubstring(BamChunk *bamChunk, stHash *referenceSequences, Params *params) {
    /*
     * Get corresponding substring of the reference for a given bamChunk.
     */
    char *fullReferenceString = stHash_search(referenceSequences, bamChunk->refSeqName);
    if (fullReferenceString == NULL) {
        st_logCritical("> ERROR: Reference sequence missing from reference map: %s \n", bamChunk->refSeqName);
        return NULL;
    }
    int64_t refLen = strlen(fullReferenceString);
    char *referenceString = stString_getSubString(fullReferenceString, bamChunk->chunkBoundaryStart,
                                                  (refLen < bamChunk->chunkBoundaryEnd ? refLen
                                                                                       : bamChunk->chunkBoundaryEnd) -
                                                  bamChunk->chunkBoundaryStart);

    RleString *rleRef = params->polishParams->useRunLengthEncoding ?
                        rleString_construct(referenceString) : rleString_construct_no_rle(referenceString);
    free(referenceString);

    return rleRef;
}


>>>>>>> 1aacedc8
/*
 * Main functions
 */

void usage() {
    fprintf(stderr, "usage: marginPolish <BAM_FILE> <ASSEMBLY_FASTA> <PARAMS> [options]\n");
    fprintf(stderr, "Version: %s \n\n", MARGIN_POLISH_VERSION_H);
    fprintf(stderr, "Polishes the ASSEMBLY_FASTA using alignments in BAM_FILE.\n");

    fprintf(stderr, "\nRequired arguments:\n");
    fprintf(stderr, "    BAM_FILE is the alignment of reads to the assembly (or reference).\n");
    fprintf(stderr, "    ASSEMBLY_FASTA is the reference sequence BAM file in fasta format.\n");
    fprintf(stderr, "    PARAMS is the file with marginPolish parameters.\n");

    fprintf(stderr, "\nDefault options:\n");
    fprintf(stderr, "    -h --help                : Print this help screen\n");
    fprintf(stderr, "    -a --logLevel            : Set the log level [default = info]\n");
# ifdef _OPENMP
    fprintf(stderr, "    -t --threads             : Set number of concurrent threads [default = 1]\n");
#endif
    fprintf(stderr, "    -o --outputBase          : Name to use for output files [default = 'output']\n");
    fprintf(stderr, "    -r --region              : If set, will only compute for given chromosomal region.\n");
    fprintf(stderr, "                                 Format: chr:start_pos-end_pos (chr3:2000-3000).\n");
    fprintf(stderr, "    -p --depth               : Will override the downsampling depth set in PARAMS.\n");
    fprintf(stderr, "    -2 --diploid             : Will perform diploid phasing.\n");

# ifdef _HDF5
    fprintf(stderr, "\nHELEN feature generation options:\n");
    fprintf(stderr, "    -f --produceFeatures     : output splitRleWeight or diploidRleWeight (based on -2 flag) features for HELEN.\n");
    fprintf(stderr, "    -F --featureType         : output specific feature type for HELEN (overwrites -f).  Valid types:\n");
    fprintf(stderr, "                                 splitRleWeight:   [default] run lengths split into chunks\n");
<<<<<<< HEAD
    fprintf(stderr, "                                 channelRleWeight: run lengths split into per-nucleotide channels\n");
    fprintf(stderr, "                                 simpleWeight:     weighted likelihood from POA nodes (non-RLE)\n");
    fprintf(stderr, "                                 diploidRleWeight: [default] produces diploid features \n");
    fprintf(stderr, "    -L --splitRleWeightMaxRL : max run length (for RLE feature types) \n");
    fprintf(stderr, "                                 [split default = %d, channel default = %d, diploid default = %d]\n",
            POAFEATURE_SPLIT_MAX_RUN_LENGTH_DEFAULT, POAFEATURE_CHANNEL_MAX_RUN_LENGTH_DEFAULT, POAFEATURE_DIPLOID_MAX_RUN_LENGTH_DEFAULT);
    fprintf(stderr, "    -u --trueReferenceBam    : true reference aligned to ASSEMBLY_FASTA, for HELEN\n");
    fprintf(stderr, "                               features.  Setting this parameter will include labels\n");
    fprintf(stderr, "                               in output.  If -2/--diploid is set, this parameter must\n");
    fprintf(stderr, "                               contain two comma-separated values\n");
    # endif
=======
    fprintf(stderr,
            "                                 channelRleWeight: run lengths split into per-nucleotide channels\n");
    fprintf(stderr,
            "                                 simpleWeight:     weighted likelihood from POA nodes (non-RLE)\n");
    fprintf(stderr,
            "    -L --splitRleWeightMaxRL : max run length (for 'splitRleWeight' and 'channelRleWeight' types) \n");
    fprintf(stderr, "                                 [splitRleWeight default = %d, channelRleWeight default = %d]\n",
            POAFEATURE_SPLIT_MAX_RUN_LENGTH_DEFAULT, POAFEATURE_CHANNEL_MAX_RUN_LENGTH_DEFAULT);
    fprintf(stderr, "    -u --trueReferenceBam    : true reference aligned to ASSEMBLY_FASTA, for HELEN\n");
    fprintf(stderr, "                               features.  Setting this parameter will include labels\n");
    fprintf(stderr, "                               in output.\n");
# endif
>>>>>>> 1aacedc8

    fprintf(stderr, "\nMiscellaneous supplementary output options:\n");
    fprintf(stderr, "    -c --supplementaryChunks : Write supplementary files for each chunk (in additon to writing\n");
    fprintf(stderr, "                               whole genome information)\n");
    fprintf(stderr, "    -C --supplementaryChunksOnly : Only write supplementary files for each chunk (will not write\n");
    fprintf(stderr, "                               whole genome information)\n");
    fprintf(stderr, "    -d --outputPoaDot        : Write out the poa as DOT file (only done per chunk)\n");
    fprintf(stderr, "    -i --outputRepeatCounts  : Write out the repeat counts as CSV file\n");
    fprintf(stderr, "    -j --outputPoaCsv        : Write out the poa as CSV file\n");
    fprintf(stderr, "    -n --outputHaplotypeReads: Write out phased reads and likelihoods as CSV file\n");
    fprintf(stderr, "    -m --outputHaplotypeBAM  : Write out phased BAMs\n");
    fprintf(stderr, "\n");
}


/*void handleMerge(BamChunker *bamChunker, char **chunkResults, int numThreads, Params *params, FILE *polishedReferenceOutFh) {

    // prep for merge
    assert(bamChunker->chunkCount > 0);
    int64_t contigStartIdx = 0;
    char *referenceSequenceName = stString_copy(bamChunker_getChunk(bamChunker, 0)->refSeqName);
    int64_t  lastReportedPercentage = 0;
    time_t mergeStartTime = time(NULL);

    // merge chunks
    st_logCritical("> Merging polished reference strings from %"PRIu64" chunks.\n", bamChunker->chunkCount);

    // find which chunks belong to each contig, merge each contig threaded, write out
    for (int64_t chunkIdx = 1; chunkIdx <= bamChunker->chunkCount; chunkIdx++) {

        // we encountered the last chunk in the contig (end of list or new refSeqName)
        if (chunkIdx == bamChunker->chunkCount || !stString_eq(referenceSequenceName,
                                                               bamChunker_getChunk(bamChunker, chunkIdx)->refSeqName)) {

            // generate and save sequence
            char *contigSequence = mergeContigChunksThreaded(chunkResults, contigStartIdx, chunkIdx, numThreads,
                                                             params, referenceSequenceName);
            fastaWrite(contigSequence, referenceSequenceName, polishedReferenceOutFh);

            // log progress
            int64_t currentPercentage = (int64_t) (100 * chunkIdx / bamChunker->chunkCount);
            if (currentPercentage != lastReportedPercentage) {
                lastReportedPercentage = currentPercentage;
                int64_t timeTaken = (int64_t) (time(NULL) - mergeStartTime);
                int64_t secondsRemaining = (int64_t) floor(1.0 * timeTaken / currentPercentage * (100 - currentPercentage));
                char *timeDescriptor = (secondsRemaining == 0 && currentPercentage <= 50 ?
                                        stString_print("unknown") : getTimeDescriptorFromSeconds(secondsRemaining));
                st_logCritical("> Merging %2"PRId64"%% complete (%"PRId64"/%"PRId64").  Estimated time remaining: %s\n",
                               currentPercentage, chunkIdx, bamChunker->chunkCount, timeDescriptor);
                free(timeDescriptor);
            }

            // Clean up
            free(contigSequence);
            free(referenceSequenceName);

            // Reset for next reference sequence
            if (chunkIdx != bamChunker->chunkCount) {
                contigStartIdx = chunkIdx;
                referenceSequenceName = stString_copy(bamChunker_getChunk(bamChunker, chunkIdx)->refSeqName);
            }
        }
        // nothing to do otherwise, just wait until end or new contig
    }

}


void handleDiploidMerge(BamChunker *bamChunker, char **chunkResultsH1, char **chunkResultsH2, stSet **readsInH1,
        stSet **readsInH2, int numThreads, Params *params, FILE *polishedReferenceOutFhH1,
        FILE *polishedReferenceOutFhH2) {

    // prep for merge
    assert(bamChunker->chunkCount > 0);
    int64_t contigStartIdx = 0;
    char *referenceSequenceName = stString_copy(bamChunker_getChunk(bamChunker, 0)->refSeqName);
    int64_t  lastReportedPercentage = 0;
    time_t mergeStartTime = time(NULL);

    // merge chunks
    st_logCritical("> Merging diploid polished reference strings from %"PRIu64" chunks.\n", bamChunker->chunkCount);

    // find which chunks belong to each contig, merge each contig threaded, write out
    for (int64_t chunkIdx = 1; chunkIdx <= bamChunker->chunkCount; chunkIdx++) {

        // we encountered the last chunk in the contig (end of list or new refSeqName)
        if (chunkIdx == bamChunker->chunkCount || !stString_eq(referenceSequenceName,
                                                               bamChunker_getChunk(bamChunker, chunkIdx)->refSeqName)) {

            // generate and save sequence
            char **contigSequences = mergeContigChunksDiploidThreaded(chunkResultsH1, chunkResultsH2,
                    readsInH1, readsInH2, contigStartIdx, chunkIdx, numThreads, params, referenceSequenceName);
            fastaWrite(contigSequences[0], referenceSequenceName, polishedReferenceOutFhH1);
            fastaWrite(contigSequences[1], referenceSequenceName, polishedReferenceOutFhH2);

            // log progress
            int64_t currentPercentage = (int64_t) (100 * chunkIdx / bamChunker->chunkCount);
            if (currentPercentage != lastReportedPercentage) {
                lastReportedPercentage = currentPercentage;
                int64_t timeTaken = (int64_t) (time(NULL) - mergeStartTime);
                int64_t secondsRemaining = (int64_t) floor(1.0 * timeTaken / currentPercentage * (100 - currentPercentage));
                char *timeDescriptor = (secondsRemaining == 0 && currentPercentage <= 50 ?
                                        stString_print("unknown") : getTimeDescriptorFromSeconds(secondsRemaining));
                st_logCritical("> Merging %2"PRId64"%% complete (%"PRId64"/%"PRId64").  Estimated time remaining: %s\n",
                               currentPercentage, chunkIdx, bamChunker->chunkCount, timeDescriptor);
                free(timeDescriptor);
            }

            // Clean up
            free(contigSequences[0]);
            free(contigSequences[1]);
            free(contigSequences);
            free(referenceSequenceName);

            // Reset for next reference sequence
            if (chunkIdx != bamChunker->chunkCount) {
                contigStartIdx = chunkIdx;
                referenceSequenceName = stString_copy(bamChunker_getChunk(bamChunker, chunkIdx)->refSeqName);
            }
        }
        // nothing to do otherwise, just wait until end or new contig
    }

}*/


void poa_writeSupplementalChunkInformation(char *outputBase, char *haplotypeIdentifier, int64_t chunkIdx,
                                           BamChunk *bamChunk, Poa *poa, stList *reads, Params *params,
                                           bool outputPoaDOT, bool outputPoaCSV, bool outputRepeatCounts) {

    if (outputPoaDOT) {
        char *outputPoaDotFilename = stString_print("%s.poa.C%05"PRId64".%s-%"PRId64"-%"PRId64"%s.dot",
                                                    outputBase, chunkIdx, bamChunk->refSeqName, bamChunk->chunkBoundaryStart, bamChunk->chunkBoundaryEnd,
                                                    haplotypeIdentifier);
        FILE *outputPoaTsvFileHandle = fopen(outputPoaDotFilename, "w");
        poa_printDOT(poa, outputPoaTsvFileHandle, reads);
        fclose(outputPoaTsvFileHandle);
        free(outputPoaDotFilename);
    }
    if (outputPoaCSV) {
        char *outputPoaCsvFilename = stString_print("%s.poa.C%05"PRId64".%s-%"PRId64"-%"PRId64"%s.csv",
                                                    outputBase, chunkIdx, bamChunk->refSeqName, bamChunk->chunkBoundaryStart, bamChunk->chunkBoundaryEnd,
                                                    haplotypeIdentifier);
        FILE *outputPoaCsvFileHandle = fopen(outputPoaCsvFilename, "w");
        poa_printCSV(poa, outputPoaCsvFileHandle, reads, params->polishParams->repeatSubMatrix, 5);
        fclose(outputPoaCsvFileHandle);
        free(outputPoaCsvFilename);
    }
    if (outputRepeatCounts) {
        char *outputRepeatCountFilename = stString_print("%s.repeatCount.C%05"PRId64".%s-%"PRId64"-%"PRId64"%s.csv",
                                                         outputBase, chunkIdx, bamChunk->refSeqName, bamChunk->chunkBoundaryStart, bamChunk->chunkBoundaryEnd,
                                                         haplotypeIdentifier);
        FILE *outputRepeatCountFileHandle = fopen(outputRepeatCountFilename, "w");
        poa_printRepeatCountsCSV(poa, outputRepeatCountFileHandle, reads);
        fclose(outputRepeatCountFileHandle);
        free(outputRepeatCountFilename);
    }
}

void poa_writeSupplementalChunkInformationDiploid(char *outputBase, int64_t chunkIdx,
        BamChunk *bamChunk, stGenomeFragment *genomeFragment, Poa *poaH1, Poa *poaH2, stList *bamChunkReads,
        stSet *readsInHap1, stSet *readsInHap2, Params *params, bool outputPoaDOT, bool outputPoaCSV,
        bool outputRepeatCounts, bool outputHaplotypedReadIdCsv, bool outputHaplotypedBam, char *logIdentifier) {

    poa_writeSupplementalChunkInformation(outputBase, ".hap1", chunkIdx, bamChunk, poaH1, bamChunkReads,
                                          params, outputPoaDOT, outputPoaCSV, outputRepeatCounts);
    poa_writeSupplementalChunkInformation(outputBase, ".hap2", chunkIdx, bamChunk, poaH2, bamChunkReads,
                                          params, outputPoaDOT, outputPoaCSV, outputRepeatCounts);

    if (outputHaplotypedReadIdCsv) {
        char *readIdsHap1Filename = stString_print("%s.readIds.C%05"PRId64".%s-%"PRId64"-%"PRId64".hap1.csv",
                outputBase, chunkIdx, bamChunk->refSeqName, bamChunk->chunkBoundaryStart, bamChunk->chunkBoundaryEnd);
        FILE *readIdsHap1File = fopen(readIdsHap1Filename, "w");
        stGenomeFragment_printPartitionAsCSV(genomeFragment, readIdsHap1File, TRUE);
        fclose(readIdsHap1File);

        char *readIdsHap2Filename = stString_print("%s.readIds.C%05"PRId64".%s-%"PRId64"-%"PRId64".hap2.csv",
                outputBase, chunkIdx, bamChunk->refSeqName, bamChunk->chunkBoundaryStart, bamChunk->chunkBoundaryEnd);
        FILE *readIdsHap2File = fopen(readIdsHap2Filename, "w");
        stGenomeFragment_printPartitionAsCSV(genomeFragment, readIdsHap2File, FALSE);
        fclose(readIdsHap2File);

        free(readIdsHap1Filename);
        free(readIdsHap2Filename);
    }

    if (outputHaplotypedBam) {
        writeHaplotypedBams(bamChunk, bamChunk->parent->bamFile, outputBase, readsInHap1, readsInHap2, logIdentifier);
    }

}


int main(int argc, char *argv[]) {

    // Parameters / arguments
    char *logLevelString = stString_copy("critical");
    char *bamInFile = NULL;
    char *paramsFile = NULL;
    char *referenceFastaFile = NULL;
    char *outputBase = stString_copy("output");
    char *regionStr = NULL;
    int numThreads = 1;
    int64_t maxDepth = -1;
    bool diploid = FALSE;

    // for feature generation
    HelenFeatureType helenFeatureType = HFEAT_NONE;
    bool setDefaultHelenFeature = false;
    char *trueReferenceBam = NULL;
    char *trueReferenceBamHap2 = NULL;
    BamChunker *trueReferenceChunker = NULL;
    bool fullFeatureOutput = FALSE;
    int64_t splitWeightMaxRunLength = 0;
    void **helenHDF5Files = NULL;

<<<<<<< HEAD
    // for supplementary output
    bool outputPoaDOT = FALSE;
    bool outputPoaCSV = FALSE;
    bool outputRepeatCounts = FALSE;
    bool outputHaplotypeReads = FALSE;
    bool outputHaplotypeBAM = FALSE;
    bool writeChunkSupplementaryOutput = FALSE;
    bool writeChunkSupplementaryOutputOnly = FALSE;

    if(argc < 4) {
=======
    if (argc < 4) {
>>>>>>> 1aacedc8
        free(outputBase);
        free(logLevelString);
        usage();
        return 0;
    }

    bamInFile = stString_copy(argv[1]);
    referenceFastaFile = stString_copy(argv[2]);
    paramsFile = stString_copy(argv[3]);

    // Parse the options
    while (1) {
        static struct option long_options[] = {
<<<<<<< HEAD
                { "help", no_argument, 0, 'h' },
                { "logLevel", required_argument, 0, 'a' },
                # ifdef _OPENMP
                { "threads", required_argument, 0, 't'},
                #endif
                { "outputBase", required_argument, 0, 'o'},
                { "region", required_argument, 0, 'r'},
                { "depth", required_argument, 0, 'p'},
                { "diploid", no_argument, 0, '2'},
                { "produceFeatures", no_argument, 0, 'f'},
                { "featureType", required_argument, 0, 'F'},
                { "trueReferenceBam", required_argument, 0, 'u'},
                { "splitRleWeightMaxRL", required_argument, 0, 'L'},
				{ "supplementaryChunks", no_argument, 0, 'c'},
				{ "supplementaryChunksOnly", no_argument, 0, 'C'},
				{ "outputPoaCsv", no_argument, 0, 'j'},
				{ "outputPoaDot", no_argument, 0, 'd'},
				{ "outputHaplotypeBAM", no_argument, 0, 'm'},
				{ "outputHaplotypeReads", no_argument, 0, 'n'},
                { 0, 0, 0, 0 } };

        int option_index = 0;
        int key = getopt_long(argc-2, &argv[2], "ha:o:v:p:2t:r:fF:u:L:cCijdmn", long_options, &option_index);
=======
                {"logLevel", required_argument, 0, 'a'},
                {"help", no_argument, 0, 'h'},
# ifdef _OPENMP
                { "threads", required_argument, 0, 't'},
#endif
                {"outputBase", required_argument, 0, 'o'},
                {"region", required_argument, 0, 'r'},
                {"depth", required_argument, 0, 'p'},
                {"produceFeatures", no_argument, 0, 'f'},
                {"featureType", required_argument, 0, 'F'},
                {"trueReferenceBam", required_argument, 0, 'u'},
                {"splitRleWeightMaxRL", required_argument, 0, 'L'},
                {"outputRepeatCounts", required_argument, 0, 'i'},
                {"outputPoaTsv", required_argument, 0, 'j'},
                {"outputPoaDot", required_argument, 0, 'd'},
                {0, 0, 0, 0}};

        int option_index = 0;
        int key = getopt_long(argc - 2, &argv[2], "a:o:v:r:p:fF:u:hL:i:j:d:t:", long_options, &option_index);
>>>>>>> 1aacedc8

        if (key == -1) {
            break;
        }

        switch (key) {
<<<<<<< HEAD
        case 'a':
            free(logLevelString);
            logLevelString = stString_copy(optarg);
            break;
        case 'h':
            usage();
            return 0;
        case 'o':
            free(outputBase);
            outputBase = getFileBase(optarg, "output");
            break;
        case 'r':
            regionStr = stString_copy(optarg);
            break;
        case 'p':
            maxDepth = atoi(optarg);
            if (maxDepth < 0) {
                st_errAbort("Invalid maxDepth: %s", optarg);
            }
        case 'F':
            if (stString_eqcase(optarg, "simpleWeight") || stString_eqcase(optarg, "simple")) {
                helenFeatureType = HFEAT_SIMPLE_WEIGHT;
            } else if (stString_eqcase(optarg, "rleWeight") || stString_eqcase(optarg, "splitRleWeight") || stString_eqcase(optarg, "split")) {
                helenFeatureType = HFEAT_SPLIT_RLE_WEIGHT;
            } else if (stString_eqcase(optarg, "channelRleWeight") || stString_eqcase(optarg, "channel")) {
                helenFeatureType = HFEAT_CHANNEL_RLE_WEIGHT;
            } else if (stString_eqcase(optarg, "diploidRleWeight") || stString_eqcase(optarg, "diploid")) {
                helenFeatureType = HFEAT_CHANNEL_RLE_WEIGHT;
            } else {
                fprintf(stderr, "Unrecognized featureType for HELEN: %s\n\n", optarg);
                usage();
                return 1;
            }
            break;
        case 'u':
            trueReferenceBam = stString_copy(optarg);
            break;
        case 'f':
            if (helenFeatureType == HFEAT_NONE) {
                setDefaultHelenFeature = true;
            }
            break;
        case 'L':
            splitWeightMaxRunLength = atoi(optarg);
            if (splitWeightMaxRunLength <= 0) {
                st_errAbort("Invalid splitRleWeightMaxRL: %d", splitWeightMaxRunLength);
            }
            break;
        case 't':
            numThreads = atoi(optarg);
            if (numThreads <= 0) {
                st_errAbort("Invalid thread count: %d", numThreads);
            }
            break;
        case '2':
            diploid = TRUE;
            break;
        case 'c':
            writeChunkSupplementaryOutput = TRUE;
            break;
        case 'C':
            writeChunkSupplementaryOutputOnly = TRUE;
            break;
        case 'i':
            outputRepeatCounts = TRUE;
            break;
        case 'j':
            outputPoaCSV = TRUE;
            break;
        case 'd':
            outputPoaDOT = TRUE;
            break;
        case 'm':
            outputHaplotypeBAM = TRUE;
            break;
        case 'n':
            outputHaplotypeReads = TRUE;
            break;
        default:
            usage();
            free(outputBase);
            free(logLevelString);
            free(bamInFile);
            free(referenceFastaFile);
            free(paramsFile);
            if (trueReferenceBam != NULL) free(trueReferenceBam);
            return 0;
=======
            case 'a':
                free(logLevelString);
                logLevelString = stString_copy(optarg);
                break;
            case 'h':
                usage();
                return 0;
            case 'o':
                free(outputBase);
                outputBase = getFileBase(optarg, "output");
                break;
            case 'r':
                regionStr = stString_copy(optarg);
                break;
            case 'p':
                maxDepth = atoi(optarg);
                if (maxDepth < 0) {
                    st_errAbort("Invalid maxDepth: %s", optarg);
                }
            case 'i':
                outputRepeatCountBase = getFileBase(optarg, "repeatCount");
                break;
            case 'j':
                outputPoaTsvBase = getFileBase(optarg, "poa");
                break;
            case 'd':
                outputPoaDotBase = getFileBase(optarg, "poa");
                break;
            case 'F':
                if (stString_eqcase(optarg, "simpleWeight")) {
                    helenFeatureType = HFEAT_SIMPLE_WEIGHT;
                } else if (stString_eqcase(optarg, "rleWeight")) {
                    helenFeatureType = HFEAT_SPLIT_RLE_WEIGHT;
                } else if (stString_eqcase(optarg, "splitRleWeight")) {
                    helenFeatureType = HFEAT_SPLIT_RLE_WEIGHT;
                } else if (stString_eqcase(optarg, "channelRleWeight")) {
                    helenFeatureType = HFEAT_CHANNEL_RLE_WEIGHT;
                } else {
                    fprintf(stderr, "Unrecognized featureType for HELEN: %s\n\n", optarg);
                    usage();
                    return 1;
                }
                break;
            case 'u':
                trueReferenceBam = stString_copy(optarg);
                break;
            case 'f':
                if (helenFeatureType == HFEAT_NONE) helenFeatureType = HFEAT_SPLIT_RLE_WEIGHT;
                break;
            case 'L':
                splitWeightMaxRunLength = atoi(optarg);
                if (splitWeightMaxRunLength <= 0) {
                    st_errAbort("Invalid splitRleWeightMaxRL: %d", splitWeightMaxRunLength);
                }
                break;
            case 't':
                numThreads = atoi(optarg);
                if (numThreads <= 0) {
                    st_errAbort("Invalid thread count: %d", numThreads);
                }
                break;
            default:
                usage();
                free(outputBase);
                free(logLevelString);
                free(bamInFile);
                free(referenceFastaFile);
                free(paramsFile);
                if (trueReferenceBam != NULL) free(trueReferenceBam);
                return 0;
>>>>>>> 1aacedc8
        }
    }

    // handle diploid sanity checks
    if (diploid) {
        // true ref
        if (trueReferenceBam != NULL) {
            stList *trueRefParts = stString_splitByString(trueReferenceBam, ",");
            if (stList_length(trueRefParts) != 2) {
                st_errAbort("If --diploid is set, --trueReferenceBam must have two comma-separated values.");
            }
            trueReferenceBam = stList_get(trueRefParts, 0);
            trueReferenceBamHap2 = stList_get(trueRefParts, 1);
            stList_destruct(trueRefParts);
        }
    }

    // sanity check (verify files exist)
    if (access(bamInFile, R_OK) != 0) {
        st_errAbort("Could not read from file: %s\n", bamInFile);
        char *idx = stString_print("%s.bai", bamInFile);
        if (access(idx, R_OK) != 0) {
            st_errAbort("BAM does not appear to be indexed: %s\n", bamInFile);
        }
        free(idx);
    } else if (access(referenceFastaFile, R_OK) != 0) {
        st_errAbort("Could not read from file: %s\n", referenceFastaFile);
    } else if (access(paramsFile, R_OK) != 0) {
        st_errAbort("Could not read from file: %s\n", paramsFile);
    } else if (trueReferenceBam != NULL && access(trueReferenceBam, R_OK) != 0) {
        st_errAbort("Could not read from file: %s\n", trueReferenceBam);
        char *idx = stString_print("%s.bai", trueReferenceBam);
        if (access(idx, R_OK) != 0) {
            st_errAbort("BAM does not appear to be indexed: %s\n", trueReferenceBam);
        }
        free(idx);
    } else if (trueReferenceBamHap2 != NULL && access(trueReferenceBamHap2, R_OK ) != 0 ) {
        st_errAbort("Could not read from file: %s\n", trueReferenceBamHap2);
        char *idx = stString_print("%s.bai", trueReferenceBamHap2);
        if (access(idx, R_OK ) != 0 ) {
            st_errAbort("BAM does not appear to be indexed: %s\n", trueReferenceBamHap2);
        }
        free(idx);
    }

    // Initialization from arguments
    time_t startTime = time(NULL);
    st_setLogLevelFromString(logLevelString);
    free(logLevelString);
# ifdef _OPENMP
    if (numThreads <= 0) {
        numThreads = 1;
    }
    omp_set_num_threads(numThreads);
    st_logCritical("Running OpenMP with %d threads.\n", omp_get_max_threads());
<<<<<<< HEAD
    # endif

    // feature init
    if (helenFeatureType == HFEAT_NONE && setDefaultHelenFeature) {
        helenFeatureType = diploid ? HFEAT_DIPLOID_RLE_WEIGHT : HFEAT_SPLIT_RLE_WEIGHT;
    }
=======
# endif
>>>>>>> 1aacedc8
    if (helenFeatureType != HFEAT_NONE && splitWeightMaxRunLength == 0) {
        switch (helenFeatureType) {
            case HFEAT_SPLIT_RLE_WEIGHT:
                splitWeightMaxRunLength = POAFEATURE_SPLIT_MAX_RUN_LENGTH_DEFAULT;
                break;
            case HFEAT_CHANNEL_RLE_WEIGHT:
                splitWeightMaxRunLength = POAFEATURE_CHANNEL_MAX_RUN_LENGTH_DEFAULT;
                break;
            case HFEAT_DIPLOID_RLE_WEIGHT:
                splitWeightMaxRunLength = POAFEATURE_DIPLOID_MAX_RUN_LENGTH_DEFAULT;
                break;
            default:
                break;
        }
    }

    // Parse parameters
    st_logCritical("> Parsing model parameters from file: %s\n", paramsFile);
    Params *params = params_readParams(paramsFile);

    // update depth (if set)
    if (maxDepth >= 0) {
        st_logCritical("> Changing maxDepth paramter from %"PRId64" to %"PRId64"\n", params->polishParams->maxDepth,
                       maxDepth);
        params->polishParams->maxDepth = (uint64_t) maxDepth;
    }

    // Set no RLE if appropriate feature type is set
    if (helenFeatureType == HFEAT_SIMPLE_WEIGHT) {
        if (params->polishParams->useRunLengthEncoding) {
            st_errAbort("Invalid runLengthEncoding parameter because of HELEN feature type.\n");
        }
        // everthing else requires RLE
    } else if (helenFeatureType != HFEAT_NONE) {
        if (!params->polishParams->useRunLengthEncoding) {
            st_errAbort("Invalid runLengthEncoding parameter because of HELEN feature type.\n");
        }
    }

    // Print a report of the parsed parameters
    if (st_getLogLevel() == debug) {
        params_printParameters(params, stderr);
    }

    // get reference sequences (and remove cruft after refName)
    stHash *referenceSequences = parseReferenceSequences(referenceFastaFile);

    // Open output files
    /*char *polishedReferenceOutFile = stString_print((diploid ? "%s.h1.fa" : "%s.fa"), outputBase);
    st_logCritical("> Going to write polished reference in :      %s\n", polishedReferenceOutFile);
    FILE *polishedReferenceOutFh = fopen(polishedReferenceOutFile, "w");
    if (polishedReferenceOutFh == NULL) {
        st_errAbort("Could not open %s for writing!\n", polishedReferenceOutFile);
    }
    char *polishedReferenceOutFileH2 = NULL;
    FILE *polishedReferenceOutFhH2 = NULL;
    if (diploid) {
        polishedReferenceOutFileH2 = stString_print("%s.h2.fa", outputBase);
        st_logCritical("> Going to write polished reference (H2) in : %s\n", polishedReferenceOutFileH2);
        polishedReferenceOutFhH2 = fopen(polishedReferenceOutFileH2, "w");
        if (polishedReferenceOutFhH2 == NULL) {
            st_errAbort("Could not open %s for writing!\n", polishedReferenceOutFileH2);
        }
        free(polishedReferenceOutFileH2);
    }
    free(polishedReferenceOutFile);*/

    // get chunker for bam.  if regionStr is NULL, it will be ignored
    BamChunker *bamChunker = bamChunker_construct2(bamInFile, regionStr, params->polishParams);
    st_logCritical(
            "> Set up bam chunker with chunk size %i and overlap %i (for region=%s), resulting in %i total chunks\n",
            (int) bamChunker->chunkSize, (int) bamChunker->chunkBoundary, regionStr == NULL ? "all" : regionStr,
            bamChunker->chunkCount);
    if (bamChunker->chunkCount == 0) {
        st_errAbort("> Found no valid reads!\n");
    }

    // for feature generation
    BamChunker *trueReferenceBamChunker = NULL;
    if (trueReferenceBam != NULL) {
        trueReferenceBamChunker = bamChunker_copyConstruct(bamChunker);
        free(trueReferenceBamChunker->bamFile);
        trueReferenceBamChunker->bamFile = stString_copy(trueReferenceBam);
    }
#ifdef _HDF5
    if (helenFeatureType != HFEAT_NONE) {
        helenHDF5Files = (void **) openHelenFeatureHDF5FilesByThreadCount(outputBase, numThreads);
    }
#endif

    // Each chunk produces a char* as output which is saved here
<<<<<<< HEAD
    /*char **chunkResults = st_calloc(bamChunker->chunkCount, sizeof(char*));*/

    // output info
    char *outputSequenceFile = stString_print("%s.fa", outputBase);
    char *outputReadCsvFile = stString_print("%s.reads.csv", outputBase);
    char *outputPoaCsvFile = stString_print("%s.poa.csv", outputBase);
    char *outputRepeatCountFile = stString_print("%s.repeatCount.csv", outputBase);

    // output chunker tracks intermediate output files
    OutputChunkers *outputChunkers = outputChunkers_construct(numThreads, params, outputSequenceFile,
            outputPoaCSV && !writeChunkSupplementaryOutputOnly ? outputPoaCsvFile : NULL,
            outputHaplotypeReads && !writeChunkSupplementaryOutputOnly ? outputReadCsvFile : NULL,
            outputRepeatCounts && !writeChunkSupplementaryOutputOnly ? outputRepeatCountFile : NULL,
            diploid ? ".hap1" : "", diploid ? ".hap2" : NULL);
=======
    char **chunkResults = st_calloc(bamChunker->chunkCount, sizeof(char *));
>>>>>>> 1aacedc8

    // (may) need to shuffle chunks
    stList *chunkOrder = stList_construct3(0, (void (*)(void *)) stIntTuple_destruct);
    for (int64_t i = 0; i < bamChunker->chunkCount; i++) {
        stList_append(chunkOrder, stIntTuple_construct1(i));
    }
    if (params->polishParams->shuffleChunks) {
        stList_shuffle(chunkOrder);
    }

    // multiproccess the chunks, save to results
    int64_t lastReportedPercentage = 0;
    time_t polishStartTime = time(NULL);

# ifdef _OPENMP
#pragma omp parallel for schedule(dynamic,1)
# endif
    for (int64_t i = 0; i < bamChunker->chunkCount; i++) {
        int64_t chunkIdx = stIntTuple_get(stList_get(chunkOrder, i), 0);
        // Time all chunks
        time_t chunkStartTime = time(NULL);

        // Get chunk
        BamChunk *bamChunk = bamChunker_getChunk(bamChunker, chunkIdx);

        // logging
        char *logIdentifier;
        bool logProgress = FALSE;
        int64_t currentPercentage = (int64_t) (100 * i / bamChunker->chunkCount);
<<<<<<< HEAD
        # ifdef _OPENMP
        int64_t threadIdx = omp_get_thread_num();
        logIdentifier = stString_print(" T%02d_C%05"PRId64, threadIdx, chunkIdx);
        if (threadIdx == 0) {
=======
# ifdef _OPENMP
        logIdentifier = stString_print(" T%02d_C%05"PRId64, omp_get_thread_num(), chunkIdx);
        if (omp_get_thread_num() == 0) {
>>>>>>> 1aacedc8
            if (currentPercentage != lastReportedPercentage) {
                logProgress = TRUE;
                lastReportedPercentage = currentPercentage;
            }
        }
<<<<<<< HEAD
        # else
        int64_t threadIdx = 0;
=======
# else
>>>>>>> 1aacedc8
        logIdentifier = stString_copy("");
        if (currentPercentage != lastReportedPercentage) {
            logProgress = TRUE;
            lastReportedPercentage = currentPercentage;
        }
# endif

        // prints percentage complete and estimated time remaining
        if (logProgress) {
            // log progress
            int64_t timeTaken = (int64_t) (time(NULL) - polishStartTime);
            int64_t secondsRemaining = (int64_t) floor(1.0 * timeTaken / currentPercentage * (100 - currentPercentage));
            char *timeDescriptor = (secondsRemaining == 0 && currentPercentage <= 50 ?
                                    stString_print("unknown") : getTimeDescriptorFromSeconds(secondsRemaining));
            st_logCritical("> Polishing %2"PRId64"%% complete (%"PRId64"/%"PRId64").  Estimated time remaining: %s\n",
                           currentPercentage, i, bamChunker->chunkCount, timeDescriptor);
            free(timeDescriptor);
        }

        // Get reference string for chunk of alignment
        char *fullReferenceString = stHash_search(referenceSequences, bamChunk->refSeqName);
        if (fullReferenceString == NULL) {
            st_errAbort(
                    "ERROR: Reference sequence missing from reference map: %s. Perhaps the BAM and REF are mismatched?",
                    bamChunk->refSeqName);
        }
        int64_t fullRefLen = strlen(fullReferenceString);
        if (bamChunk->chunkBoundaryStart > fullRefLen) {
            st_errAbort("ERROR: Reference sequence %s has length %"PRId64", chunk %"PRId64" has start position %"
                        PRId64". Perhaps the BAM and REF are mismatched?",
                        bamChunk->refSeqName, fullRefLen, chunkIdx, bamChunk->chunkBoundaryStart);
        }
        RleString *rleReference = bamChunk_getReferenceSubstring(bamChunk, referenceSequences, params);
        st_logInfo(">%s Going to process a chunk for reference sequence: %s, starting at: %i and ending at: %i\n",
                   logIdentifier, bamChunk->refSeqName, (int) bamChunk->chunkBoundaryStart,
                   (int) (fullRefLen < bamChunk->chunkBoundaryEnd ? fullRefLen : bamChunk->chunkBoundaryEnd));

        // Convert bam lines into corresponding reads and alignments
        st_logInfo(">%s Parsing input reads from file: %s\n", logIdentifier, bamInFile);
        stList *reads = stList_construct3(0, (void (*)(void *)) bamChunkRead_destruct);
        stList *alignments = stList_construct3(0, (void (*)(void *)) stList_destruct);
        convertToReadsAndAlignments(bamChunk, rleReference, reads, alignments);

        // do downsampling if appropriate
        if (params->polishParams->maxDepth > 0) {
            // get downsampling structures
            stList *filteredReads = stList_construct3(0, (void (*)(void *)) bamChunkRead_destruct);
            stList *discardedReads = stList_construct3(0, (void (*)(void *)) bamChunkRead_destruct);
            stList *filteredAlignments = stList_construct3(0, (void (*)(void *)) stList_destruct);
            stList *discardedAlignments = stList_construct3(0, (void (*)(void *)) stList_destruct);

            bool didDownsample = poorMansDownsample(params->polishParams->maxDepth, bamChunk, reads, alignments,
                                                    filteredReads, filteredAlignments, discardedReads,
                                                    discardedAlignments);

            // we need to destroy the discarded reads and structures
            if (didDownsample) {
                st_logInfo(" %s Downsampled from %"PRId64" to %"PRId64" reads\n", logIdentifier,
                           stList_length(reads), stList_length(filteredReads));
                // free all reads and alignments not used
                stList_destruct(discardedReads);
                stList_destruct(discardedAlignments);
                // still has all the old reads, need to not free these
                stList_setDestructor(reads, NULL);
                stList_setDestructor(alignments, NULL);
                stList_destruct(reads);
                stList_destruct(alignments);
                // and keep the filtered reads
                reads = filteredReads;
                alignments = filteredAlignments;
            }
                // no downsampling, we just need to free the (empty) objects
            else {
                stList_destruct(filteredReads);
                stList_destruct(filteredAlignments);
                stList_destruct(discardedReads);
                stList_destruct(discardedAlignments);
            }
        }

        // prep for ploishing
        Poa *poa = NULL; // The poa alignment
        char *polishedConsensusString = NULL; // The polished reference string

        // Run the polishing method
        int64_t totalNucleotides = 0;
        if (st_getLogLevel() >= info) {
            for (int64_t u = 0; u < stList_length(reads); u++) {
                totalNucleotides += strlen(((BamChunkRead *) stList_get(reads, u))->rleRead->rleString);
            }
            st_logInfo(">%s Running polishing algorithm with %"PRId64" reads and %"PRIu64"K nucleotides\n",
                       logIdentifier, stList_length(reads), totalNucleotides >> 10);
        }

        // Generate partial order alignment (POA) (destroys rleAlignments in the process)
        poa = poa_realignAll(reads, alignments, rleReference, params->polishParams);

        // Log info about the POA
        if (st_getLogLevel() >= info) {
            st_logInfo(">%s Summary stats for POA:\t", logIdentifier);
            poa_printSummaryStats(poa, stderr);
        }
        if (st_getLogLevel() >= debug) {
            poa_print(poa, stderr, reads, 5);
        }

        // Write any optional outputs about repeat count and POA, etc.
<<<<<<< HEAD
        if (writeChunkSupplementaryOutput || writeChunkSupplementaryOutputOnly) {
            poa_writeSupplementalChunkInformation(outputBase, "", chunkIdx, bamChunk, poa, reads, params,
                                                  outputPoaDOT, outputPoaCSV, outputRepeatCounts);
=======
        if (outputPoaDotBase != NULL) {
            char *outputPoaDotFilename = stString_print("%s.poa.C%05"PRId64".%s-%"PRId64"-%"PRId64".dot",
                                                        outputPoaDotBase, chunkIdx, bamChunk->refSeqName,
                                                        bamChunk->chunkBoundaryStart, bamChunk->chunkBoundaryEnd);
            FILE *outputPoaTsvFileHandle = fopen(outputPoaDotFilename, "w");
            poa_printDOT(poa, outputPoaTsvFileHandle, reads);
            fclose(outputPoaTsvFileHandle);
            free(outputPoaDotFilename);
        }
        if (outputPoaTsvBase != NULL) {
            char *outputPoaTsvFilename = stString_print("%s.poa.C%05"PRId64".%s-%"PRId64"-%"PRId64".tsv",
                                                        outputPoaTsvBase, chunkIdx, bamChunk->refSeqName,
                                                        bamChunk->chunkBoundaryStart, bamChunk->chunkBoundaryEnd);
            FILE *outputPoaTsvFileHandle = fopen(outputPoaTsvFilename, "w");
            poa_printCSV(poa, outputPoaTsvFileHandle, reads, params->polishParams->repeatSubMatrix, 5);
            fclose(outputPoaTsvFileHandle);
            free(outputPoaTsvFilename);
        }
        if (outputRepeatCountBase != NULL) {
            char *outputRepeatCountFilename = stString_print("%s.repeatCount.C%05"PRId64".%s-%"PRId64"-%"PRId64".tsv",
                                                             outputRepeatCountBase, chunkIdx, bamChunk->refSeqName,
                                                             bamChunk->chunkBoundaryStart, bamChunk->chunkBoundaryEnd);
            FILE *outputRepeatCountFileHandle = fopen(outputRepeatCountFilename, "w");
            poa_printRepeatCountsCSV(poa, outputRepeatCountFileHandle, reads);
            fclose(outputRepeatCountFileHandle);
            free(outputRepeatCountFilename);
>>>>>>> 1aacedc8
        }

        // handle diploid case
        if(diploid) {
            // Get the bubble graph representation
            BubbleGraph *bg = bubbleGraph_constructFromPoa2(poa, reads, params->polishParams, TRUE);

            // Now make a POA for each of the haplotypes
            stHash *readsToPSeqs;
            stGenomeFragment *gf = bubbleGraph_phaseBubbleGraph(bg, bamChunk->refSeqName, reads, params, &readsToPSeqs);

            stSet *readsBelongingToHap1, *readsBelongingToHap2;
            stGenomeFragment_phaseBamChunkReads(gf, readsToPSeqs, reads, &readsBelongingToHap1, &readsBelongingToHap2);
            st_logInfo(" %s After phasing, of %i reads got %i reads partitioned into hap1 and %i reads partitioned "
                       "into hap2 (%i unphased)\n", logIdentifier, (int)stList_length(reads),
                       (int)stSet_size(readsBelongingToHap1), (int)stSet_size(readsBelongingToHap2),
                       (int)(stList_length(reads) - stSet_size(readsBelongingToHap1)- stSet_size(readsBelongingToHap2)));

            // Debug report of hets
            if (st_getLogLevel() <= info) {
                uint64_t totalHets = 0;
                for (uint64_t h = 0; h < gf->length; h++) {
                    Bubble *b = &bg->bubbles[h + gf->refStart];
                    if (gf->haplotypeString1[h] != gf->haplotypeString2[h]) {
                        st_logDebug(" %s Got predicted het at bubble %i %s %s\n", logIdentifier, (int) h + gf->refStart,
                                    b->alleles[gf->haplotypeString1[h]]->rleString,
                                    b->alleles[gf->haplotypeString2[h]]->rleString);
                        totalHets++;
                    } else if (!rleString_eq(b->alleles[gf->haplotypeString1[h]], b->refAllele)) {
                        st_logDebug(" %s Got predicted hom alt at bubble %i %i\n", logIdentifier, (int) h + gf->refStart,
                                    (int) gf->haplotypeString1[h]);
                    }
                }
                st_logInfo(" %s In phasing chunk, got: %i hets from: %i total sites (fraction: %f)\n", logIdentifier,
                        (int) totalHets, (int) gf->length, (float) totalHets / gf->length);
            }

            st_logInfo(" %s Building POA for each haplotype\n", logIdentifier);
            uint64_t *hap1 = getPaddedHaplotypeString(gf->haplotypeString1, gf, bg, params);
            uint64_t *hap2 = getPaddedHaplotypeString(gf->haplotypeString2, gf, bg, params);

            Poa *poa_hap1 = bubbleGraph_getNewPoa(bg, hap1, poa, reads, params);
            Poa *poa_hap2 = bubbleGraph_getNewPoa(bg, hap2, poa, reads, params);

            if(params->polishParams->useRunLengthEncoding) {
                st_logInfo(" %s Using read phasing to reestimate repeat counts in phased manner\n", logIdentifier);
                poa_estimatePhasedRepeatCountsUsingBayesianModel(poa_hap1, reads, params->polishParams->repeatSubMatrix,
                                                                 readsBelongingToHap1, readsBelongingToHap2, params->polishParams);
                poa_estimatePhasedRepeatCountsUsingBayesianModel(poa_hap2, reads, params->polishParams->repeatSubMatrix,
                                                                 readsBelongingToHap2, readsBelongingToHap1, params->polishParams);
            }

            // Output
            outputChunkers_processChunkSequencePhased(outputChunkers, threadIdx, chunkIdx, bamChunk->refSeqName,
                                                      poa_hap1, poa_hap2, reads,
                                                      readsBelongingToHap1, readsBelongingToHap2, gf);
            RleString *polishedRleConsensusH1 = rleString_copy(poa_hap1->refString);
            RleString *polishedRleConsensusH2 = rleString_copy(poa_hap2->refString);
            char *polishedConsensusStringH1 = rleString_expand(polishedRleConsensusH1);
            char *polishedConsensusStringH2 = rleString_expand(polishedRleConsensusH2);

            /*chunkResultsH1[chunkIdx] = polishedConsensusStringH1;
            chunkResultsH2[chunkIdx] = polishedConsensusStringH2;
            readSetsH1[chunkIdx] = readsBelongingToHap1;
            readSetsH2[chunkIdx] = readsBelongingToHap2;*/

            //ancillary files
            if (writeChunkSupplementaryOutput || writeChunkSupplementaryOutputOnly) {
                poa_writeSupplementalChunkInformationDiploid(outputBase, chunkIdx, bamChunk, gf, poa_hap1, poa_hap2,
                        reads, readsBelongingToHap1, readsBelongingToHap2, params, outputPoaDOT, outputPoaCSV,
                        outputRepeatCounts, outputHaplotypeReads, outputHaplotypeBAM, logIdentifier);
            }

            // helen
            #ifdef _HDF5
            if (helenFeatureType != HFEAT_NONE) {
                handleDiploidHelenFeatures(helenFeatureType, trueReferenceBamChunker, splitWeightMaxRunLength,
                        helenHDF5Files, fullFeatureOutput, trueReferenceBam, trueReferenceBamHap2, params,
                        logIdentifier, chunkIdx, bamChunk, reads, poa_hap1, poa_hap2, readsBelongingToHap1,
                        readsBelongingToHap2, polishedConsensusStringH1, polishedConsensusStringH2,
                        polishedRleConsensusH1, polishedRleConsensusH2);
            }
            #endif

            // Cleanup
            free(hap1);
            free(hap2);
            stSet_destruct(readsBelongingToHap1);
            stSet_destruct(readsBelongingToHap2);
            rleString_destruct(polishedRleConsensusH1);
            rleString_destruct(polishedRleConsensusH2);
            free(polishedConsensusStringH1);
            free(polishedConsensusStringH2);
            bubbleGraph_destruct(bg);
            stGenomeFragment_destruct(gf);
            poa_destruct(poa_hap1);
            poa_destruct(poa_hap2);
            stHash_destruct(readsToPSeqs);

        } else {

            // get polished reference string and expand RLE (regardless of whether RLE was applied)
            if (params->polishParams->useRunLengthEncoding) {
                poa_estimateRepeatCountsUsingBayesianModel(poa, reads, params->polishParams->repeatSubMatrix);
            }

            // save polished reference string to chunk output array
            /*chunkResults[chunkIdx] = polishedConsensusString;*/

<<<<<<< HEAD
            // output
            outputChunkers_processChunkSequence(outputChunkers, threadIdx, chunkIdx, bamChunk->refSeqName, poa, reads);
=======
#ifdef _HDF5
        if (helenFeatureType != HFEAT_NONE) {
            handleHelenFeatures(helenFeatureType, trueReferenceBamChunker, splitWeightMaxRunLength,
                                helenHDF5Files, fullFeatureOutput, trueReferenceBam, params, logIdentifier, chunkIdx,
                                bamChunk, poa, reads, polishedConsensusString, polishedRleConsensus);
>>>>>>> 1aacedc8

            // HELEN feature outputs
            #ifdef _HDF5
            RleString *polishedRleConsensus = poa->refString;
            polishedConsensusString = rleString_expand(polishedRleConsensus);
            if (helenFeatureType != HFEAT_NONE) {
                handleHelenFeatures(helenFeatureType, trueReferenceBamChunker, splitWeightMaxRunLength,
                                    helenHDF5Files, fullFeatureOutput, trueReferenceBam, params, logIdentifier, chunkIdx,
                                    bamChunk, poa, reads, polishedConsensusString, polishedRleConsensus);

            }
            free(polishedConsensusString);
            rleString_destruct(polishedRleConsensus);
            #endif
        }
<<<<<<< HEAD
=======
#endif
>>>>>>> 1aacedc8

        // report timing
        if (st_getLogLevel() >= info) {
            st_logInfo(">%s Chunk with %"PRId64" reads and %"PRIu64"K nucleotides processed in %d sec\n",
                       logIdentifier, stList_length(reads), totalNucleotides >> 10,
                       (int) (time(NULL) - chunkStartTime));
        }

        // Cleanup
        rleString_destruct(rleReference);
        poa_destruct(poa);
        stList_destruct(reads);
        stList_destruct(alignments);
        free(logIdentifier);
    }

    // merge chunks
<<<<<<< HEAD
    /*if (diploid) {
        handleDiploidMerge(bamChunker, chunkResultsH1, chunkResultsH2, readSetsH1, readSetsH2, numThreads,
                params, polishedReferenceOutFh, polishedReferenceOutFhH2);
    } else {
        handleMerge(bamChunker, chunkResults, numThreads, params, polishedReferenceOutFh);
    }*/
    outputChunkers_stitch(outputChunkers, diploid, bamChunker->chunkCount);
=======
    st_logCritical("> Merging polished reference strings from %"PRIu64" chunks.\n", bamChunker->chunkCount);

    // find which chunks belong to each contig, merge each contig threaded, write out
    for (int64_t chunkIdx = 1; chunkIdx <= bamChunker->chunkCount; chunkIdx++) {

        // we encountered the last chunk in the contig (end of list or new refSeqName)
        if (chunkIdx == bamChunker->chunkCount || !stString_eq(referenceSequenceName,
                                                               bamChunker_getChunk(bamChunker, chunkIdx)->refSeqName)) {

            // generate and save sequence
            char *contigSequence = mergeContigChunksThreaded(chunkResults, contigStartIdx, chunkIdx, numThreads,
                                                             bamChunker->chunkBoundary * 2, params, missingChunkSpacer,
                                                             referenceSequenceName);
            fastaWrite(contigSequence, referenceSequenceName, polishedReferenceOutFh);

            // log progress
            int64_t currentPercentage = (int64_t) (100 * chunkIdx / bamChunker->chunkCount);
            if (currentPercentage != lastReportedPercentage) {
                lastReportedPercentage = currentPercentage;
                int64_t timeTaken = (int64_t) (time(NULL) - mergeStartTime);
                int64_t secondsRemaining = (int64_t) floor(
                        1.0 * timeTaken / currentPercentage * (100 - currentPercentage));
                char *timeDescriptor = (secondsRemaining == 0 && currentPercentage <= 50 ?
                                        stString_print("unknown") : getTimeDescriptorFromSeconds(secondsRemaining));
                st_logCritical("> Merging %2"PRId64"%% complete (%"PRId64"/%"PRId64").  Estimated time remaining: %s\n",
                               currentPercentage, chunkIdx, bamChunker->chunkCount, timeDescriptor);
                free(timeDescriptor);
            }

            // Clean up
            free(contigSequence);
            free(referenceSequenceName);

            // Reset for next reference sequence
            if (chunkIdx != bamChunker->chunkCount) {
                contigStartIdx = chunkIdx;
                referenceSequenceName = stString_copy(bamChunker_getChunk(bamChunker, chunkIdx)->refSeqName);
            }
        }
        // nothing to do otherwise, just wait until end or new contig
    }
>>>>>>> 1aacedc8

    // everything has been written, cleanup merging infrastructure
    /*fclose(polishedReferenceOutFh);
    if (polishedReferenceOutFhH2 != NULL) fclose(polishedReferenceOutFhH2);
    for (int64_t chunkIdx = 0; chunkIdx < bamChunker->chunkCount; chunkIdx++) {
        free(chunkResults[chunkIdx]);
        if (diploid) {
            free(chunkResultsH2[chunkIdx]);
            stSet_destruct(readSetsH1[chunkIdx]);
            stSet_destruct(readSetsH2[chunkIdx]);
        }
    }*/

    // Cleanup
    outputChunkers_destruct(outputChunkers);
    bamChunker_destruct(bamChunker);
    stHash_destruct(referenceSequences);
    params_destruct(params);
    if (trueReferenceBam != NULL) free(trueReferenceBam);
    if (trueReferenceBamChunker != NULL) bamChunker_destruct(trueReferenceBamChunker);
    if (regionStr != NULL) free(regionStr);
#ifdef _HDF5
    if (helenHDF5Files != NULL) {
        for (int64_t i = 0; i < numThreads; i++) {
            HelenFeatureHDF5FileInfo_destruct((HelenFeatureHDF5FileInfo *) helenHDF5Files[i]);
        }
        free(helenHDF5Files);
    }
<<<<<<< HEAD
    #endif
    stList_destruct(chunkOrder);
    /*free(chunkResults);
    if (diploid) {
        free(chunkResultsH2);
        free(readSetsH1);
        free(readSetsH2);
    }*/
    free(outputSequenceFile);
    if (outputPoaCsvFile != NULL) free(outputPoaCsvFile);
    if (outputReadCsvFile != NULL) free(outputReadCsvFile);
    if (outputRepeatCountFile != NULL) free(outputRepeatCountFile);
=======
#endif
    free(chunkResults);
>>>>>>> 1aacedc8
    free(outputBase);
    free(bamInFile);
    free(referenceFastaFile);
    free(paramsFile);

    // log completion
    char *timeDescriptor = getTimeDescriptorFromSeconds(time(NULL) - startTime);
    st_logCritical("> Finished polishing in %s.\n", timeDescriptor);
    free(timeDescriptor);

//    while(1); // Use this for testing for memory leaks

    return 0;
}
<|MERGE_RESOLUTION|>--- conflicted
+++ resolved
@@ -18,64 +18,6 @@
 #include "helenFeatures.h"
 
 
-<<<<<<< HEAD
-=======
-//TODO move these to a better spot
-stHash *parseReferenceSequences(char *referenceFastaFile) {
-    /*
-     * Get hash of reference sequence names in fasta to their sequences, doing some munging on the sequence names.
-     */
-    st_logInfo("> Parsing reference sequences from file: %s\n", referenceFastaFile);
-    FILE *fh = fopen(referenceFastaFile, "r");
-    stHash *referenceSequences = fastaReadToMap(fh);  //valgrind says blocks from this allocation are "still reachable"
-    fclose(fh);
-    // log names and transform (if necessary)
-    stList *refSeqNames = stHash_getKeys(referenceSequences);
-    int64_t origRefSeqLen = stList_length(refSeqNames);
-    st_logDebug("\tReference contigs: \n");
-    for (int64_t i = 0; i < origRefSeqLen; ++i) {
-        char *fullRefSeqName = (char *) stList_get(refSeqNames, i);
-        st_logDebug("\t\t%s\n", fullRefSeqName);
-        char refSeqName[128] = "";
-        if (sscanf(fullRefSeqName, "%s", refSeqName) == 1 && !stString_eq(fullRefSeqName, refSeqName)) {
-            // this transformation is necessary for cases where the reference has metadata after the contig name:
-            // >contig001 length=1000 date=1999-12-31
-            char *newKey = stString_copy(refSeqName);
-            char *refSeq = stHash_search(referenceSequences, fullRefSeqName);
-            stHash_insert(referenceSequences, newKey, refSeq);
-            stHash_removeAndFreeKey(referenceSequences, fullRefSeqName);
-            st_logDebug("\t\t\t-> %s\n", newKey);
-        }
-    }
-    stList_destruct(refSeqNames);
-
-    return referenceSequences;
-}
-
-RleString *bamChunk_getReferenceSubstring(BamChunk *bamChunk, stHash *referenceSequences, Params *params) {
-    /*
-     * Get corresponding substring of the reference for a given bamChunk.
-     */
-    char *fullReferenceString = stHash_search(referenceSequences, bamChunk->refSeqName);
-    if (fullReferenceString == NULL) {
-        st_logCritical("> ERROR: Reference sequence missing from reference map: %s \n", bamChunk->refSeqName);
-        return NULL;
-    }
-    int64_t refLen = strlen(fullReferenceString);
-    char *referenceString = stString_getSubString(fullReferenceString, bamChunk->chunkBoundaryStart,
-                                                  (refLen < bamChunk->chunkBoundaryEnd ? refLen
-                                                                                       : bamChunk->chunkBoundaryEnd) -
-                                                  bamChunk->chunkBoundaryStart);
-
-    RleString *rleRef = params->polishParams->useRunLengthEncoding ?
-                        rleString_construct(referenceString) : rleString_construct_no_rle(referenceString);
-    free(referenceString);
-
-    return rleRef;
-}
-
-
->>>>>>> 1aacedc8
 /*
  * Main functions
  */
@@ -107,7 +49,6 @@
     fprintf(stderr, "    -f --produceFeatures     : output splitRleWeight or diploidRleWeight (based on -2 flag) features for HELEN.\n");
     fprintf(stderr, "    -F --featureType         : output specific feature type for HELEN (overwrites -f).  Valid types:\n");
     fprintf(stderr, "                                 splitRleWeight:   [default] run lengths split into chunks\n");
-<<<<<<< HEAD
     fprintf(stderr, "                                 channelRleWeight: run lengths split into per-nucleotide channels\n");
     fprintf(stderr, "                                 simpleWeight:     weighted likelihood from POA nodes (non-RLE)\n");
     fprintf(stderr, "                                 diploidRleWeight: [default] produces diploid features \n");
@@ -119,20 +60,6 @@
     fprintf(stderr, "                               in output.  If -2/--diploid is set, this parameter must\n");
     fprintf(stderr, "                               contain two comma-separated values\n");
     # endif
-=======
-    fprintf(stderr,
-            "                                 channelRleWeight: run lengths split into per-nucleotide channels\n");
-    fprintf(stderr,
-            "                                 simpleWeight:     weighted likelihood from POA nodes (non-RLE)\n");
-    fprintf(stderr,
-            "    -L --splitRleWeightMaxRL : max run length (for 'splitRleWeight' and 'channelRleWeight' types) \n");
-    fprintf(stderr, "                                 [splitRleWeight default = %d, channelRleWeight default = %d]\n",
-            POAFEATURE_SPLIT_MAX_RUN_LENGTH_DEFAULT, POAFEATURE_CHANNEL_MAX_RUN_LENGTH_DEFAULT);
-    fprintf(stderr, "    -u --trueReferenceBam    : true reference aligned to ASSEMBLY_FASTA, for HELEN\n");
-    fprintf(stderr, "                               features.  Setting this parameter will include labels\n");
-    fprintf(stderr, "                               in output.\n");
-# endif
->>>>>>> 1aacedc8
 
     fprintf(stderr, "\nMiscellaneous supplementary output options:\n");
     fprintf(stderr, "    -c --supplementaryChunks : Write supplementary files for each chunk (in additon to writing\n");
@@ -349,7 +276,6 @@
     int64_t splitWeightMaxRunLength = 0;
     void **helenHDF5Files = NULL;
 
-<<<<<<< HEAD
     // for supplementary output
     bool outputPoaDOT = FALSE;
     bool outputPoaCSV = FALSE;
@@ -359,10 +285,7 @@
     bool writeChunkSupplementaryOutput = FALSE;
     bool writeChunkSupplementaryOutputOnly = FALSE;
 
-    if(argc < 4) {
-=======
     if (argc < 4) {
->>>>>>> 1aacedc8
         free(outputBase);
         free(logLevelString);
         usage();
@@ -376,7 +299,6 @@
     // Parse the options
     while (1) {
         static struct option long_options[] = {
-<<<<<<< HEAD
                 { "help", no_argument, 0, 'h' },
                 { "logLevel", required_argument, 0, 'a' },
                 # ifdef _OPENMP
@@ -392,6 +314,7 @@
                 { "splitRleWeightMaxRL", required_argument, 0, 'L'},
 				{ "supplementaryChunks", no_argument, 0, 'c'},
 				{ "supplementaryChunksOnly", no_argument, 0, 'C'},
+				{ "outputRepeatCounts", no_argument, 0, 'i'},
 				{ "outputPoaCsv", no_argument, 0, 'j'},
 				{ "outputPoaDot", no_argument, 0, 'd'},
 				{ "outputHaplotypeBAM", no_argument, 0, 'm'},
@@ -400,34 +323,12 @@
 
         int option_index = 0;
         int key = getopt_long(argc-2, &argv[2], "ha:o:v:p:2t:r:fF:u:L:cCijdmn", long_options, &option_index);
-=======
-                {"logLevel", required_argument, 0, 'a'},
-                {"help", no_argument, 0, 'h'},
-# ifdef _OPENMP
-                { "threads", required_argument, 0, 't'},
-#endif
-                {"outputBase", required_argument, 0, 'o'},
-                {"region", required_argument, 0, 'r'},
-                {"depth", required_argument, 0, 'p'},
-                {"produceFeatures", no_argument, 0, 'f'},
-                {"featureType", required_argument, 0, 'F'},
-                {"trueReferenceBam", required_argument, 0, 'u'},
-                {"splitRleWeightMaxRL", required_argument, 0, 'L'},
-                {"outputRepeatCounts", required_argument, 0, 'i'},
-                {"outputPoaTsv", required_argument, 0, 'j'},
-                {"outputPoaDot", required_argument, 0, 'd'},
-                {0, 0, 0, 0}};
-
-        int option_index = 0;
-        int key = getopt_long(argc - 2, &argv[2], "a:o:v:r:p:fF:u:hL:i:j:d:t:", long_options, &option_index);
->>>>>>> 1aacedc8
 
         if (key == -1) {
             break;
         }
 
         switch (key) {
-<<<<<<< HEAD
         case 'a':
             free(logLevelString);
             logLevelString = stString_copy(optarg);
@@ -515,78 +416,6 @@
             free(paramsFile);
             if (trueReferenceBam != NULL) free(trueReferenceBam);
             return 0;
-=======
-            case 'a':
-                free(logLevelString);
-                logLevelString = stString_copy(optarg);
-                break;
-            case 'h':
-                usage();
-                return 0;
-            case 'o':
-                free(outputBase);
-                outputBase = getFileBase(optarg, "output");
-                break;
-            case 'r':
-                regionStr = stString_copy(optarg);
-                break;
-            case 'p':
-                maxDepth = atoi(optarg);
-                if (maxDepth < 0) {
-                    st_errAbort("Invalid maxDepth: %s", optarg);
-                }
-            case 'i':
-                outputRepeatCountBase = getFileBase(optarg, "repeatCount");
-                break;
-            case 'j':
-                outputPoaTsvBase = getFileBase(optarg, "poa");
-                break;
-            case 'd':
-                outputPoaDotBase = getFileBase(optarg, "poa");
-                break;
-            case 'F':
-                if (stString_eqcase(optarg, "simpleWeight")) {
-                    helenFeatureType = HFEAT_SIMPLE_WEIGHT;
-                } else if (stString_eqcase(optarg, "rleWeight")) {
-                    helenFeatureType = HFEAT_SPLIT_RLE_WEIGHT;
-                } else if (stString_eqcase(optarg, "splitRleWeight")) {
-                    helenFeatureType = HFEAT_SPLIT_RLE_WEIGHT;
-                } else if (stString_eqcase(optarg, "channelRleWeight")) {
-                    helenFeatureType = HFEAT_CHANNEL_RLE_WEIGHT;
-                } else {
-                    fprintf(stderr, "Unrecognized featureType for HELEN: %s\n\n", optarg);
-                    usage();
-                    return 1;
-                }
-                break;
-            case 'u':
-                trueReferenceBam = stString_copy(optarg);
-                break;
-            case 'f':
-                if (helenFeatureType == HFEAT_NONE) helenFeatureType = HFEAT_SPLIT_RLE_WEIGHT;
-                break;
-            case 'L':
-                splitWeightMaxRunLength = atoi(optarg);
-                if (splitWeightMaxRunLength <= 0) {
-                    st_errAbort("Invalid splitRleWeightMaxRL: %d", splitWeightMaxRunLength);
-                }
-                break;
-            case 't':
-                numThreads = atoi(optarg);
-                if (numThreads <= 0) {
-                    st_errAbort("Invalid thread count: %d", numThreads);
-                }
-                break;
-            default:
-                usage();
-                free(outputBase);
-                free(logLevelString);
-                free(bamInFile);
-                free(referenceFastaFile);
-                free(paramsFile);
-                if (trueReferenceBam != NULL) free(trueReferenceBam);
-                return 0;
->>>>>>> 1aacedc8
         }
     }
 
@@ -642,16 +471,12 @@
     }
     omp_set_num_threads(numThreads);
     st_logCritical("Running OpenMP with %d threads.\n", omp_get_max_threads());
-<<<<<<< HEAD
     # endif
 
     // feature init
     if (helenFeatureType == HFEAT_NONE && setDefaultHelenFeature) {
         helenFeatureType = diploid ? HFEAT_DIPLOID_RLE_WEIGHT : HFEAT_SPLIT_RLE_WEIGHT;
     }
-=======
-# endif
->>>>>>> 1aacedc8
     if (helenFeatureType != HFEAT_NONE && splitWeightMaxRunLength == 0) {
         switch (helenFeatureType) {
             case HFEAT_SPLIT_RLE_WEIGHT:
@@ -699,26 +524,6 @@
     // get reference sequences (and remove cruft after refName)
     stHash *referenceSequences = parseReferenceSequences(referenceFastaFile);
 
-    // Open output files
-    /*char *polishedReferenceOutFile = stString_print((diploid ? "%s.h1.fa" : "%s.fa"), outputBase);
-    st_logCritical("> Going to write polished reference in :      %s\n", polishedReferenceOutFile);
-    FILE *polishedReferenceOutFh = fopen(polishedReferenceOutFile, "w");
-    if (polishedReferenceOutFh == NULL) {
-        st_errAbort("Could not open %s for writing!\n", polishedReferenceOutFile);
-    }
-    char *polishedReferenceOutFileH2 = NULL;
-    FILE *polishedReferenceOutFhH2 = NULL;
-    if (diploid) {
-        polishedReferenceOutFileH2 = stString_print("%s.h2.fa", outputBase);
-        st_logCritical("> Going to write polished reference (H2) in : %s\n", polishedReferenceOutFileH2);
-        polishedReferenceOutFhH2 = fopen(polishedReferenceOutFileH2, "w");
-        if (polishedReferenceOutFhH2 == NULL) {
-            st_errAbort("Could not open %s for writing!\n", polishedReferenceOutFileH2);
-        }
-        free(polishedReferenceOutFileH2);
-    }
-    free(polishedReferenceOutFile);*/
-
     // get chunker for bam.  if regionStr is NULL, it will be ignored
     BamChunker *bamChunker = bamChunker_construct2(bamInFile, regionStr, params->polishParams);
     st_logCritical(
@@ -742,10 +547,6 @@
     }
 #endif
 
-    // Each chunk produces a char* as output which is saved here
-<<<<<<< HEAD
-    /*char **chunkResults = st_calloc(bamChunker->chunkCount, sizeof(char*));*/
-
     // output info
     char *outputSequenceFile = stString_print("%s.fa", outputBase);
     char *outputReadCsvFile = stString_print("%s.reads.csv", outputBase);
@@ -758,9 +559,6 @@
             outputHaplotypeReads && !writeChunkSupplementaryOutputOnly ? outputReadCsvFile : NULL,
             outputRepeatCounts && !writeChunkSupplementaryOutputOnly ? outputRepeatCountFile : NULL,
             diploid ? ".hap1" : "", diploid ? ".hap2" : NULL);
-=======
-    char **chunkResults = st_calloc(bamChunker->chunkCount, sizeof(char *));
->>>>>>> 1aacedc8
 
     // (may) need to shuffle chunks
     stList *chunkOrder = stList_construct3(0, (void (*)(void *)) stIntTuple_destruct);
@@ -790,33 +588,23 @@
         char *logIdentifier;
         bool logProgress = FALSE;
         int64_t currentPercentage = (int64_t) (100 * i / bamChunker->chunkCount);
-<<<<<<< HEAD
         # ifdef _OPENMP
         int64_t threadIdx = omp_get_thread_num();
         logIdentifier = stString_print(" T%02d_C%05"PRId64, threadIdx, chunkIdx);
         if (threadIdx == 0) {
-=======
-# ifdef _OPENMP
-        logIdentifier = stString_print(" T%02d_C%05"PRId64, omp_get_thread_num(), chunkIdx);
-        if (omp_get_thread_num() == 0) {
->>>>>>> 1aacedc8
             if (currentPercentage != lastReportedPercentage) {
                 logProgress = TRUE;
                 lastReportedPercentage = currentPercentage;
             }
         }
-<<<<<<< HEAD
         # else
         int64_t threadIdx = 0;
-=======
-# else
->>>>>>> 1aacedc8
         logIdentifier = stString_copy("");
         if (currentPercentage != lastReportedPercentage) {
             logProgress = TRUE;
             lastReportedPercentage = currentPercentage;
         }
-# endif
+        # endif
 
         // prints percentage complete and estimated time remaining
         if (logProgress) {
@@ -918,38 +706,9 @@
         }
 
         // Write any optional outputs about repeat count and POA, etc.
-<<<<<<< HEAD
         if (writeChunkSupplementaryOutput || writeChunkSupplementaryOutputOnly) {
             poa_writeSupplementalChunkInformation(outputBase, "", chunkIdx, bamChunk, poa, reads, params,
                                                   outputPoaDOT, outputPoaCSV, outputRepeatCounts);
-=======
-        if (outputPoaDotBase != NULL) {
-            char *outputPoaDotFilename = stString_print("%s.poa.C%05"PRId64".%s-%"PRId64"-%"PRId64".dot",
-                                                        outputPoaDotBase, chunkIdx, bamChunk->refSeqName,
-                                                        bamChunk->chunkBoundaryStart, bamChunk->chunkBoundaryEnd);
-            FILE *outputPoaTsvFileHandle = fopen(outputPoaDotFilename, "w");
-            poa_printDOT(poa, outputPoaTsvFileHandle, reads);
-            fclose(outputPoaTsvFileHandle);
-            free(outputPoaDotFilename);
-        }
-        if (outputPoaTsvBase != NULL) {
-            char *outputPoaTsvFilename = stString_print("%s.poa.C%05"PRId64".%s-%"PRId64"-%"PRId64".tsv",
-                                                        outputPoaTsvBase, chunkIdx, bamChunk->refSeqName,
-                                                        bamChunk->chunkBoundaryStart, bamChunk->chunkBoundaryEnd);
-            FILE *outputPoaTsvFileHandle = fopen(outputPoaTsvFilename, "w");
-            poa_printCSV(poa, outputPoaTsvFileHandle, reads, params->polishParams->repeatSubMatrix, 5);
-            fclose(outputPoaTsvFileHandle);
-            free(outputPoaTsvFilename);
-        }
-        if (outputRepeatCountBase != NULL) {
-            char *outputRepeatCountFilename = stString_print("%s.repeatCount.C%05"PRId64".%s-%"PRId64"-%"PRId64".tsv",
-                                                             outputRepeatCountBase, chunkIdx, bamChunk->refSeqName,
-                                                             bamChunk->chunkBoundaryStart, bamChunk->chunkBoundaryEnd);
-            FILE *outputRepeatCountFileHandle = fopen(outputRepeatCountFilename, "w");
-            poa_printRepeatCountsCSV(poa, outputRepeatCountFileHandle, reads);
-            fclose(outputRepeatCountFileHandle);
-            free(outputRepeatCountFilename);
->>>>>>> 1aacedc8
         }
 
         // handle diploid case
@@ -1059,20 +818,12 @@
             // save polished reference string to chunk output array
             /*chunkResults[chunkIdx] = polishedConsensusString;*/
 
-<<<<<<< HEAD
             // output
             outputChunkers_processChunkSequence(outputChunkers, threadIdx, chunkIdx, bamChunk->refSeqName, poa, reads);
-=======
-#ifdef _HDF5
-        if (helenFeatureType != HFEAT_NONE) {
-            handleHelenFeatures(helenFeatureType, trueReferenceBamChunker, splitWeightMaxRunLength,
-                                helenHDF5Files, fullFeatureOutput, trueReferenceBam, params, logIdentifier, chunkIdx,
-                                bamChunk, poa, reads, polishedConsensusString, polishedRleConsensus);
->>>>>>> 1aacedc8
 
             // HELEN feature outputs
             #ifdef _HDF5
-            RleString *polishedRleConsensus = poa->refString;
+            RleString *polishedRleConsensus = rleString_copy(poa->refString);
             polishedConsensusString = rleString_expand(polishedRleConsensus);
             if (helenFeatureType != HFEAT_NONE) {
                 handleHelenFeatures(helenFeatureType, trueReferenceBamChunker, splitWeightMaxRunLength,
@@ -1084,10 +835,6 @@
             rleString_destruct(polishedRleConsensus);
             #endif
         }
-<<<<<<< HEAD
-=======
-#endif
->>>>>>> 1aacedc8
 
         // report timing
         if (st_getLogLevel() >= info) {
@@ -1105,7 +852,6 @@
     }
 
     // merge chunks
-<<<<<<< HEAD
     /*if (diploid) {
         handleDiploidMerge(bamChunker, chunkResultsH1, chunkResultsH2, readSetsH1, readSetsH2, numThreads,
                 params, polishedReferenceOutFh, polishedReferenceOutFhH2);
@@ -1113,49 +859,6 @@
         handleMerge(bamChunker, chunkResults, numThreads, params, polishedReferenceOutFh);
     }*/
     outputChunkers_stitch(outputChunkers, diploid, bamChunker->chunkCount);
-=======
-    st_logCritical("> Merging polished reference strings from %"PRIu64" chunks.\n", bamChunker->chunkCount);
-
-    // find which chunks belong to each contig, merge each contig threaded, write out
-    for (int64_t chunkIdx = 1; chunkIdx <= bamChunker->chunkCount; chunkIdx++) {
-
-        // we encountered the last chunk in the contig (end of list or new refSeqName)
-        if (chunkIdx == bamChunker->chunkCount || !stString_eq(referenceSequenceName,
-                                                               bamChunker_getChunk(bamChunker, chunkIdx)->refSeqName)) {
-
-            // generate and save sequence
-            char *contigSequence = mergeContigChunksThreaded(chunkResults, contigStartIdx, chunkIdx, numThreads,
-                                                             bamChunker->chunkBoundary * 2, params, missingChunkSpacer,
-                                                             referenceSequenceName);
-            fastaWrite(contigSequence, referenceSequenceName, polishedReferenceOutFh);
-
-            // log progress
-            int64_t currentPercentage = (int64_t) (100 * chunkIdx / bamChunker->chunkCount);
-            if (currentPercentage != lastReportedPercentage) {
-                lastReportedPercentage = currentPercentage;
-                int64_t timeTaken = (int64_t) (time(NULL) - mergeStartTime);
-                int64_t secondsRemaining = (int64_t) floor(
-                        1.0 * timeTaken / currentPercentage * (100 - currentPercentage));
-                char *timeDescriptor = (secondsRemaining == 0 && currentPercentage <= 50 ?
-                                        stString_print("unknown") : getTimeDescriptorFromSeconds(secondsRemaining));
-                st_logCritical("> Merging %2"PRId64"%% complete (%"PRId64"/%"PRId64").  Estimated time remaining: %s\n",
-                               currentPercentage, chunkIdx, bamChunker->chunkCount, timeDescriptor);
-                free(timeDescriptor);
-            }
-
-            // Clean up
-            free(contigSequence);
-            free(referenceSequenceName);
-
-            // Reset for next reference sequence
-            if (chunkIdx != bamChunker->chunkCount) {
-                contigStartIdx = chunkIdx;
-                referenceSequenceName = stString_copy(bamChunker_getChunk(bamChunker, chunkIdx)->refSeqName);
-            }
-        }
-        // nothing to do otherwise, just wait until end or new contig
-    }
->>>>>>> 1aacedc8
 
     // everything has been written, cleanup merging infrastructure
     /*fclose(polishedReferenceOutFh);
@@ -1184,7 +887,6 @@
         }
         free(helenHDF5Files);
     }
-<<<<<<< HEAD
     #endif
     stList_destruct(chunkOrder);
     /*free(chunkResults);
@@ -1197,10 +899,6 @@
     if (outputPoaCsvFile != NULL) free(outputPoaCsvFile);
     if (outputReadCsvFile != NULL) free(outputReadCsvFile);
     if (outputRepeatCountFile != NULL) free(outputRepeatCountFile);
-=======
-#endif
-    free(chunkResults);
->>>>>>> 1aacedc8
     free(outputBase);
     free(bamInFile);
     free(referenceFastaFile);
