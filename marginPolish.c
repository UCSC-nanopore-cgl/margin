/*
 * Copyright (C) 2018 by Benedict Paten (benedictpaten@gmail.com)
 *
 * Released under the MIT license, see LICENSE.txt
 */

#include <getopt.h>
#include <stdio.h>
#include <ctype.h>
#include <memory.h>
#include <hashTableC.h>
#include <unistd.h>

#include "margin_phase_version.h"
#include "margin.h"


/*
 * Main functions
 */

void usage() {
    fprintf(stderr, "usage: marginPolish <BAM_FILE> <ASSEMBLY_FASTA> <PARAMS> [options]\n");
    fprintf(stderr, "Version: %s \n\n", MARGINPHASE_MARGIN_PHASE_VERSION_H);
    fprintf(stderr, "Polishes an assembly using the reads in a BAM file and produces:\n");
    fprintf(stderr, "    1) a fasta file giving an updated reference.\n");
    fprintf(stderr, "    2) and (optionally) a SAM/BAM/CRAM file of the reads giving their alignment to the updated reference\n");

    fprintf(stderr, "\nRequired arguments:\n");
    fprintf(stderr, "    BAM_FILE BAM_FILE is the alignment of reads to the assembly (or reference).\n");
    fprintf(stderr, "    ASSEMBLY_FASTA is the reference sequence BAM file in fasta format.\n");
    fprintf(stderr, "    PARAMS is the file with marginPolish parameters.\n");

    fprintf(stderr, "\nDefault options:\n");
    fprintf(stderr, "    -h --help              : Print this help screen\n");
    fprintf(stderr, "    -a --logLevel          : Set the log level [default = info]\n");
    fprintf(stderr, "    -o --outputBase        : Name to use for output files [default = output]\n");
    fprintf(stderr, "    -r --region            : If set, will only compute for given chromosomal region.\n");
    fprintf(stderr, "                               Format: chr:start_pos-end_pos (chr3:2000-3000).\n");
}

int main(int argc, char *argv[]) {
    // Parameters / arguments
    char *logLevelString = stString_copy("info");
    char *bamInFile = NULL;
    char *paramsFile = NULL;
    char *referenceFastaFile = NULL;
    char *outputBase = stString_copy("output");
    char *regionStr = NULL;
    int64_t verboseBitstring = -1;

    // TODO: When done testing, optionally set random seed using st_randomSeed();

    if(argc < 4) {
        usage();
        return 0;
    }

    bamInFile = stString_copy(argv[1]);
    referenceFastaFile = stString_copy(argv[2]);
    paramsFile = stString_copy(argv[3]);

    // Parse the options
    while (1) {
        static struct option long_options[] = {
                { "logLevel", required_argument, 0, 'a' },
                { "help", no_argument, 0, 'h' },
                { "outputBase", required_argument, 0, 'o'},
                { "region", required_argument, 0, 'r'},
                { "verbose", required_argument, 0, 'v'},
                { 0, 0, 0, 0 } };

        int option_index = 0;
        int key = getopt_long(argc-2, &argv[2], "a:o:v:h", long_options, &option_index);

        if (key == -1) {
            break;
        }

        switch (key) {
        case 'a':
            free(logLevelString);
            logLevelString = stString_copy(optarg);
            break;
        case 'h':
            usage();
            return 0;
        case 'o':
            free(outputBase);
            outputBase = stString_copy(optarg);
            break;
        case 'r':
            regionStr = stString_copy(optarg);
            break;
        case 'v':
            verboseBitstring = atoi(optarg);
            break;
        default:
            usage();
            return 0;
        }
    }

    // Initialization from arguments
    st_setLogLevelFromString(logLevelString);
    free(logLevelString);

    // Parse parameters
    st_logInfo("> Parsing model parameters from file: %s\n", paramsFile);
    FILE *fh = fopen(paramsFile, "r");
    Params *params = params_readParams(fh);
    fclose(fh);

    // Print a report of the parsed parameters
    if(st_getLogLevel() == debug) {
    	params_printParameters(params, stderr);
    }

    // Parse reference as map of header string to nucleotide sequences
    st_logInfo("> Parsing reference sequences from file: %s\n", referenceFastaFile);
    fh = fopen(referenceFastaFile, "r");
    stHash *referenceSequences = fastaReadToMap(fh);
    fclose(fh);
    // log names and provide transform
    stList *refSeqNames = stHash_getKeys(referenceSequences);
    int64_t origRefSeqLen = stList_length(refSeqNames);
    st_logDebug("\tReference contigs: \n");
    for (int64_t i = 0; i < origRefSeqLen; ++i) {
        char *fullRefSeqName = (char *) stList_get(refSeqNames, i);
        st_logDebug("\t\t%s\n", fullRefSeqName);
        char refSeqName[128] = "";
        if (sscanf(fullRefSeqName, "%s", refSeqName) == 1 && !stString_eq(fullRefSeqName, refSeqName)) {
            char *newKey = stString_copy(refSeqName);
            char *refSeq = stHash_search(referenceSequences, fullRefSeqName);
            stHash_insert(referenceSequences, newKey, refSeq);
            stHash_removeAndFreeKey(referenceSequences, fullRefSeqName);
            st_logDebug("\t\t\t-> %s\n", newKey);
        }
    }
    stList_destruct(refSeqNames);

    // Open output files
    char *polishedReferenceOutFile = stString_print("%s.fa", outputBase);
    st_logInfo("> Going to write polished reference in : %s\n", polishedReferenceOutFile);

    FILE *polishedReferenceOutFh = fopen(polishedReferenceOutFile, "w");
    free(polishedReferenceOutFile);

    // if regionStr is NULL, it will be ignored in construct2
    BamChunker *bamChunker = bamChunker_construct2(bamInFile, regionStr, params->polishParams);
    st_logInfo("> Set up bam chunker with chunk size: %i and overlap %i (for region=%s)\n",
    		   (int)bamChunker->chunkSize, (int)bamChunker->chunkBoundary, regionStr == NULL ? "all" : regionStr);

    stList *polishedReferenceStrings = NULL; // The polished reference strings, one
    // for each chunk
    char *referenceSequenceName = NULL;

    // For each chunk of the BAM
    BamChunk *bamChunk = NULL;
    while((bamChunk = bamChunker_getNext(bamChunker)) != NULL) {
    	// Get reference string for chunk of alignment
    	char *fullReferenceString = stHash_search(referenceSequences, bamChunk->refSeqName);
        if (fullReferenceString == NULL) {
            st_logCritical("> ERROR: Reference sequence missing from reference map: %s \n", bamChunk->refSeqName);
            continue;
        }
        int64_t refLen = strlen(fullReferenceString);
        char *referenceString = stString_getSubString(fullReferenceString, bamChunk->chunkBoundaryStart,
            (refLen < bamChunk->chunkBoundaryEnd ? refLen : bamChunk->chunkBoundaryEnd) - bamChunk->chunkBoundaryStart);

        st_logInfo("> Going to process a chunk for reference sequence: %s, starting at: %i and ending at: %i\n",
        		   bamChunk->refSeqName, (int)bamChunk->chunkBoundaryStart,
				   (int)(refLen < bamChunk->chunkBoundaryEnd ? refLen : bamChunk->chunkBoundaryEnd));

		// Convert bam lines into corresponding reads and alignments
		st_logInfo("> Parsing input reads from file: %s\n", bamInFile);
		stList *reads = stList_construct3(0, (void (*)(void *))bamChunkRead_destruct);
        stList *alignments = stList_construct3(0, (void (*)(void *))stList_destruct);
        convertToReadsAndAlignments(bamChunk, reads, alignments);
        // TODO: remove
//		bool *readStrandArray = st_calloc(stList_length(reads), sizeof(bool));

		Poa *poa = NULL; // The poa alignment
		char *polishedReferenceString = NULL; // The polished reference string

		// Now run the polishing method

		if(params->polishParams->useRunLengthEncoding) {
			st_logInfo("> Running polishing algorithm using run-length encoding\n");

			// Run-length encoded polishing

			// Do run length encoding (RLE)

			// First RLE the reference
			RleString *rleReference = rleString_construct(referenceString);

			// Now RLE the reads
			stList *rleNucleotides = stList_construct3(0, (void (*)(void *))rleString_destruct);
			stList *rleReads = stList_construct3(0, (void (*)(void *))bamChunkRead_destruct);
            stList *rleAlignments = stList_construct3(0, (void (*)(void*))stList_destruct);
			for(int64_t j=0; j<stList_length(reads); j++) {
				BamChunkRead *read = stList_get(reads, j);
				RleString *rleNucleotideString = rleString_construct(read->nucleotides);
				stList_append(rleNucleotides, rleNucleotideString);
				stList_append(rleReads, bamChunkRead_constructRLECopy(read, rleNucleotideString));
				stList_append(rleAlignments, runLengthEncodeAlignment(stList_get(alignments, j), rleReference, rleNucleotideString));
			}

<<<<<<< HEAD
			// Generate partial order alignment (POA)
			poa = poa_realignIterative(rleReads, rleAlignments, rleReference->rleString, params->polishParams);

			// Run the realignment polish step
			for(int64_t j=0; j<3; j++) {
				Poa *poa2 = poa_polish(poa, rleReads, params->polishParams);
				poa_destruct(poa);
				poa = poa2;
			}
=======
			// Generate partial order alignment (POA) (destroys rleAlignments in the process)

			poa = poa_realignAll(l, readStrandArray, rleAlignments, rleReference->rleString, params->polishParams);
>>>>>>> 5ca18fec

			// Now optionally do phasing and haplotype specific polishing

			//stList *anchorAlignments = poa_getAnchorAlignments(poa, NULL, stList_length(reads), params->polishParams);
			//stList *reads1, *reads2;
			//phaseReads(poa->refString, stList_length(poa->nodes)-1, l, anchorAlignments, &reads1, &reads2, params);

			// Do run-length decoding
			RleString *polishedRLEReference = expandRLEConsensus(poa, rleNucleotides, rleReads, params->polishParams->repeatSubMatrix);
			polishedReferenceString = rleString_expand(polishedRLEReference);

			// Now cleanup run-length stuff
			stList_destruct(rleNucleotides);
			stList_destruct(rleReads);
<<<<<<< HEAD
            stList_destruct(rleAlignments);
=======
			stList_destruct(rleAlignments);
			stList_destruct(l);
>>>>>>> 5ca18fec
			rleString_destruct(rleReference);
			rleString_destruct(polishedRLEReference);
		}
		else { // Non-run-length encoded polishing
			st_logInfo("> Running polishing algorithm without using run-length encoding\n");

			// Generate partial order alignment (POA)
<<<<<<< HEAD
			poa = poa_realignIterative(reads, alignments, referenceString, params->polishParams);

			// Run the realignment polish step
			Poa *poa2 = poa_polish(poa, reads, params->polishParams);
			poa_destruct(poa);
			poa = poa2;
=======
			poa = poa_realignAll(reads, readStrandArray, alignments, referenceString, params->polishParams);
>>>>>>> 5ca18fec

			// Polished string is the final backbone of the POA
			polishedReferenceString = stString_copy(poa->refString);
		}

		// Log info about the POA
		if (st_getLogLevel() >= info) {
			st_logInfo("Summary stats for POA:\t");
			poa_printSummaryStats(poa, stderr);
		}
		if (st_getLogLevel() >= debug) {
			poa_print(poa, stderr, 5, 5);
		}

		// If there is no prior chunk
		if(referenceSequenceName == NULL) {
			polishedReferenceStrings = stList_construct3(0, free);
			referenceSequenceName = stString_copy(bamChunk->refSeqName);
		}
		// Else, print the prior reference sequence if current chunk not part of that sequence
		else if(!stString_eq(bamChunk->refSeqName, referenceSequenceName)) {
			assert(stList_length(polishedReferenceStrings) > 0);

			// Write the previous polished reference string out
			char *s = stString_join2("", polishedReferenceStrings);
			fastaWrite(s, referenceSequenceName, polishedReferenceOutFh);

			// Clean up
			free(s);
			stList_destruct(polishedReferenceStrings);
			free(referenceSequenceName);

			// Reset for next reference sequence
			polishedReferenceStrings = stList_construct3(0, free);
			referenceSequenceName = stString_copy(bamChunk->refSeqName);
		}
		// If there was a previous chunk then trim it's polished reference sequence
		// to remove overlap with the current chunk's polished reference sequence
		else if(stList_length(polishedReferenceStrings) > 0) {
			char *previousPolishedReferenceString = stList_peek(polishedReferenceStrings);

			// Trim the currrent and previous polished reference strings to remove overlap
			int64_t prefixStringCropEnd, suffixStringCropStart;
			int64_t overlapMatchWeight = removeOverlap(previousPolishedReferenceString, polishedReferenceString,
													   bamChunker->chunkBoundary * 2, params->polishParams,
													   &prefixStringCropEnd, &suffixStringCropStart);

			st_logInfo("Removed overlap between neighbouring chunks. Approx overlap size: %i, overlap-match weight: %f, "
					"left-trim: %i, right-trim: %i:\n", (int)bamChunker->chunkBoundary * 2, (float)overlapMatchWeight/PAIR_ALIGNMENT_PROB_1,
					strlen(previousPolishedReferenceString) - prefixStringCropEnd, suffixStringCropStart);

			// Crop the suffix of the previous chunk's polished reference string
			previousPolishedReferenceString[prefixStringCropEnd] = '\0';

			// Crop the the prefix of the current chunk's polished reference string
			char *c = polishedReferenceString;
			polishedReferenceString = stString_copy(&(polishedReferenceString[suffixStringCropStart]));
			free(c);
		}

		// Add the polished sequence to the list of polished reference sequence chunks
		stList_append(polishedReferenceStrings, polishedReferenceString);

		// Cleanup
		poa_destruct(poa);
		stList_destruct(reads);
        stList_destruct(alignments);
		free(referenceString);
    }

    // Write out the last chunk
    if(referenceSequenceName != NULL) {
    	// Write the previous polished reference string out
    	char *s = stString_join2("", polishedReferenceStrings);
    	fastaWrite(s, referenceSequenceName, polishedReferenceOutFh);

    	// Clean up
    	free(s);
    	stList_destruct(polishedReferenceStrings);
    	free(referenceSequenceName);
    }

    st_logInfo("> Finished polishing.\n");

    // Cleanup
    bamChunker_destruct(bamChunker);
    fclose(polishedReferenceOutFh);
    stHash_destruct(referenceSequences);
    params_destruct(params);

    //while(1); // Use this for testing for memory leaks

    return 0;
}
<|MERGE_RESOLUTION|>--- conflicted
+++ resolved
@@ -207,21 +207,8 @@
 				stList_append(rleAlignments, runLengthEncodeAlignment(stList_get(alignments, j), rleReference, rleNucleotideString));
 			}
 
-<<<<<<< HEAD
-			// Generate partial order alignment (POA)
-			poa = poa_realignIterative(rleReads, rleAlignments, rleReference->rleString, params->polishParams);
-
-			// Run the realignment polish step
-			for(int64_t j=0; j<3; j++) {
-				Poa *poa2 = poa_polish(poa, rleReads, params->polishParams);
-				poa_destruct(poa);
-				poa = poa2;
-			}
-=======
 			// Generate partial order alignment (POA) (destroys rleAlignments in the process)
-
-			poa = poa_realignAll(l, readStrandArray, rleAlignments, rleReference->rleString, params->polishParams);
->>>>>>> 5ca18fec
+			poa = poa_realignAll(rleReads, rleAlignments, rleReference->rleString, params->polishParams);
 
 			// Now optionally do phasing and haplotype specific polishing
 
@@ -236,12 +223,7 @@
 			// Now cleanup run-length stuff
 			stList_destruct(rleNucleotides);
 			stList_destruct(rleReads);
-<<<<<<< HEAD
             stList_destruct(rleAlignments);
-=======
-			stList_destruct(rleAlignments);
-			stList_destruct(l);
->>>>>>> 5ca18fec
 			rleString_destruct(rleReference);
 			rleString_destruct(polishedRLEReference);
 		}
@@ -249,16 +231,7 @@
 			st_logInfo("> Running polishing algorithm without using run-length encoding\n");
 
 			// Generate partial order alignment (POA)
-<<<<<<< HEAD
-			poa = poa_realignIterative(reads, alignments, referenceString, params->polishParams);
-
-			// Run the realignment polish step
-			Poa *poa2 = poa_polish(poa, reads, params->polishParams);
-			poa_destruct(poa);
-			poa = poa2;
-=======
-			poa = poa_realignAll(reads, readStrandArray, alignments, referenceString, params->polishParams);
->>>>>>> 5ca18fec
+			poa = poa_realignAll(reads, alignments, referenceString, params->polishParams);
 
 			// Polished string is the final backbone of the POA
 			polishedReferenceString = stString_copy(poa->refString);
