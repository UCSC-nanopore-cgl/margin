{
	"polish": {
		  "hmm" : {
		  		"type" : 2, 
		  		
		  		"transitions": [ 
		  			0.900000, 0.050000, 0.050000, 
		  			0.500000, 0.500000, 0.000000, 
		  			0.500000, 0.000000, 0.500000
		  		],
		  		
		  		"emissions": [
		  			0.8, 0.066666, 0.066666, 0.066666,
		  			0.066666, 0.8, 0.066666, 0.066666,
		  			0.066666, 0.066666, 0.8, 0.066666,
		  			0.066666, 0.066666, 0.066666, 0.8, 
		  			
		  			0.025000, 0.025000, 0.025000, 0.025000, 
		  			0.025000, 0.025000, 0.025000, 0.025000, 
		  			0.025000, 0.025000, 0.025000, 0.025000, 
		  			0.025000, 0.025000, 0.025000, 0.025000, 
		  			
		  			0.025000, 0.025000, 0.025000, 0.025000, 
		  			0.025000, 0.025000, 0.025000, 0.025000, 
		  			0.025000, 0.025000, 0.025000, 0.025000, 
		  			0.025000, 0.025000, 0.025000, 0.025000	
		  		]
		  },
		
		  "useRunLengthEncoding" : false,
		
		  "includeSoftClipping" : false,
		
<<<<<<< HEAD
		  "chunkSize" : 1000,
=======
		  "chunkSize" : 10000,
>>>>>>> 82745a0b
		
		  "chunkBoundary" : 50,
		
		  "referenceBasePenalty" : 0.5,
		  
		  "minPosteriorProbForAlignmentAnchors" : [ 0.9, 10, 0.95, 4, 0.99, 0 ],
		  
		  "candidateVariantWeight" : 0.18,
		  
		  "columnAnchorTrim" : 5,
		  
		  "maxConsensusStrings" : 100,
		  
		  "maxPoaConsensusIterations" : 0, 
		  
		  "minPoaConsensusIterations" : 0,
			
		  "maxRealignmentPolishIterations" : 2,
		
		  "minRealignmentPolishIterations" : 2, 
		  
		  "minReadsToCallConsensus" : 5,
		  
		  "filterReadsWhileHaveAtLeastThisCoverage" : 15,
	
		  "minAvgBaseQuality" : 10,
		  
		  "pairwiseAlignmentParameters" : {
			    "threshold" : 0.01,
			    "minDiagsBetweenTraceBack" : 10000,
			    "traceBackDiagonals" : 40,
			    "diagonalExpansion" : 10,
			    "constraintDiagonalTrim" : 0,
			    "anchorMatrixBiggerThanThis" : 250000,
			    "repeatMaskMatrixBiggerThanThis" : 250000000,
			    "splitMatrixBiggerThanThis" : 250000000,
			    "alignAmbiguityCharacters" : false,
			    "dynamicAnchorExpansion" : true,
			    "gapGamma" : 0.5
		  }
	},
	"phase" : {
		  "alphabet" : [ "Aa", "Cc", "Gg", "Tt", "-" ],
		
		  "wildcard" : "Nn",
		
		  "haplotypeSubstitutionModel" : [
		    0.9993, 0.0001, 0.0004, 0.0001, 0.0001,
		    0.0001, 0.9993, 0.0001, 0.0004, 0.0001,
		    0.0004, 0.0001, 0.9993, 0.0001, 0.0001,
		    0.0001, 0.0004, 0.0001, 0.9993, 0.0001,
		    0.0001, 0.0001, 0.0001, 0.0001, 0.9996
		  ],
		
		  "readErrorModel" : [
		    0.95956038,    0.00768823,    0.02313562,    0.00951578,    0.00009999,
		    0.01216431,    0.94530676,    0.00747140,    0.03495754,    0.00009999,
		    0.03353173,    0.00747909,    0.94699127,    0.01189791,    0.00009999,
		    0.00950825,    0.02377039,    0.00805501,    0.95856636,    0.00009999,
		    0.00961502,    0.00961502,    0.00961502,    0.00961502,    0.96153992
		  ],
		
		  "maxNotSumTransitions" : true,
		
		  "minPartitionsInAColumn" : 100,
		
		  "maxPartitionsInAColumn" : 100,
		
		  "minPosteriorProbabilityForPartition" : 0.0,
		
		  "maxCoverageDepth" : 64,
		
		  "minReadCoverageToSupportPhasingBetweenHeterozygousSites" : 2,
		
		  "onDiagonalReadErrorPseudoCount" : 1000,
		
		  "offDiagonalReadErrorPseudoCount" : 10,
		
		  "trainingIterations" : 0,
		
		  "estimateReadErrorProbsEmpirically" : false,
		
		  "filterBadReads" : false,
		
		  "filterMatchThreshold" : 0.8,
		
		  "useReferencePrior" : true,
		
		  "includeInvertedPartitions" : true,
		
		  "filterLikelyHomozygousSites" : true,
		
		  "minSecondMostFrequentBaseFilter" : 0,
		
		  "minSecondMostFrequentBaseLogProbFilter" : 20,
		
		  "gapCharactersForDeletions" : false,
		
		  "filterAReadWithAnyOneOfTheseSamFlagsSet" : 3840,
		
		  "compareVCFs" : false,
		
		  "writeGVCF" : false,
		
		  "roundsOfIterativeRefinement": 10,
		
		  "verbose" : 0
	}
}
<|MERGE_RESOLUTION|>--- conflicted
+++ resolved
@@ -1,147 +1,143 @@
-{
-	"polish": {
-		  "hmm" : {
-		  		"type" : 2, 
-		  		
-		  		"transitions": [ 
-		  			0.900000, 0.050000, 0.050000, 
-		  			0.500000, 0.500000, 0.000000, 
-		  			0.500000, 0.000000, 0.500000
-		  		],
-		  		
-		  		"emissions": [
-		  			0.8, 0.066666, 0.066666, 0.066666,
-		  			0.066666, 0.8, 0.066666, 0.066666,
-		  			0.066666, 0.066666, 0.8, 0.066666,
-		  			0.066666, 0.066666, 0.066666, 0.8, 
-		  			
-		  			0.025000, 0.025000, 0.025000, 0.025000, 
-		  			0.025000, 0.025000, 0.025000, 0.025000, 
-		  			0.025000, 0.025000, 0.025000, 0.025000, 
-		  			0.025000, 0.025000, 0.025000, 0.025000, 
-		  			
-		  			0.025000, 0.025000, 0.025000, 0.025000, 
-		  			0.025000, 0.025000, 0.025000, 0.025000, 
-		  			0.025000, 0.025000, 0.025000, 0.025000, 
-		  			0.025000, 0.025000, 0.025000, 0.025000	
-		  		]
-		  },
-		
-		  "useRunLengthEncoding" : false,
-		
-		  "includeSoftClipping" : false,
-		
-<<<<<<< HEAD
-		  "chunkSize" : 1000,
-=======
-		  "chunkSize" : 10000,
->>>>>>> 82745a0b
-		
-		  "chunkBoundary" : 50,
-		
-		  "referenceBasePenalty" : 0.5,
-		  
-		  "minPosteriorProbForAlignmentAnchors" : [ 0.9, 10, 0.95, 4, 0.99, 0 ],
-		  
-		  "candidateVariantWeight" : 0.18,
-		  
-		  "columnAnchorTrim" : 5,
-		  
-		  "maxConsensusStrings" : 100,
-		  
-		  "maxPoaConsensusIterations" : 0, 
-		  
-		  "minPoaConsensusIterations" : 0,
-			
-		  "maxRealignmentPolishIterations" : 2,
-		
-		  "minRealignmentPolishIterations" : 2, 
-		  
-		  "minReadsToCallConsensus" : 5,
-		  
-		  "filterReadsWhileHaveAtLeastThisCoverage" : 15,
-	
-		  "minAvgBaseQuality" : 10,
-		  
-		  "pairwiseAlignmentParameters" : {
-			    "threshold" : 0.01,
-			    "minDiagsBetweenTraceBack" : 10000,
-			    "traceBackDiagonals" : 40,
-			    "diagonalExpansion" : 10,
-			    "constraintDiagonalTrim" : 0,
-			    "anchorMatrixBiggerThanThis" : 250000,
-			    "repeatMaskMatrixBiggerThanThis" : 250000000,
-			    "splitMatrixBiggerThanThis" : 250000000,
-			    "alignAmbiguityCharacters" : false,
-			    "dynamicAnchorExpansion" : true,
-			    "gapGamma" : 0.5
-		  }
-	},
-	"phase" : {
-		  "alphabet" : [ "Aa", "Cc", "Gg", "Tt", "-" ],
-		
-		  "wildcard" : "Nn",
-		
-		  "haplotypeSubstitutionModel" : [
-		    0.9993, 0.0001, 0.0004, 0.0001, 0.0001,
-		    0.0001, 0.9993, 0.0001, 0.0004, 0.0001,
-		    0.0004, 0.0001, 0.9993, 0.0001, 0.0001,
-		    0.0001, 0.0004, 0.0001, 0.9993, 0.0001,
-		    0.0001, 0.0001, 0.0001, 0.0001, 0.9996
-		  ],
-		
-		  "readErrorModel" : [
-		    0.95956038,    0.00768823,    0.02313562,    0.00951578,    0.00009999,
-		    0.01216431,    0.94530676,    0.00747140,    0.03495754,    0.00009999,
-		    0.03353173,    0.00747909,    0.94699127,    0.01189791,    0.00009999,
-		    0.00950825,    0.02377039,    0.00805501,    0.95856636,    0.00009999,
-		    0.00961502,    0.00961502,    0.00961502,    0.00961502,    0.96153992
-		  ],
-		
-		  "maxNotSumTransitions" : true,
-		
-		  "minPartitionsInAColumn" : 100,
-		
-		  "maxPartitionsInAColumn" : 100,
-		
-		  "minPosteriorProbabilityForPartition" : 0.0,
-		
-		  "maxCoverageDepth" : 64,
-		
-		  "minReadCoverageToSupportPhasingBetweenHeterozygousSites" : 2,
-		
-		  "onDiagonalReadErrorPseudoCount" : 1000,
-		
-		  "offDiagonalReadErrorPseudoCount" : 10,
-		
-		  "trainingIterations" : 0,
-		
-		  "estimateReadErrorProbsEmpirically" : false,
-		
-		  "filterBadReads" : false,
-		
-		  "filterMatchThreshold" : 0.8,
-		
-		  "useReferencePrior" : true,
-		
-		  "includeInvertedPartitions" : true,
-		
-		  "filterLikelyHomozygousSites" : true,
-		
-		  "minSecondMostFrequentBaseFilter" : 0,
-		
-		  "minSecondMostFrequentBaseLogProbFilter" : 20,
-		
-		  "gapCharactersForDeletions" : false,
-		
-		  "filterAReadWithAnyOneOfTheseSamFlagsSet" : 3840,
-		
-		  "compareVCFs" : false,
-		
-		  "writeGVCF" : false,
-		
-		  "roundsOfIterativeRefinement": 10,
-		
-		  "verbose" : 0
-	}
-}
+{
+	"polish": {
+		  "hmm" : {
+		  		"type" : 2, 
+		  		
+		  		"transitions": [ 
+		  			0.900000, 0.050000, 0.050000, 
+		  			0.500000, 0.500000, 0.000000, 
+		  			0.500000, 0.000000, 0.500000
+		  		],
+		  		
+		  		"emissions": [
+		  			0.8, 0.066666, 0.066666, 0.066666,
+		  			0.066666, 0.8, 0.066666, 0.066666,
+		  			0.066666, 0.066666, 0.8, 0.066666,
+		  			0.066666, 0.066666, 0.066666, 0.8, 
+		  			
+		  			0.025000, 0.025000, 0.025000, 0.025000, 
+		  			0.025000, 0.025000, 0.025000, 0.025000, 
+		  			0.025000, 0.025000, 0.025000, 0.025000, 
+		  			0.025000, 0.025000, 0.025000, 0.025000, 
+		  			
+		  			0.025000, 0.025000, 0.025000, 0.025000, 
+		  			0.025000, 0.025000, 0.025000, 0.025000, 
+		  			0.025000, 0.025000, 0.025000, 0.025000, 
+		  			0.025000, 0.025000, 0.025000, 0.025000	
+		  		]
+		  },
+		
+		  "useRunLengthEncoding" : false,
+		
+		  "includeSoftClipping" : false,
+		
+		  "chunkSize" : 10000,
+
+		  "chunkBoundary" : 50,
+		
+		  "referenceBasePenalty" : 0.5,
+		  
+		  "minPosteriorProbForAlignmentAnchors" : [ 0.9, 10, 0.95, 4, 0.99, 0 ],
+		  
+		  "candidateVariantWeight" : 0.18,
+		  
+		  "columnAnchorTrim" : 5,
+		  
+		  "maxConsensusStrings" : 100,
+		  
+		  "maxPoaConsensusIterations" : 0, 
+		  
+		  "minPoaConsensusIterations" : 0,
+			
+		  "maxRealignmentPolishIterations" : 2,
+		
+		  "minRealignmentPolishIterations" : 2, 
+		  
+		  "minReadsToCallConsensus" : 5,
+		  
+		  "filterReadsWhileHaveAtLeastThisCoverage" : 15,
+	
+		  "minAvgBaseQuality" : 10,
+		  
+		  "pairwiseAlignmentParameters" : {
+			    "threshold" : 0.01,
+			    "minDiagsBetweenTraceBack" : 10000,
+			    "traceBackDiagonals" : 40,
+			    "diagonalExpansion" : 10,
+			    "constraintDiagonalTrim" : 0,
+			    "anchorMatrixBiggerThanThis" : 250000,
+			    "repeatMaskMatrixBiggerThanThis" : 250000000,
+			    "splitMatrixBiggerThanThis" : 250000000,
+			    "alignAmbiguityCharacters" : false,
+			    "dynamicAnchorExpansion" : true,
+			    "gapGamma" : 0.5
+		  }
+	},
+	"phase" : {
+		  "alphabet" : [ "Aa", "Cc", "Gg", "Tt", "-" ],
+		
+		  "wildcard" : "Nn",
+		
+		  "haplotypeSubstitutionModel" : [
+		    0.9993, 0.0001, 0.0004, 0.0001, 0.0001,
+		    0.0001, 0.9993, 0.0001, 0.0004, 0.0001,
+		    0.0004, 0.0001, 0.9993, 0.0001, 0.0001,
+		    0.0001, 0.0004, 0.0001, 0.9993, 0.0001,
+		    0.0001, 0.0001, 0.0001, 0.0001, 0.9996
+		  ],
+		
+		  "readErrorModel" : [
+		    0.95956038,    0.00768823,    0.02313562,    0.00951578,    0.00009999,
+		    0.01216431,    0.94530676,    0.00747140,    0.03495754,    0.00009999,
+		    0.03353173,    0.00747909,    0.94699127,    0.01189791,    0.00009999,
+		    0.00950825,    0.02377039,    0.00805501,    0.95856636,    0.00009999,
+		    0.00961502,    0.00961502,    0.00961502,    0.00961502,    0.96153992
+		  ],
+		
+		  "maxNotSumTransitions" : true,
+		
+		  "minPartitionsInAColumn" : 100,
+		
+		  "maxPartitionsInAColumn" : 100,
+		
+		  "minPosteriorProbabilityForPartition" : 0.0,
+		
+		  "maxCoverageDepth" : 64,
+		
+		  "minReadCoverageToSupportPhasingBetweenHeterozygousSites" : 2,
+		
+		  "onDiagonalReadErrorPseudoCount" : 1000,
+		
+		  "offDiagonalReadErrorPseudoCount" : 10,
+		
+		  "trainingIterations" : 0,
+		
+		  "estimateReadErrorProbsEmpirically" : false,
+		
+		  "filterBadReads" : false,
+		
+		  "filterMatchThreshold" : 0.8,
+		
+		  "useReferencePrior" : true,
+		
+		  "includeInvertedPartitions" : true,
+		
+		  "filterLikelyHomozygousSites" : true,
+		
+		  "minSecondMostFrequentBaseFilter" : 0,
+		
+		  "minSecondMostFrequentBaseLogProbFilter" : 20,
+		
+		  "gapCharactersForDeletions" : false,
+		
+		  "filterAReadWithAnyOneOfTheseSamFlagsSet" : 3840,
+		
+		  "compareVCFs" : false,
+		
+		  "writeGVCF" : false,
+		
+		  "roundsOfIterativeRefinement": 10,
+		
+		  "verbose" : 0
+	}
+}