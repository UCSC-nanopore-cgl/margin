--- conflicted
+++ resolved
@@ -42,16 +42,6 @@
 time python3 ../../scripts/compareHets.py trueMismatches.txt predictedMismatches.txt >validatedMismatches.txt
 cat validatedMismatches.txt
 
-<<<<<<< HEAD
-# Make POA visualizations of each
-echo Making POA graph visualizations of predicted hets
-mkdir visualizations
-for i in $(cat validatedMismatches.txt | grep 'Predicted mismatch:' | cut -f5 -d' '); do
-  j=$(echo ${i} - 5 | bc)
-  k=$(cat validatedMismatches.txt | grep -m 1 ${i} | cut -f7 -d' ')
-  python3 ../../scripts/phasedPoaToDot.py output_poa.csv.hap1 --start=${j} --length=10 --output=visualizations/hap1_poa_${j}_${k}
-done
-=======
 if [ ${makePlots} = TRUE ]; then
   # Make POA visualizations of each difference
   echo Making POA graph visualizations of difference
@@ -68,7 +58,6 @@
     python3 ../../scripts/phasedPoaToDot.py output_poa.csv.hap1 --start=${j} --length=10 --output=visualizations/hap1_poa_${j}
   done
 fi
->>>>>>> 202420c7
 
 # Exit
 cd ..