--- conflicted
+++ resolved
@@ -38,19 +38,6 @@
     CuSuiteAddSuite(suite, pairwiseAlignmentTestSuite());
     CuSuiteAddSuite(suite, chunkingTestSuite());
     #ifdef _HDF5
-<<<<<<< HEAD
-    CuSuiteAddSuite(suite, featureTestSuite());
-    #endif
-
-	CuSuiteRun(suite);
-	CuSuiteSummary(suite, output);
-	CuSuiteDetails(suite, output);
-	printf("%s\n", output->buffer);
-	int i = suite->failCount > 0;
-	CuSuiteDelete(suite);
-	CuStringDelete(output);
-	return i;
-=======
     CuSuiteAddSuite(suite, featureTestSuite()); //todo fails
     #endif*/
 
@@ -62,7 +49,6 @@
     CuSuiteDelete(suite);
     CuStringDelete(output);
     return i;
->>>>>>> d19addb1
 }
 
 int main(int argc, char *argv[]) {
