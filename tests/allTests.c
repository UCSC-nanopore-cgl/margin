/*
 * Copyright (C) 2017 by Benedict Paten (benedictpaten@gmail.com)
 *
 * Released under the MIT license, see LICENSE.txt
 */

#include "CuTest.h"
#include "margin.h"

CuSuite *stRPHmmTestSuite(void);

CuSuite *polisherTestSuite(void);

CuSuite *parserTestSuite(void);

CuSuite *viewTestSuite(void);

CuSuite *chunkingTestSuite(void);

CuSuite *featureTestSuite(void);

CuSuite *marginIntegrationTestSuite(void);

CuSuite *pairwiseAlignmentTestSuite(void);

CuSuite *stitchingTestSuite(void);

CuSuite *vcfTestSuite(void);

CuSuite *lpcTestSuite(void);

// New tests for marginPhase interface
int marginPhaseTests(void) {

    st_setLogLevel(info);

    CuString *output = CuStringNew();
    CuSuite *suite = CuSuiteNew();

<<<<<<< HEAD
    CuSuiteAddSuite(suite, marginIntegrationTestSuite());
    CuSuiteAddSuite(suite, stRPHmmTestSuite());
    CuSuiteAddSuite(suite, parserTestSuite());
    CuSuiteAddSuite(suite, polisherTestSuite());
    CuSuiteAddSuite(suite, pairwiseAlignmentTestSuite());
    CuSuiteAddSuite(suite, viewTestSuite());
    CuSuiteAddSuite(suite, chunkingTestSuite());
    CuSuiteAddSuite(suite, stitchingTestSuite());
#ifdef _HDF5
    CuSuiteAddSuite(suite, featureTestSuite());
#endif
    CuSuiteAddSuite(suite, vcfTestSuite());
=======
//    CuSuiteAddSuite(suite, stRPHmmTestSuite());
//    CuSuiteAddSuite(suite, parserTestSuite());
//    CuSuiteAddSuite(suite, polisherTestSuite());
//    CuSuiteAddSuite(suite, pairwiseAlignmentTestSuite());
//    CuSuiteAddSuite(suite, marginIntegrationTestSuite());
//    CuSuiteAddSuite(suite, viewTestSuite());
//    CuSuiteAddSuite(suite, chunkingTestSuite());
//    CuSuiteAddSuite(suite, stitchingTestSuite());
//#ifdef _HDF5
//    CuSuiteAddSuite(suite, featureTestSuite());
//#endif
//    CuSuiteAddSuite(suite, vcfTestSuite());
    CuSuiteAddSuite(suite, lpcTestSuite());
>>>>>>> 2282b714


    CuSuiteRun(suite);
    CuSuiteSummary(suite, output);
    CuSuiteDetails(suite, output);
    printf("%s\n", output->buffer);
    int i = suite->failCount > 0;
    CuSuiteDelete(suite);
    CuStringDelete(output);
    return i;
}

int main(int argc, char *argv[]) {
    if (argc == 2) {
        st_setLogLevelFromString(argv[1]);
    }
    int i = marginPhaseTests();

    //while(1);

    return i;
}<|MERGE_RESOLUTION|>--- conflicted
+++ resolved
@@ -37,7 +37,6 @@
     CuString *output = CuStringNew();
     CuSuite *suite = CuSuiteNew();
 
-<<<<<<< HEAD
     CuSuiteAddSuite(suite, marginIntegrationTestSuite());
     CuSuiteAddSuite(suite, stRPHmmTestSuite());
     CuSuiteAddSuite(suite, parserTestSuite());
@@ -50,21 +49,7 @@
     CuSuiteAddSuite(suite, featureTestSuite());
 #endif
     CuSuiteAddSuite(suite, vcfTestSuite());
-=======
-//    CuSuiteAddSuite(suite, stRPHmmTestSuite());
-//    CuSuiteAddSuite(suite, parserTestSuite());
-//    CuSuiteAddSuite(suite, polisherTestSuite());
-//    CuSuiteAddSuite(suite, pairwiseAlignmentTestSuite());
-//    CuSuiteAddSuite(suite, marginIntegrationTestSuite());
-//    CuSuiteAddSuite(suite, viewTestSuite());
-//    CuSuiteAddSuite(suite, chunkingTestSuite());
-//    CuSuiteAddSuite(suite, stitchingTestSuite());
-//#ifdef _HDF5
-//    CuSuiteAddSuite(suite, featureTestSuite());
-//#endif
-//    CuSuiteAddSuite(suite, vcfTestSuite());
     CuSuiteAddSuite(suite, lpcTestSuite());
->>>>>>> 2282b714
 
 
     CuSuiteRun(suite);
