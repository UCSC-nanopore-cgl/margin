--- conflicted
+++ resolved
@@ -982,11 +982,7 @@
     chunks[1] = stString_copy("AACCCCCCCCGG");
     chunks[2] = stString_copy("CCGGGGGGGGTT");
     chunks[3] = stString_copy("GGTTTTTTTT");
-<<<<<<< HEAD
     char* contig = mergeContigChunks(chunks, 0, 4, params);
-=======
-    char *contig = mergeContigChunks(chunks, 0, 4, 4, params, "NNNNNN");
->>>>>>> 1aacedc8
     CuAssertTrue(testCase, strcmp(contig, "AAAAAAAACCCCCCCCGGGGGGGGTTTTTTTT") == 0);
 }
 
@@ -1012,13 +1008,8 @@
     chunks[14] = stString_copy("CCGGGGGGGGTT");
     chunks[15] = stString_copy("GGTTTTTTTT");
     char *truth = "AAAAAAAACCCCCCCCGGGGGGGGTTTTTTTTAAAAAAAACCCCCCCCGGGGGGGGTTTTTTTTAAAAAAAACCCCCCCCGGGGGGGGTTTTTTTTAAAAAAAACCCCCCCCGGGGGGGGTTTTTTTT";
-<<<<<<< HEAD
     char* contig;
     contig = mergeContigChunksThreaded(chunks, 0, 16, 1, params, "testContig");
-=======
-    char *contig;
-    contig = mergeContigChunksThreaded(chunks, 0, 16, 1, 4, params, "NNNNNN", "testContig");
->>>>>>> 1aacedc8
     CuAssertTrue(testCase, strcmp(contig, truth) == 0);
     contig = mergeContigChunksThreaded(chunks, 0, 16, 2, params, "testContig");
     CuAssertTrue(testCase, strcmp(contig, truth) == 0);
@@ -1030,17 +1021,10 @@
     CuAssertTrue(testCase, strcmp(contig, truth) == 0);
     contig = mergeContigChunksThreaded(chunks, 0, 16, 6, params, "testContig");
     CuAssertTrue(testCase, strcmp(contig, truth) == 0);
-<<<<<<< HEAD
     contig = mergeContigChunksThreaded(chunks, 0, 16, 7, params, "testContig");
     CuAssertTrue(testCase, strcmp(contig, truth) == 0 );
     contig = mergeContigChunksThreaded(chunks, 0, 16, 8, params, "testContig");
     CuAssertTrue(testCase, strcmp(contig, truth) == 0 );
-=======
-    contig = mergeContigChunksThreaded(chunks, 0, 16, 7, 4, params, "NNNNNN", "testContig");
-    CuAssertTrue(testCase, strcmp(contig, truth) == 0);
-    contig = mergeContigChunksThreaded(chunks, 0, 16, 8, 4, params, "NNNNNN", "testContig");
-    CuAssertTrue(testCase, strcmp(contig, truth) == 0);
->>>>>>> 1aacedc8
 }
 
 
