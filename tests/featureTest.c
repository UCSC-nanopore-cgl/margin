/*
 * Copyright (C) 2009-2018 by Benedict Paten (benedictpaten@gmail.com)
 *
 * Released under the MIT license, see LICENSE.txt
 */

#include <stdio.h>
#include <htsIntegration.h>
#include <sys/stat.h>
#include "CuTest.h"
#include "margin.h"
#include "helenFeatures.h"

static char *FEATURE_TEST_PARAMS = "../params/allParams.np.json";
static char *FEATURE_TEST_NO_RLE_PARAMS = "../params/allParams.np.no_rle.json";
static char *FEATURE_TEST_BAM = "../tests/data/featureTest/featureTest.bam";
static char *FEATURE_TEST_FA = "../tests/data/featureTest/featureTest.fa";
static char *FEATURE_TEST_TRUTH_BAM = "../tests/data/featureTest/featureTestTruth.bam";
static char *FEATURE_TEST_TRUTH_SEQ = "ACGATAACCGGTTAAACCCCGGGTTTCAAACCCCGGGGTTGATTACACAT";


int64_t polishingFeatureTest(char *bamFile, char *referenceFile, char *paramsFile, char *featureType,
                             char *featureTruth, char *outputName, bool verbose) {

    // Run margin phase
    char *logString = verbose ? "--logLevel DEBUG" : "--logLevel INFO";
    char *featureTruthCmd =
            featureTruth == NULL ? stString_copy("") : stString_print("--trueReferenceBam %s", featureTruth);
    char *featureTypeCmd = featureType == NULL ? stString_copy("-f") : stString_print("-F %s", featureType);
    char *command = stString_print("./marginPolish %s %s %s --outputBase %s %s %s %s",
                                   bamFile, referenceFile, paramsFile, outputName, logString, featureTypeCmd,
                                   featureTruthCmd);
    st_logInfo("> Running command: %s\n", command);
    fprintf(stderr, "> Running command: %s\n", command);

    int64_t i = st_system(command);
    free(featureTruthCmd);
    free(command);
    return i;
}


void test_defaultFeatureGeneration(CuTest *testCase) {

    struct stat st;
    char *outputName = "test.default";
    char *expectedOutputFa = stString_print("%s.fa", outputName);
    char *expectedOutputFeature = stString_print("%s.T00.h5", outputName);

    CuAssertTrue(testCase, access(expectedOutputFa, R_OK) == 0 || remove(expectedOutputFa) != 0);
    CuAssertTrue(testCase, access(expectedOutputFeature, R_OK) == 0 || remove(expectedOutputFeature) != 0);

    st_logInfo("\n\nTesting default feature polishing on %s and %s\n", FEATURE_TEST_BAM, FEATURE_TEST_FA);
    int64_t retCode = polishingFeatureTest(FEATURE_TEST_BAM, FEATURE_TEST_FA, FEATURE_TEST_PARAMS, NULL,
                                           NULL, outputName, FALSE);

    CuAssertTrue(testCase, retCode == 0);
    CuAssertTrue(testCase, access(expectedOutputFa, F_OK) == 0);
    stat(expectedOutputFa, &st);
    CuAssertTrue(testCase, st.st_size > 0);
    CuAssertTrue(testCase, access(expectedOutputFeature, F_OK) == 0);
    stat(expectedOutputFeature, &st);
    CuAssertTrue(testCase, st.st_size > 0);
}

void test_simpleWeightFeatureGeneration(CuTest *testCase) {

    struct stat st;
    char *featureType = "simpleWeight";
    char *outputName = "test.simpleWeightFeature";
    char *expectedOutputFa = stString_print("%s.fa", outputName);
    char *expectedOutputFeature = stString_print("%s.T00.h5", outputName);

    CuAssertTrue(testCase, access(expectedOutputFa, R_OK) == 0 || remove(expectedOutputFa) != 0);
    CuAssertTrue(testCase, access(expectedOutputFeature, R_OK) == 0 || remove(expectedOutputFeature) != 0);

    st_logInfo("\n\nTesting %s feature polishing on %s and %s\n", featureType, FEATURE_TEST_BAM, FEATURE_TEST_FA);
    int64_t retCode = polishingFeatureTest(FEATURE_TEST_BAM, FEATURE_TEST_FA, FEATURE_TEST_NO_RLE_PARAMS,
                                           featureType, NULL, outputName, FALSE);

    CuAssertTrue(testCase, retCode == 0);
    CuAssertTrue(testCase, access(expectedOutputFa, F_OK) == 0);
    stat(expectedOutputFa, &st);
    CuAssertTrue(testCase, st.st_size > 0);
    CuAssertTrue(testCase, access(expectedOutputFeature, F_OK) == 0);
    stat(expectedOutputFeature, &st);
    CuAssertTrue(testCase, st.st_size > 0);
}


void test_splitRleWeightFeatureGeneration(CuTest *testCase) {

    struct stat st;
    char *featureType = "splitRleWeight";
    char *outputName = "test.splitRleWeightFeature";
    char *expectedOutputFa = stString_print("%s.fa", outputName);
    char *expectedOutputFeature = stString_print("%s.T00.h5", outputName);

    CuAssertTrue(testCase, access(expectedOutputFa, R_OK) == 0 || remove(expectedOutputFa) != 0);
    CuAssertTrue(testCase, access(expectedOutputFeature, R_OK) == 0 || remove(expectedOutputFeature) != 0);

    st_logInfo("\n\nTesting %s feature polishing on %s and %s\n", featureType, FEATURE_TEST_BAM, FEATURE_TEST_FA);
    int64_t retCode = polishingFeatureTest(FEATURE_TEST_BAM, FEATURE_TEST_FA, FEATURE_TEST_PARAMS, featureType,
                                           NULL, outputName, FALSE);

    CuAssertTrue(testCase, retCode == 0);
    CuAssertTrue(testCase, access(expectedOutputFa, F_OK) == 0);
    stat(expectedOutputFa, &st);
    CuAssertTrue(testCase, st.st_size > 0);
    CuAssertTrue(testCase, access(expectedOutputFeature, F_OK) == 0);
    stat(expectedOutputFeature, &st);
    CuAssertTrue(testCase, st.st_size > 0);
}

void test_simpleWeightIndex(CuTest *testCase) {

    int idx;
    PoaFeatureSimpleWeight *feature = PoaFeature_SimpleWeight_construct(0, 0);

    for (int64_t c = 0; c < SYMBOL_NUMBER_NO_N; c++) {
        idx = PoaFeature_SimpleWeight_charIndex((Symbol) c, TRUE);
        CuAssertTrue(testCase, idx < POAFEATURE_SIMPLE_WEIGHT_TOTAL_SIZE);
        feature->weights[idx] += 1;

        idx = PoaFeature_SimpleWeight_charIndex((Symbol) c, FALSE);
        CuAssertTrue(testCase, idx < POAFEATURE_SIMPLE_WEIGHT_TOTAL_SIZE);
        feature->weights[idx] += 1;
    }

    idx = PoaFeature_SimpleWeight_gapIndex(TRUE);
    CuAssertTrue(testCase, idx < POAFEATURE_SIMPLE_WEIGHT_TOTAL_SIZE);
    feature->weights[idx] += 1;

    idx = PoaFeature_SimpleWeight_gapIndex(FALSE);
    CuAssertTrue(testCase, idx < POAFEATURE_SIMPLE_WEIGHT_TOTAL_SIZE);
    feature->weights[idx] += 1;

    for (int64_t i = 0; i < POAFEATURE_SIMPLE_WEIGHT_TOTAL_SIZE; i++) {
        CuAssertTrue(testCase, feature->weights[i] == 1);
    }

    PoaFeature_SimpleWeight_destruct(feature);

}


void test_splitRleWeightIndex(CuTest *testCase) {

    int idx;
    int maxRunLength = POAFEATURE_SPLIT_MAX_RUN_LENGTH_DEFAULT;
    int maxIndex = ((SYMBOL_NUMBER - 1) * (1 + maxRunLength) + 1) * 2;
    PoaFeatureSplitRleWeight *feature = PoaFeature_SplitRleWeight_construct(0, 0, 0, maxRunLength);

    for (int64_t c = 0; c < SYMBOL_NUMBER - 1; c++) {
        for (int64_t l = 0; l <= maxRunLength; l++) {
            idx = PoaFeature_SplitRleWeight_charIndex(maxRunLength, (Symbol) c, l, TRUE);
            CuAssertTrue(testCase, idx < maxIndex);
            feature->weights[idx] += 1;

            idx = PoaFeature_SplitRleWeight_charIndex(maxRunLength, (Symbol) c, l, FALSE);
            CuAssertTrue(testCase, idx < maxIndex);
            feature->weights[idx] += 1;
        }
    }

    idx = PoaFeature_SplitRleWeight_gapIndex(maxRunLength, TRUE);
    CuAssertTrue(testCase, idx < maxIndex);
    feature->weights[idx] += 1;

    idx = PoaFeature_SplitRleWeight_gapIndex(maxRunLength, FALSE);
    CuAssertTrue(testCase, idx < maxIndex);
    feature->weights[idx] += 1;

    for (int64_t i = 0; i < maxIndex; i++) {
        if (feature->weights[i] != 1) {
            CuAssertTrue(testCase, feature->weights[i] == 1);
        }
    }

    PoaFeature_SplitRleWeight_destruct(feature);
}


void test_channelRleWeightIndex(CuTest *testCase) {

//    int PoaFeature_ChannelRleWeight_charNuclIndex(Symbol character, bool forward);
//    int PoaFeature_ChannelRleWeight_gapNuclIndex(bool forward);
//    int PoaFeature_ChannelRleWeight_charRLIndex(int64_t maxRunLength, Symbol character, int64_t runLength, bool forward);

    int idx;
    int maxRunLength = POAFEATURE_CHANNEL_MAX_RUN_LENGTH_DEFAULT;
    int maxNuclIndex = (SYMBOL_NUMBER) * 2;
    int maxRLIndex = (SYMBOL_NUMBER - 1) * (1 + maxRunLength) * 2;
    PoaFeatureChannelRleWeight *feature = PoaFeature_ChannelRleWeight_construct(0, 0, 0, maxRunLength);

    for (int64_t c = 0; c < SYMBOL_NUMBER - 1; c++) {
        idx = PoaFeature_ChannelRleWeight_charNuclIndex(c, TRUE);
        CuAssertTrue(testCase, idx < maxNuclIndex);
        feature->nucleotideWeights[idx] += 1;

        idx = PoaFeature_ChannelRleWeight_charNuclIndex(c, FALSE);
        CuAssertTrue(testCase, idx < maxNuclIndex);
        feature->nucleotideWeights[idx] += 1;

        for (int64_t l = 0; l <= maxRunLength; l++) {
            idx = PoaFeature_ChannelRleWeight_charRLIndex(maxRunLength, (Symbol) c, l, TRUE);
            CuAssertTrue(testCase, idx < maxRLIndex);
            feature->runLengthWeights[idx] += 1;

            idx = PoaFeature_ChannelRleWeight_charRLIndex(maxRunLength, (Symbol) c, l, FALSE);
            CuAssertTrue(testCase, idx < maxRLIndex);
            feature->runLengthWeights[idx] += 1;
        }
    }

    idx = PoaFeature_ChannelRleWeight_gapNuclIndex(TRUE);
    CuAssertTrue(testCase, idx < maxNuclIndex);
    feature->nucleotideWeights[idx] += 1;

    idx = PoaFeature_ChannelRleWeight_gapNuclIndex(FALSE);
    CuAssertTrue(testCase, idx < maxNuclIndex);
    feature->nucleotideWeights[idx] += 1;

    for (int64_t i = 0; i < maxNuclIndex; i++) {
        if (feature->nucleotideWeights[i] != 1) {
            CuAssertTrue(testCase, feature->nucleotideWeights[i] == 1);
        }
    }

    for (int64_t i = 0; i < maxRLIndex; i++) {
        if (feature->runLengthWeights[i] != 1) {
            CuAssertTrue(testCase, feature->runLengthWeights[i] == 1);
        }
    }

    PoaFeature_ChannelRleWeight_destruct(feature);
}

<<<<<<< HEAD

void test_diploidRleWeightIndex(CuTest *testCase) {

    int idx;
    int maxRunLength = POAFEATURE_DIPLOID_MAX_RUN_LENGTH_DEFAULT;
    int maxIndex = ((SYMBOL_NUMBER - 1) * (1 + maxRunLength) + 1) * 2;
    PoaFeatureDiploidRleWeight *feature = PoaFeature_DiploidRleWeight_construct(0, 0, 0, maxRunLength);

    for (int64_t c = 0; c < SYMBOL_NUMBER - 1; c++) {
        for (int64_t l = 0; l <= maxRunLength; l++) {
            idx = PoaFeature_DiploidRleWeight_charIndex(maxRunLength, (Symbol) c, l, TRUE);
            CuAssertTrue(testCase, idx < maxIndex);
            feature->weightsHOn[idx] += 1;

            idx = PoaFeature_DiploidRleWeight_charIndex(maxRunLength, (Symbol) c, l, FALSE);
            CuAssertTrue(testCase, idx < maxIndex);
            feature->weightsHOn[idx] += 1;
        }
    }

    idx = PoaFeature_DiploidRleWeight_gapIndex(maxRunLength, TRUE);
    CuAssertTrue(testCase, idx < maxIndex);
    feature->weightsHOn[idx] += 1;

    idx = PoaFeature_DiploidRleWeight_gapIndex(maxRunLength, FALSE);
    CuAssertTrue(testCase, idx < maxIndex);
    feature->weightsHOn[idx] += 1;

    for (int64_t i = 0; i < maxIndex; i++) {
        if (feature->weightsHOn[i] != 1) {
            CuAssertTrue(testCase, feature->weightsHOn[i] == 1);
        }
    }

    PoaFeature_DiploidRleWeight_destruct(feature);
}

CuSuite* featureTestSuite(void) {
    CuSuite* suite = CuSuiteNew();
=======
CuSuite *featureTestSuite(void) {
    CuSuite *suite = CuSuiteNew();
>>>>>>> 1aacedc8

    SUITE_ADD_TEST(suite, test_simpleWeightIndex);
    SUITE_ADD_TEST(suite, test_splitRleWeightIndex);
    SUITE_ADD_TEST(suite, test_channelRleWeightIndex);
    SUITE_ADD_TEST(suite, test_diploidRleWeightIndex);
    SUITE_ADD_TEST(suite, test_defaultFeatureGeneration);
    SUITE_ADD_TEST(suite, test_simpleWeightFeatureGeneration);
    SUITE_ADD_TEST(suite, test_splitRleWeightFeatureGeneration);

    return suite;
}<|MERGE_RESOLUTION|>--- conflicted
+++ resolved
@@ -236,7 +236,6 @@
     PoaFeature_ChannelRleWeight_destruct(feature);
 }
 
-<<<<<<< HEAD
 
 void test_diploidRleWeightIndex(CuTest *testCase) {
 
@@ -276,10 +275,6 @@
 
 CuSuite* featureTestSuite(void) {
     CuSuite* suite = CuSuiteNew();
-=======
-CuSuite *featureTestSuite(void) {
-    CuSuite *suite = CuSuiteNew();
->>>>>>> 1aacedc8
 
     SUITE_ADD_TEST(suite, test_simpleWeightIndex);
     SUITE_ADD_TEST(suite, test_splitRleWeightIndex);
