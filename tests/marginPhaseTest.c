/*
 * Copyright (C) 2017 by Benedict Paten (benedictpaten@gmail.com)
 *
 * Released under the MIT license, see LICENSE.txt
 */


#include <htslib/vcf.h>
#include <htslib/sam.h>
#include "CuTest.h"
#include "sonLib.h"
#include "stRPHmm.h"
#include "../externalTools/sonLib/C/impl/sonLibListPrivate.h"

int genotypingTest(char *paramsFile, char *bamFile, char *vcfOutFile,
        char *referenceFile, char *vcfReference, int64_t iterationsOfParameterLearning, bool verbose) {

    // Run margin phase
    char *logString = verbose ? "--logLevel DEBUG" : "--logLevel INFO";
    char *command = stString_print("./marginPhase --bamFile %s --referenceFasta %s %s --params %s --vcfFile %s "
            "--iterationsOfParameterLearning %" PRIi64 " --referenceVcf %s",
            bamFile, referenceFile, logString,
            paramsFile, vcfOutFile, iterationsOfParameterLearning, vcfReference);
    st_logInfo("> Running margin phase on %s\n", bamFile);
    return st_system(command);

    // TODO : Do VCF comparison using VCF eval
}

void test_5kbGenotyping(CuTest *testCase) {

    char *paramsFile = "../tests/params.json";
    char *referenceFile = "../tests/hg19.chr3.9mb.fa";
    char *vcfOutFile = "test_5kb.vcf";
    char *vcfOutFileDiff = "test_5kb_diff.vcf";
    char *samOutBase = "test_100kb";
    int64_t iterationsOfParameterLearning = 3;
    bool verbose = true;

    char *bamFile = "../tests/NA12878.pb.chr3.5kb.bam";
    // TODO: create vcf specifically for this 5 kb region

    char *vcfReference = "../tests/NA12878.PG.chr3.100kb.0.vcf";


    st_logInfo("Testing haplotype inference on %s\n", bamFile);
    int i = genotypingTest(paramsFile, bamFile, vcfOutFile,
                            referenceFile, vcfReference, iterationsOfParameterLearning, verbose);
    CuAssertTrue(testCase, i == 0);
}

void test_100kbGenotyping(CuTest *testCase) {

    char *paramsFile = "../tests/params.json";
    char *referenceFile = "../tests/hg19.chr3.9mb.fa";
    char *vcfOutFile = "test_100kb.vcf";
    char *vcfOutFileDiff = "test_100kb_diff.vcf";
    char *samOutBase = "test_100kb";
    int64_t iterationsOfParameterLearning = 1;
    bool verbose = true;

    char *bamFile = "../tests/NA12878.pb.chr3.100kb.4.bam";
//    char *bamFile = "../tests/NA12878.np.chr3.100kb.4.bam";
//    char *bamFile = "../tests/NA12878.ihs.chr3.100kb.3.bam";
    char *vcfReference = "../tests/NA12878.PG.chr3.100kb.4.vcf";
//    char *vcfReference = "../tests/HG001.GRCh37.chr3.100kb.vcf";
//    char *bamFile = "../tests/NA12878.pb.chr3.2mb.bam";
//    char *vcfReference = "../tests/HG001.GRCh37.chr3.2mb.vcf";

    st_logInfo("Testing haplotype inference on %s\n", bamFile);

    int i = genotypingTest(paramsFile, bamFile, vcfOutFile,
                        referenceFile, vcfReference, iterationsOfParameterLearning, verbose);
    CuAssertTrue(testCase, i == 0);

}

void test_multiple100kbGenotyping(CuTest *testCase) {

    st_setLogLevelFromString("info");

    char *paramsFile = "../tests/params.json";
    char *referenceFile = "../tests/hg19.chr3.9mb.fa";
    char *vcfOutFile = "test_100kb.vcf";
    char *vcfOutFileDiff = "test_100kb_diff.vcf";
    char *samOutBase = "test_100kb_0";
    int64_t iterationsOfParameterLearning = 1;
    bool verbose = true;

    char *bamFile = "../tests/NA12878.pb.chr3.100kb.0.bam";
    char *vcfReference = "../tests/NA12878.PG.chr3.100kb.0.vcf";
    st_logInfo("Testing haplotype inference on %s\n", bamFile);

    int i = genotypingTest(paramsFile, bamFile, vcfOutFile,
                           referenceFile, vcfReference, iterationsOfParameterLearning, verbose);
    CuAssertTrue(testCase, i == 0);


    bamFile = "../tests/NA12878.pb.chr3.100kb.1.bam";
    vcfReference = "../tests/NA12878.PG.chr3.100kb.1.vcf";
    samOutBase = "test_100kb_1";
    st_logInfo("Testing haplotype inference on %s\n", bamFile);

    i = genotypingTest(paramsFile, bamFile, vcfOutFile,
                       referenceFile, vcfReference, iterationsOfParameterLearning, verbose);
    CuAssertTrue(testCase, i == 0);

    bamFile = "../tests/NA12878.pb.chr3.100kb.2.bam";
    vcfReference = "../tests/NA12878.PG.chr3.100kb.2.vcf";
    samOutBase = "test_100kb_2";
    st_logInfo("Testing haplotype inference on %s\n", bamFile);

    i = genotypingTest(paramsFile, bamFile, vcfOutFile,
                       referenceFile, vcfReference, iterationsOfParameterLearning, verbose);
    CuAssertTrue(testCase, i == 0);


    bamFile = "../tests/NA12878.pb.chr3.100kb.3.bam";
    vcfReference = "../tests/NA12878.PG.chr3.100kb.3.vcf";
    samOutBase = "test_100kb_3";
    st_logInfo("Testing haplotype inference on %s\n", bamFile);

    i = genotypingTest(paramsFile, bamFile, vcfOutFile,
                       referenceFile, vcfReference, iterationsOfParameterLearning, verbose);
    CuAssertTrue(testCase, i == 0);

    bamFile = "../tests/NA12878.pb.chr3.100kb.4.bam";
    vcfReference = "../tests/NA12878.PG.chr3.100kb.4.vcf";
    samOutBase = "test_100kb_4";
    st_logInfo("Testing haplotype inference on %s\n", bamFile);

    i = genotypingTest(paramsFile, bamFile, vcfOutFile,
                       referenceFile, vcfReference, iterationsOfParameterLearning, verbose);
    CuAssertTrue(testCase, i == 0);

<<<<<<< HEAD
    fprintf(stderr, "Testing haplotype inference on %s\n", bamFile);
    genotypingTest(stderr, paramsFile, bamFile, vcfOutFile, vcfOutFileDiff, referenceFile, vcfReference, 100000, 200000, 1, 1);
    //compareVCFs(vcfOutFile, vcfReference, 100000, 200000);
=======
>>>>>>> cce9b71b
}




CuSuite *marginPhaseTestSuite(void) {

    CuSuite* suite = CuSuiteNew();

//    st_setLogLevelFromString("debug");
    st_setLogLevelFromString("info");

//    SUITE_ADD_TEST(suite, test_5kbGenotyping);
    SUITE_ADD_TEST(suite, test_100kbGenotyping);
//    SUITE_ADD_TEST(suite, test_multiple100kbGenotyping);

    return suite;
}<|MERGE_RESOLUTION|>--- conflicted
+++ resolved
@@ -13,14 +13,14 @@
 #include "../externalTools/sonLib/C/impl/sonLibListPrivate.h"
 
 int genotypingTest(char *paramsFile, char *bamFile, char *vcfOutFile,
-        char *referenceFile, char *vcfReference, int64_t iterationsOfParameterLearning, bool verbose) {
+        char *referenceFile, char *vcfReference, bool verbose) {
 
     // Run margin phase
     char *logString = verbose ? "--logLevel DEBUG" : "--logLevel INFO";
     char *command = stString_print("./marginPhase --bamFile %s --referenceFasta %s %s --params %s --vcfFile %s "
-            "--iterationsOfParameterLearning %" PRIi64 " --referenceVcf %s",
+            " --referenceVcf %s",
             bamFile, referenceFile, logString,
-            paramsFile, vcfOutFile, iterationsOfParameterLearning, vcfReference);
+            paramsFile, vcfOutFile, vcfReference);
     st_logInfo("> Running margin phase on %s\n", bamFile);
     return st_system(command);
 
@@ -29,12 +29,11 @@
 
 void test_5kbGenotyping(CuTest *testCase) {
 
-    char *paramsFile = "../tests/params.json";
+    char *paramsFile = "../params.json";
     char *referenceFile = "../tests/hg19.chr3.9mb.fa";
     char *vcfOutFile = "test_5kb.vcf";
     char *vcfOutFileDiff = "test_5kb_diff.vcf";
     char *samOutBase = "test_100kb";
-    int64_t iterationsOfParameterLearning = 3;
     bool verbose = true;
 
     char *bamFile = "../tests/NA12878.pb.chr3.5kb.bam";
@@ -45,18 +44,17 @@
 
     st_logInfo("Testing haplotype inference on %s\n", bamFile);
     int i = genotypingTest(paramsFile, bamFile, vcfOutFile,
-                            referenceFile, vcfReference, iterationsOfParameterLearning, verbose);
+                            referenceFile, vcfReference, verbose);
     CuAssertTrue(testCase, i == 0);
 }
 
 void test_100kbGenotyping(CuTest *testCase) {
 
-    char *paramsFile = "../tests/params.json";
+    char *paramsFile = "../params.json";
     char *referenceFile = "../tests/hg19.chr3.9mb.fa";
     char *vcfOutFile = "test_100kb.vcf";
     char *vcfOutFileDiff = "test_100kb_diff.vcf";
     char *samOutBase = "test_100kb";
-    int64_t iterationsOfParameterLearning = 1;
     bool verbose = true;
 
     char *bamFile = "../tests/NA12878.pb.chr3.100kb.4.bam";
@@ -70,7 +68,7 @@
     st_logInfo("Testing haplotype inference on %s\n", bamFile);
 
     int i = genotypingTest(paramsFile, bamFile, vcfOutFile,
-                        referenceFile, vcfReference, iterationsOfParameterLearning, verbose);
+                        referenceFile, vcfReference, verbose);
     CuAssertTrue(testCase, i == 0);
 
 }
@@ -79,12 +77,11 @@
 
     st_setLogLevelFromString("info");
 
-    char *paramsFile = "../tests/params.json";
+    char *paramsFile = "../params.json";
     char *referenceFile = "../tests/hg19.chr3.9mb.fa";
     char *vcfOutFile = "test_100kb.vcf";
     char *vcfOutFileDiff = "test_100kb_diff.vcf";
     char *samOutBase = "test_100kb_0";
-    int64_t iterationsOfParameterLearning = 1;
     bool verbose = true;
 
     char *bamFile = "../tests/NA12878.pb.chr3.100kb.0.bam";
@@ -92,9 +89,8 @@
     st_logInfo("Testing haplotype inference on %s\n", bamFile);
 
     int i = genotypingTest(paramsFile, bamFile, vcfOutFile,
-                           referenceFile, vcfReference, iterationsOfParameterLearning, verbose);
+                           referenceFile, vcfReference, verbose);
     CuAssertTrue(testCase, i == 0);
-
 
     bamFile = "../tests/NA12878.pb.chr3.100kb.1.bam";
     vcfReference = "../tests/NA12878.PG.chr3.100kb.1.vcf";
@@ -102,7 +98,7 @@
     st_logInfo("Testing haplotype inference on %s\n", bamFile);
 
     i = genotypingTest(paramsFile, bamFile, vcfOutFile,
-                       referenceFile, vcfReference, iterationsOfParameterLearning, verbose);
+                       referenceFile, vcfReference, verbose);
     CuAssertTrue(testCase, i == 0);
 
     bamFile = "../tests/NA12878.pb.chr3.100kb.2.bam";
@@ -111,7 +107,7 @@
     st_logInfo("Testing haplotype inference on %s\n", bamFile);
 
     i = genotypingTest(paramsFile, bamFile, vcfOutFile,
-                       referenceFile, vcfReference, iterationsOfParameterLearning, verbose);
+                       referenceFile, vcfReference, verbose);
     CuAssertTrue(testCase, i == 0);
 
 
@@ -121,7 +117,7 @@
     st_logInfo("Testing haplotype inference on %s\n", bamFile);
 
     i = genotypingTest(paramsFile, bamFile, vcfOutFile,
-                       referenceFile, vcfReference, iterationsOfParameterLearning, verbose);
+                       referenceFile, vcfReference, verbose);
     CuAssertTrue(testCase, i == 0);
 
     bamFile = "../tests/NA12878.pb.chr3.100kb.4.bam";
@@ -130,19 +126,9 @@
     st_logInfo("Testing haplotype inference on %s\n", bamFile);
 
     i = genotypingTest(paramsFile, bamFile, vcfOutFile,
-                       referenceFile, vcfReference, iterationsOfParameterLearning, verbose);
+                       referenceFile, vcfReference, verbose);
     CuAssertTrue(testCase, i == 0);
-
-<<<<<<< HEAD
-    fprintf(stderr, "Testing haplotype inference on %s\n", bamFile);
-    genotypingTest(stderr, paramsFile, bamFile, vcfOutFile, vcfOutFileDiff, referenceFile, vcfReference, 100000, 200000, 1, 1);
-    //compareVCFs(vcfOutFile, vcfReference, 100000, 200000);
-=======
->>>>>>> cce9b71b
 }
-
-
-
 
 CuSuite *marginPhaseTestSuite(void) {
 
