--- conflicted
+++ resolved
@@ -150,7 +150,6 @@
 }
 
 void test_symbolRLE(CuTest *testCase) {
-<<<<<<< HEAD
 	Alphabet *a = alphabet_constructNucleotide();
 	char *s = "ACGTacgtnN";
 	for(int64_t i=0; i<strlen(s); i++) {
@@ -164,21 +163,6 @@
 			CuAssertTrue(testCase, symbol_getRepeatLength(j) == repeatCount);
 		}
 	}
-=======
-    Alphabet *a = alphabet_constructNucleotide();
-    char *s = "ACGTacgtnN";
-    for (int64_t i = 0; i < strlen(s); i++) {
-        Symbol i = a->convertCharToSymbol(s[i]);
-        CuAssertTrue(testCase, a->convertSymbolToChar(i) == toupper(s[i]));
-
-        for (int64_t repeatCount = 0; repeatCount < 255; repeatCount++) {
-            Symbol j = symbol_addRepeatCount(i, repeatCount);
-
-            CuAssertTrue(testCase, symbol_stripRepeatCount(j) == i);
-            CuAssertTrue(testCase, symbol_getRepeatLength(j) == repeatCount);
-        }
-    }
->>>>>>> 1aacedc8
 }
 
 void test_cell(CuTest *testCase) {
@@ -585,17 +569,10 @@
 
     //Now do alignment
 
-<<<<<<< HEAD
 	SymbolString sX2 = rleString_constructSymbolString(rleX, 0, rleX->length, params->polishParams->alphabet,
 	        params->polishParams->useRepeatCountsInAlignment, MAXIMUM_REPEAT_LENGTH);
 	SymbolString sY2 = rleString_constructSymbolString(rleY, 0, rleY->length, params->polishParams->alphabet,
 	        params->polishParams->useRepeatCountsInAlignment, MAXIMUM_REPEAT_LENGTH);
-=======
-    SymbolString sX2 = rleString_constructSymbolString(rleX, 0, rleX->length, params->polishParams->alphabet,
-                                                       params->polishParams->useRepeatCountsInAlignment);
-    SymbolString sY2 = rleString_constructSymbolString(rleY, 0, rleY->length, params->polishParams->alphabet,
-                                                       params->polishParams->useRepeatCountsInAlignment);
->>>>>>> 1aacedc8
 
     stList *alignedPairs = getAlignedPairs(params->polishParams->stateMachineForForwardStrandRead, sX2, sY2,
                                            params->polishParams->p, 0, 0);
