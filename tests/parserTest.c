/*
 * Copyright (C) 2017 by Benedict Paten (benedictpaten@gmail.com)
 *
 * Released under the MIT license, see LICENSE.txt
 */

#include "CuTest.h"
#include "margin.h"
#include "htsIntegration.h"

<<<<<<< HEAD
/*
 * Test that a bam file is read in correctly.
 * Checks:
 * - Number of reads is correct.
 * - Characters in a read are read correctly.
 * - Profile sequence probabilities are updated correctly.
 * - Soft clipping is handled
 * - Insertions and deletions are handled
 */
void test_bamReadParsing(CuTest *testCase) {

    char *bamFile = "../tests/data/realData/NA12878.pb.chr3.5kb.bam";
    char *paramsFile = "../tests/data/parsingTest/parsingTest.json";

    Params *fullParams = params_readParams2(paramsFile, FALSE, TRUE);
    stBaseMapper *baseMapper = fullParams->baseMapper;
    stRPHmmParameters *params = fullParams->phaseParams;

    // Parse reads for interval
    st_logInfo("> Parsing input reads\n");
    stList *profileSequences = stList_construct3(0, (void (*)(void *))stProfileSeq_destruct);
    int64_t readCount = parseReads(profileSequences, bamFile, baseMapper, params);

    // Test to see number of reads is correct - should be 149
    CuAssertIntEquals(testCase, readCount, 149);

    // Test to see first read is being parsed correctly
    samFile *in = hts_open(bamFile, "r");
    bam_hdr_t *bamHdr = sam_hdr_read(in);
    bam1_t *aln = bam_init1();

    // Get first read
    CuAssertTrue(testCase, sam_read1(in,bamHdr,aln) > 0);

    int64_t pos = aln->core.pos; //left most position of alignment
    char *chr = bamHdr->target_name[aln->core.tid] ; //contig name (chromosome)
    int64_t len = aln->core.l_qseq; //length of the read.
    uint8_t *seq = bam_get_seq(aln);  // DNA sequence
    char *readName = bam_get_qname(aln);
    uint32_t *cigar = bam_get_cigar(aln);


    int64_t start_read = 0;
    int64_t end_read = 0;
    int64_t start_ref = pos;
    int64_t cig_idx = 0;

    // Find the correct starting locations on the read and reference sequence,
    // to deal with things like inserts / deletions / soft clipping
    while(cig_idx < aln->core.n_cigar) {
        int cigarOp = cigar[cig_idx] & BAM_CIGAR_MASK;
        int cigarNum = cigar[cig_idx] >> BAM_CIGAR_SHIFT;

        if (cigarOp == BAM_CMATCH || cigarOp == BAM_CEQUAL || cigarOp==BAM_CDIFF) {
            break;
        }
        else if (cigarOp == BAM_CDEL || cigarOp == BAM_CREF_SKIP) {
            start_ref += cigarNum;
            cig_idx++;
        } else if (cigarOp == BAM_CINS || cigarOp == BAM_CSOFT_CLIP) {
            start_read += cigarNum;
            cig_idx++;
        } else if (cigarOp == BAM_CHARD_CLIP || cigarOp == BAM_CPAD) {
            cig_idx++;
        } else {
            st_logCritical("Unidentifiable cigar operation\n");
        }
    }
    // Check for soft clipping at the end
    int lastCigarOp = cigar[aln->core.n_cigar-1] & BAM_CIGAR_MASK;
    int lastCigarNum = cigar[aln->core.n_cigar-1] >> BAM_CIGAR_SHIFT;
    if (lastCigarOp == BAM_CSOFT_CLIP) {
        end_read += lastCigarNum;
    }
    // Count number of insertions & deletions in sequence
    int64_t numInsertions = 0;
    int64_t numDeletions = 0;
    countIndels(cigar, aln->core.n_cigar, &numInsertions, &numDeletions);
    int64_t trueLength = len-start_read-end_read+numDeletions-numInsertions;

    // Create empty profile sequence
    stProfileSeq *pSeq = stProfileSeq_constructEmptyProfile(chr, readName, pos, trueLength);

    // Variables to keep track of position in sequence / cigar operations
    cig_idx = 0;
    int64_t currPosInOp = 0;
    int64_t cigarOp = -1;
    int64_t cigarNum = -1;
    int64_t idxInSeq = start_read;
    char *firstMatches = st_calloc(19, sizeof(char));
    char *lastMatches = st_calloc(30, sizeof(char));
    // For each position turn character into profile probability
    // As is, this makes the probability 1 for the base read in, and 0 otherwise
    for (uint32_t i = 0; i < trueLength; i++) {

        if (currPosInOp == 0) {
            cigarOp = cigar[cig_idx] & BAM_CIGAR_MASK;
            cigarNum = cigar[cig_idx] >> BAM_CIGAR_SHIFT;
        }
        // Build first and last sequences to check
        if (cig_idx == 1) {
            char c = seq_nt16_str[bam_seqi(seq, idxInSeq)];
            firstMatches[currPosInOp] = c;
        }
        else if (cig_idx == aln->core.n_cigar-2) {
            char c = seq_nt16_str[bam_seqi(seq, idxInSeq)];
            lastMatches[currPosInOp] = c;
        }

        if (cigarOp == BAM_CMATCH || cigarOp == BAM_CEQUAL || cigarOp == BAM_CDIFF) {
            int64_t b = stBaseMapper_getValueForChar(baseMapper, seq_nt16_str[bam_seqi(seq, idxInSeq)]);
            pSeq->profileProbs[i * ALPHABET_SIZE + b] = ALPHABET_MAX_PROB;
            idxInSeq++;
        }
        else if (cigarOp == BAM_CDEL || cigarOp == BAM_CREF_SKIP) {
            int64_t b = stBaseMapper_getValueForChar(baseMapper, '-');
            pSeq->profileProbs[i * ALPHABET_SIZE + b] = ALPHABET_MAX_PROB;
        } else if (cigarOp == BAM_CINS) {
            // Currently, ignore insertions
            idxInSeq++;
            i--;
        } else if (cigarOp == BAM_CSOFT_CLIP || cigarOp == BAM_CHARD_CLIP || cigarOp == BAM_CPAD) {
            // nothing really to do here. skip to next cigar operation
            currPosInOp = cigarNum-1;
            i--;
        } else {
            st_logCritical("Unidentifiable cigar operation\n");
        }

        currPosInOp++;
        if (currPosInOp == cigarNum) {
            cig_idx++;
            currPosInOp = 0;
        }
    }

    // Cigar string
    CuAssertIntEquals(testCase, aln->core.n_cigar, 2887);
    CuAssertIntEquals(testCase, start_read, 76);
    CuAssertIntEquals(testCase, end_read, 22);
    CuAssertIntEquals(testCase, numInsertions, 1265);
    CuAssertIntEquals(testCase, numDeletions, 646);

    // Read info
    CuAssertIntEquals(testCase, trueLength, 14786);
    CuAssertStrEquals(testCase, firstMatches, "CCAGTGCTTGACTTACAT");
    CuAssertStrEquals(testCase, lastMatches, "CACTGCTCTTGTGTACCAGATAAGTAAAA");
    uint8_t *p = &pSeq->profileProbs[1 * ALPHABET_SIZE];
    double delta = 0.0001;
    CuAssertDblEquals(testCase, getProb(p, 0), 0.0, delta);
    CuAssertDblEquals(testCase, getProb(p, 1), 1.0, delta);
    CuAssertDblEquals(testCase, getProb(p, 2), 0.0, delta);
    CuAssertDblEquals(testCase, getProb(p, 3), 0.0, delta);
    CuAssertDblEquals(testCase, getProb(p, 4), 0.0, delta);

    // Cleanup
    params_destruct(fullParams);
    stList_destruct(profileSequences);
}


void test_jsmnParsing(CuTest *testCase) {

    char *paramsFiles[2] = {"../tests/data/parsingTest/parsingTest.json", "../tests/data/parsingTest/parsingTest.allParams.json"};

    for (int p = 0; p < 2; p++) {
        char *paramsFile = paramsFiles[p];

        Params *fullParams = params_readParams2(paramsFile, FALSE, TRUE);
        stBaseMapper *baseMapper = fullParams->baseMapper;
        stRPHmmParameters *params = fullParams->phaseParams;

        // Check that alphabet was parsed as expected, and that conversions
        // between types of bases work properlu
        CuAssertIntEquals(testCase, baseMapper->size, 5);
        CuAssertStrEquals(testCase, baseMapper->wildcard, "Nn");

        // Check that numerical bases are mapped to characters correctly
        CuAssertIntEquals(testCase, stBaseMapper_getCharForValue(baseMapper, 0), 'A');
        CuAssertIntEquals(testCase, stBaseMapper_getCharForValue(baseMapper, 1), 'C');
        CuAssertIntEquals(testCase, stBaseMapper_getCharForValue(baseMapper, 2), 'G');
        CuAssertIntEquals(testCase, stBaseMapper_getCharForValue(baseMapper, 3), 'T');
        CuAssertIntEquals(testCase, stBaseMapper_getCharForValue(baseMapper, 4), '-');


        // Check that character bases are mapped to numbers correctly
        CuAssertIntEquals(testCase, stBaseMapper_getValueForChar(baseMapper, 'A'), 0);
        CuAssertIntEquals(testCase, stBaseMapper_getValueForChar(baseMapper, 'a'), 0);
        CuAssertIntEquals(testCase, stBaseMapper_getValueForChar(baseMapper, 'C'), 1);
        CuAssertIntEquals(testCase, stBaseMapper_getValueForChar(baseMapper, 'c'), 1);
        CuAssertIntEquals(testCase, stBaseMapper_getValueForChar(baseMapper, 'G'), 2);
        CuAssertIntEquals(testCase, stBaseMapper_getValueForChar(baseMapper, 'g'), 2);
        CuAssertIntEquals(testCase, stBaseMapper_getValueForChar(baseMapper, 'T'), 3);
        CuAssertIntEquals(testCase, stBaseMapper_getValueForChar(baseMapper, 't'), 3);
        CuAssertIntEquals(testCase, stBaseMapper_getValueForChar(baseMapper, '-'), 4);

        // Check stRPHmmParameters

        // Check haplotype substitution model and error model parsed correctly
        // and that the proper values were set in the model parameters
        double delta = 0.0001;
        for (int i = 0; i < 5; i++) {
            for (int j = 0; j < 5; j++) {
                if (i < 4 && j < 4) {
                    if (i == j) {
                        CuAssertDblEquals(testCase, params->hetSubModelSlow[i * 5 + j], log(0.998), delta);
                        CuAssertDblEquals(testCase, params->hetSubModel[i * 5 + j],
                                          scaleToLogIntegerSubMatrix(log(0.998)), delta);
                        CuAssertDblEquals(testCase, params->readErrorSubModelSlow[i * 5 + j], log(0.9), delta);
                        CuAssertDblEquals(testCase, params->readErrorSubModel[i * 5 + j],
                                          scaleToLogIntegerSubMatrix(log(0.9)), delta);
                    } else {
                        CuAssertDblEquals(testCase, params->hetSubModelSlow[i * 5 + j], log(0.000333), delta);
                        CuAssertDblEquals(testCase, params->hetSubModel[i * 5 + j],
                                          scaleToLogIntegerSubMatrix(log(0.000333)), delta);
                        CuAssertDblEquals(testCase, params->readErrorSubModelSlow[i * 5 + j], log(0.01), delta);
                        CuAssertDblEquals(testCase, params->readErrorSubModel[i * 5 + j],
                                          scaleToLogIntegerSubMatrix(log(0.01)), delta);
                    }
                } else if (i != j) {
                    CuAssertDblEquals(testCase, params->hetSubModelSlow[i * 5 + j], log(0.001), delta);
                    CuAssertDblEquals(testCase, params->hetSubModel[i * 5 + j], scaleToLogIntegerSubMatrix(log(0.001)),
                                      delta);
                    CuAssertDblEquals(testCase, params->readErrorSubModelSlow[i * 5 + j], log(0.07), delta);
                    CuAssertDblEquals(testCase, params->readErrorSubModel[i * 5 + j],
                                      scaleToLogIntegerSubMatrix(log(0.07)), delta);
                } else {
                    CuAssertDblEquals(testCase, params->hetSubModelSlow[i * 5 + j], log(0.996), delta);
                    CuAssertDblEquals(testCase, params->hetSubModel[i * 5 + j], scaleToLogIntegerSubMatrix(log(0.996)),
                                      delta);
                    CuAssertDblEquals(testCase, params->readErrorSubModelSlow[i * 5 + j], log(0.72), delta);
                    CuAssertDblEquals(testCase, params->readErrorSubModel[i * 5 + j],
                                      scaleToLogIntegerSubMatrix(log(0.72)), delta);
                }
            }
        }
        // Check remaining parameters parsed correctly
        CuAssertTrue(testCase, params->maxNotSumTransitions);
        CuAssertIntEquals(testCase, params->maxPartitionsInAColumn, 50);
        CuAssertIntEquals(testCase, params->maxCoverageDepth, 64);
        CuAssertIntEquals(testCase, params->minReadCoverageToSupportPhasingBetweenHeterozygousSites, 4);

        // cleanup
        params_destruct(fullParams);
    }
=======

void test_jsmnParsing(CuTest *testCase) {

    char *paramsFile = "../tests/parsingTest.json";

    stRPHmmParameters *params = parseParameters(paramsFile);

    // Check stRPHmmParameters

    // Check haplotype substitution model and error model parsed correctly
    // and that the proper values were set in the model parameters
    double delta = 0.0001;

    // Check remaining parameters parsed correctly
    CuAssertTrue(testCase, params->maxNotSumTransitions);
    CuAssertIntEquals(testCase, params->maxPartitionsInAColumn, 50);
    CuAssertIntEquals(testCase, params->maxCoverageDepth, 64);
    CuAssertIntEquals(testCase, params->minReadCoverageToSupportPhasingBetweenHeterozygousSites, 4);

    // cleanup
    stRPHmmParameters_destruct(params);
>>>>>>> ea9f4269
}

CuSuite *parserTestSuite(void) {
    st_setLogLevelFromString("debug");
    CuSuite* suite = CuSuiteNew();

    SUITE_ADD_TEST(suite, test_jsmnParsing);

    return suite;
}<|MERGE_RESOLUTION|>--- conflicted
+++ resolved
@@ -8,259 +8,261 @@
 #include "margin.h"
 #include "htsIntegration.h"
 
-<<<<<<< HEAD
-/*
- * Test that a bam file is read in correctly.
- * Checks:
- * - Number of reads is correct.
- * - Characters in a read are read correctly.
- * - Profile sequence probabilities are updated correctly.
- * - Soft clipping is handled
- * - Insertions and deletions are handled
- */
-void test_bamReadParsing(CuTest *testCase) {
-
-    char *bamFile = "../tests/data/realData/NA12878.pb.chr3.5kb.bam";
+//TODO removed in merge, do we need this? I think it's a MPhase thing
+///*
+// * Test that a bam file is read in correctly.
+// * Checks:
+// * - Number of reads is correct.
+// * - Characters in a read are read correctly.
+// * - Profile sequence probabilities are updated correctly.
+// * - Soft clipping is handled
+// * - Insertions and deletions are handled
+// */
+//void test_bamReadParsing(CuTest *testCase) {
+//
+//    char *bamFile = "../tests/data/realData/NA12878.pb.chr3.5kb.bam";
+//    char *paramsFile = "../tests/data/parsingTest/parsingTest.json";
+//
+//    Params *fullParams = params_readParams2(paramsFile, FALSE, TRUE);
+//    stBaseMapper *baseMapper = fullParams->baseMapper;
+//    stRPHmmParameters *params = fullParams->phaseParams;
+//
+//    // Parse reads for interval
+//    st_logInfo("> Parsing input reads\n");
+//    stList *profileSequences = stList_construct3(0, (void (*)(void *))stProfileSeq_destruct);
+//    int64_t readCount = parseReads(profileSequences, bamFile, baseMapper, params);
+//
+//    // Test to see number of reads is correct - should be 149
+//    CuAssertIntEquals(testCase, readCount, 149);
+//
+//    // Test to see first read is being parsed correctly
+//    samFile *in = hts_open(bamFile, "r");
+//    bam_hdr_t *bamHdr = sam_hdr_read(in);
+//    bam1_t *aln = bam_init1();
+//
+//    // Get first read
+//    CuAssertTrue(testCase, sam_read1(in,bamHdr,aln) > 0);
+//
+//    int64_t pos = aln->core.pos; //left most position of alignment
+//    char *chr = bamHdr->target_name[aln->core.tid] ; //contig name (chromosome)
+//    int64_t len = aln->core.l_qseq; //length of the read.
+//    uint8_t *seq = bam_get_seq(aln);  // DNA sequence
+//    char *readName = bam_get_qname(aln);
+//    uint32_t *cigar = bam_get_cigar(aln);
+//
+//
+//    int64_t start_read = 0;
+//    int64_t end_read = 0;
+//    int64_t start_ref = pos;
+//    int64_t cig_idx = 0;
+//
+//    // Find the correct starting locations on the read and reference sequence,
+//    // to deal with things like inserts / deletions / soft clipping
+//    while(cig_idx < aln->core.n_cigar) {
+//        int cigarOp = cigar[cig_idx] & BAM_CIGAR_MASK;
+//        int cigarNum = cigar[cig_idx] >> BAM_CIGAR_SHIFT;
+//
+//        if (cigarOp == BAM_CMATCH || cigarOp == BAM_CEQUAL || cigarOp==BAM_CDIFF) {
+//            break;
+//        }
+//        else if (cigarOp == BAM_CDEL || cigarOp == BAM_CREF_SKIP) {
+//            start_ref += cigarNum;
+//            cig_idx++;
+//        } else if (cigarOp == BAM_CINS || cigarOp == BAM_CSOFT_CLIP) {
+//            start_read += cigarNum;
+//            cig_idx++;
+//        } else if (cigarOp == BAM_CHARD_CLIP || cigarOp == BAM_CPAD) {
+//            cig_idx++;
+//        } else {
+//            st_logCritical("Unidentifiable cigar operation\n");
+//        }
+//    }
+//    // Check for soft clipping at the end
+//    int lastCigarOp = cigar[aln->core.n_cigar-1] & BAM_CIGAR_MASK;
+//    int lastCigarNum = cigar[aln->core.n_cigar-1] >> BAM_CIGAR_SHIFT;
+//    if (lastCigarOp == BAM_CSOFT_CLIP) {
+//        end_read += lastCigarNum;
+//    }
+//    // Count number of insertions & deletions in sequence
+//    int64_t numInsertions = 0;
+//    int64_t numDeletions = 0;
+//    countIndels(cigar, aln->core.n_cigar, &numInsertions, &numDeletions);
+//    int64_t trueLength = len-start_read-end_read+numDeletions-numInsertions;
+//
+//    // Create empty profile sequence
+//    stProfileSeq *pSeq = stProfileSeq_constructEmptyProfile(chr, readName, pos, trueLength);
+//
+//    // Variables to keep track of position in sequence / cigar operations
+//    cig_idx = 0;
+//    int64_t currPosInOp = 0;
+//    int64_t cigarOp = -1;
+//    int64_t cigarNum = -1;
+//    int64_t idxInSeq = start_read;
+//    char *firstMatches = st_calloc(19, sizeof(char));
+//    char *lastMatches = st_calloc(30, sizeof(char));
+//    // For each position turn character into profile probability
+//    // As is, this makes the probability 1 for the base read in, and 0 otherwise
+//    for (uint32_t i = 0; i < trueLength; i++) {
+//
+//        if (currPosInOp == 0) {
+//            cigarOp = cigar[cig_idx] & BAM_CIGAR_MASK;
+//            cigarNum = cigar[cig_idx] >> BAM_CIGAR_SHIFT;
+//        }
+//        // Build first and last sequences to check
+//        if (cig_idx == 1) {
+//            char c = seq_nt16_str[bam_seqi(seq, idxInSeq)];
+//            firstMatches[currPosInOp] = c;
+//        }
+//        else if (cig_idx == aln->core.n_cigar-2) {
+//            char c = seq_nt16_str[bam_seqi(seq, idxInSeq)];
+//            lastMatches[currPosInOp] = c;
+//        }
+//
+//        if (cigarOp == BAM_CMATCH || cigarOp == BAM_CEQUAL || cigarOp == BAM_CDIFF) {
+//            int64_t b = stBaseMapper_getValueForChar(baseMapper, seq_nt16_str[bam_seqi(seq, idxInSeq)]);
+//            pSeq->profileProbs[i * ALPHABET_SIZE + b] = ALPHABET_MAX_PROB;
+//            idxInSeq++;
+//        }
+//        else if (cigarOp == BAM_CDEL || cigarOp == BAM_CREF_SKIP) {
+//            int64_t b = stBaseMapper_getValueForChar(baseMapper, '-');
+//            pSeq->profileProbs[i * ALPHABET_SIZE + b] = ALPHABET_MAX_PROB;
+//        } else if (cigarOp == BAM_CINS) {
+//            // Currently, ignore insertions
+//            idxInSeq++;
+//            i--;
+//        } else if (cigarOp == BAM_CSOFT_CLIP || cigarOp == BAM_CHARD_CLIP || cigarOp == BAM_CPAD) {
+//            // nothing really to do here. skip to next cigar operation
+//            currPosInOp = cigarNum-1;
+//            i--;
+//        } else {
+//            st_logCritical("Unidentifiable cigar operation\n");
+//        }
+//
+//        currPosInOp++;
+//        if (currPosInOp == cigarNum) {
+//            cig_idx++;
+//            currPosInOp = 0;
+//        }
+//    }
+//
+//    // Cigar string
+//    CuAssertIntEquals(testCase, aln->core.n_cigar, 2887);
+//    CuAssertIntEquals(testCase, start_read, 76);
+//    CuAssertIntEquals(testCase, end_read, 22);
+//    CuAssertIntEquals(testCase, numInsertions, 1265);
+//    CuAssertIntEquals(testCase, numDeletions, 646);
+//
+//    // Read info
+//    CuAssertIntEquals(testCase, trueLength, 14786);
+//    CuAssertStrEquals(testCase, firstMatches, "CCAGTGCTTGACTTACAT");
+//    CuAssertStrEquals(testCase, lastMatches, "CACTGCTCTTGTGTACCAGATAAGTAAAA");
+//    uint8_t *p = &pSeq->profileProbs[1 * ALPHABET_SIZE];
+//    double delta = 0.0001;
+//    CuAssertDblEquals(testCase, getProb(p, 0), 0.0, delta);
+//    CuAssertDblEquals(testCase, getProb(p, 1), 1.0, delta);
+//    CuAssertDblEquals(testCase, getProb(p, 2), 0.0, delta);
+//    CuAssertDblEquals(testCase, getProb(p, 3), 0.0, delta);
+//    CuAssertDblEquals(testCase, getProb(p, 4), 0.0, delta);
+//
+//    // Cleanup
+//    params_destruct(fullParams);
+//    stList_destruct(profileSequences);
+//}
+//
+//
+//void test_jsmnParsing(CuTest *testCase) {
+//
+//    char *paramsFiles[2] = {"../tests/data/parsingTest/parsingTest.json",
+//                            "../tests/data/parsingTest/parsingTest.allParams.json"};
+//
+//    for (int p = 0; p < 2; p++) {
+//        char *paramsFile = paramsFiles[p];
+//
+//        Params *fullParams = params_readParams2(paramsFile, FALSE, TRUE);
+//        stBaseMapper *baseMapper = fullParams->baseMapper;
+//        stRPHmmParameters *params = fullParams->phaseParams;
+//
+//        // Check that alphabet was parsed as expected, and that conversions
+//        // between types of bases work properlu
+//        CuAssertIntEquals(testCase, baseMapper->size, 5);
+//        CuAssertStrEquals(testCase, baseMapper->wildcard, "Nn");
+//
+//        // Check that numerical bases are mapped to characters correctly
+//        CuAssertIntEquals(testCase, stBaseMapper_getCharForValue(baseMapper, 0), 'A');
+//        CuAssertIntEquals(testCase, stBaseMapper_getCharForValue(baseMapper, 1), 'C');
+//        CuAssertIntEquals(testCase, stBaseMapper_getCharForValue(baseMapper, 2), 'G');
+//        CuAssertIntEquals(testCase, stBaseMapper_getCharForValue(baseMapper, 3), 'T');
+//        CuAssertIntEquals(testCase, stBaseMapper_getCharForValue(baseMapper, 4), '-');
+//
+//
+//        // Check that character bases are mapped to numbers correctly
+//        CuAssertIntEquals(testCase, stBaseMapper_getValueForChar(baseMapper, 'A'), 0);
+//        CuAssertIntEquals(testCase, stBaseMapper_getValueForChar(baseMapper, 'a'), 0);
+//        CuAssertIntEquals(testCase, stBaseMapper_getValueForChar(baseMapper, 'C'), 1);
+//        CuAssertIntEquals(testCase, stBaseMapper_getValueForChar(baseMapper, 'c'), 1);
+//        CuAssertIntEquals(testCase, stBaseMapper_getValueForChar(baseMapper, 'G'), 2);
+//        CuAssertIntEquals(testCase, stBaseMapper_getValueForChar(baseMapper, 'g'), 2);
+//        CuAssertIntEquals(testCase, stBaseMapper_getValueForChar(baseMapper, 'T'), 3);
+//        CuAssertIntEquals(testCase, stBaseMapper_getValueForChar(baseMapper, 't'), 3);
+//        CuAssertIntEquals(testCase, stBaseMapper_getValueForChar(baseMapper, '-'), 4);
+//
+//        // Check stRPHmmParameters
+//
+//        // Check haplotype substitution model and error model parsed correctly
+//        // and that the proper values were set in the model parameters
+//        double delta = 0.0001;
+//        for (int i = 0; i < 5; i++) {
+//            for (int j = 0; j < 5; j++) {
+//                if (i < 4 && j < 4) {
+//                    if (i == j) {
+//                        CuAssertDblEquals(testCase, params->hetSubModelSlow[i * 5 + j], log(0.998), delta);
+//                        CuAssertDblEquals(testCase, params->hetSubModel[i * 5 + j],
+//                                          scaleToLogIntegerSubMatrix(log(0.998)), delta);
+//                        CuAssertDblEquals(testCase, params->readErrorSubModelSlow[i * 5 + j], log(0.9), delta);
+//                        CuAssertDblEquals(testCase, params->readErrorSubModel[i * 5 + j],
+//                                          scaleToLogIntegerSubMatrix(log(0.9)), delta);
+//                    } else {
+//                        CuAssertDblEquals(testCase, params->hetSubModelSlow[i * 5 + j], log(0.000333), delta);
+//                        CuAssertDblEquals(testCase, params->hetSubModel[i * 5 + j],
+//                                          scaleToLogIntegerSubMatrix(log(0.000333)), delta);
+//                        CuAssertDblEquals(testCase, params->readErrorSubModelSlow[i * 5 + j], log(0.01), delta);
+//                        CuAssertDblEquals(testCase, params->readErrorSubModel[i * 5 + j],
+//                                          scaleToLogIntegerSubMatrix(log(0.01)), delta);
+//                    }
+//                } else if (i != j) {
+//                    CuAssertDblEquals(testCase, params->hetSubModelSlow[i * 5 + j], log(0.001), delta);
+//                    CuAssertDblEquals(testCase, params->hetSubModel[i * 5 + j], scaleToLogIntegerSubMatrix(log(0.001)),
+//                                      delta);
+//                    CuAssertDblEquals(testCase, params->readErrorSubModelSlow[i * 5 + j], log(0.07), delta);
+//                    CuAssertDblEquals(testCase, params->readErrorSubModel[i * 5 + j],
+//                                      scaleToLogIntegerSubMatrix(log(0.07)), delta);
+//                } else {
+//                    CuAssertDblEquals(testCase, params->hetSubModelSlow[i * 5 + j], log(0.996), delta);
+//                    CuAssertDblEquals(testCase, params->hetSubModel[i * 5 + j], scaleToLogIntegerSubMatrix(log(0.996)),
+//                                      delta);
+//                    CuAssertDblEquals(testCase, params->readErrorSubModelSlow[i * 5 + j], log(0.72), delta);
+//                    CuAssertDblEquals(testCase, params->readErrorSubModel[i * 5 + j],
+//                                      scaleToLogIntegerSubMatrix(log(0.72)), delta);
+//                }
+//            }
+//        }
+//        // Check remaining parameters parsed correctly
+//        CuAssertTrue(testCase, params->maxNotSumTransitions);
+//        CuAssertIntEquals(testCase, params->maxPartitionsInAColumn, 50);
+//        CuAssertIntEquals(testCase, params->maxCoverageDepth, 64);
+//        CuAssertIntEquals(testCase, params->minReadCoverageToSupportPhasingBetweenHeterozygousSites, 4);
+//
+//        // cleanup
+//        params_destruct(fullParams);
+//    }
+//}
+
+void test_jsmnParsing(CuTest *testCase) {
+
     char *paramsFile = "../tests/data/parsingTest/parsingTest.json";
 
-    Params *fullParams = params_readParams2(paramsFile, FALSE, TRUE);
-    stBaseMapper *baseMapper = fullParams->baseMapper;
-    stRPHmmParameters *params = fullParams->phaseParams;
-
-    // Parse reads for interval
-    st_logInfo("> Parsing input reads\n");
-    stList *profileSequences = stList_construct3(0, (void (*)(void *))stProfileSeq_destruct);
-    int64_t readCount = parseReads(profileSequences, bamFile, baseMapper, params);
-
-    // Test to see number of reads is correct - should be 149
-    CuAssertIntEquals(testCase, readCount, 149);
-
-    // Test to see first read is being parsed correctly
-    samFile *in = hts_open(bamFile, "r");
-    bam_hdr_t *bamHdr = sam_hdr_read(in);
-    bam1_t *aln = bam_init1();
-
-    // Get first read
-    CuAssertTrue(testCase, sam_read1(in,bamHdr,aln) > 0);
-
-    int64_t pos = aln->core.pos; //left most position of alignment
-    char *chr = bamHdr->target_name[aln->core.tid] ; //contig name (chromosome)
-    int64_t len = aln->core.l_qseq; //length of the read.
-    uint8_t *seq = bam_get_seq(aln);  // DNA sequence
-    char *readName = bam_get_qname(aln);
-    uint32_t *cigar = bam_get_cigar(aln);
-
-
-    int64_t start_read = 0;
-    int64_t end_read = 0;
-    int64_t start_ref = pos;
-    int64_t cig_idx = 0;
-
-    // Find the correct starting locations on the read and reference sequence,
-    // to deal with things like inserts / deletions / soft clipping
-    while(cig_idx < aln->core.n_cigar) {
-        int cigarOp = cigar[cig_idx] & BAM_CIGAR_MASK;
-        int cigarNum = cigar[cig_idx] >> BAM_CIGAR_SHIFT;
-
-        if (cigarOp == BAM_CMATCH || cigarOp == BAM_CEQUAL || cigarOp==BAM_CDIFF) {
-            break;
-        }
-        else if (cigarOp == BAM_CDEL || cigarOp == BAM_CREF_SKIP) {
-            start_ref += cigarNum;
-            cig_idx++;
-        } else if (cigarOp == BAM_CINS || cigarOp == BAM_CSOFT_CLIP) {
-            start_read += cigarNum;
-            cig_idx++;
-        } else if (cigarOp == BAM_CHARD_CLIP || cigarOp == BAM_CPAD) {
-            cig_idx++;
-        } else {
-            st_logCritical("Unidentifiable cigar operation\n");
-        }
-    }
-    // Check for soft clipping at the end
-    int lastCigarOp = cigar[aln->core.n_cigar-1] & BAM_CIGAR_MASK;
-    int lastCigarNum = cigar[aln->core.n_cigar-1] >> BAM_CIGAR_SHIFT;
-    if (lastCigarOp == BAM_CSOFT_CLIP) {
-        end_read += lastCigarNum;
-    }
-    // Count number of insertions & deletions in sequence
-    int64_t numInsertions = 0;
-    int64_t numDeletions = 0;
-    countIndels(cigar, aln->core.n_cigar, &numInsertions, &numDeletions);
-    int64_t trueLength = len-start_read-end_read+numDeletions-numInsertions;
-
-    // Create empty profile sequence
-    stProfileSeq *pSeq = stProfileSeq_constructEmptyProfile(chr, readName, pos, trueLength);
-
-    // Variables to keep track of position in sequence / cigar operations
-    cig_idx = 0;
-    int64_t currPosInOp = 0;
-    int64_t cigarOp = -1;
-    int64_t cigarNum = -1;
-    int64_t idxInSeq = start_read;
-    char *firstMatches = st_calloc(19, sizeof(char));
-    char *lastMatches = st_calloc(30, sizeof(char));
-    // For each position turn character into profile probability
-    // As is, this makes the probability 1 for the base read in, and 0 otherwise
-    for (uint32_t i = 0; i < trueLength; i++) {
-
-        if (currPosInOp == 0) {
-            cigarOp = cigar[cig_idx] & BAM_CIGAR_MASK;
-            cigarNum = cigar[cig_idx] >> BAM_CIGAR_SHIFT;
-        }
-        // Build first and last sequences to check
-        if (cig_idx == 1) {
-            char c = seq_nt16_str[bam_seqi(seq, idxInSeq)];
-            firstMatches[currPosInOp] = c;
-        }
-        else if (cig_idx == aln->core.n_cigar-2) {
-            char c = seq_nt16_str[bam_seqi(seq, idxInSeq)];
-            lastMatches[currPosInOp] = c;
-        }
-
-        if (cigarOp == BAM_CMATCH || cigarOp == BAM_CEQUAL || cigarOp == BAM_CDIFF) {
-            int64_t b = stBaseMapper_getValueForChar(baseMapper, seq_nt16_str[bam_seqi(seq, idxInSeq)]);
-            pSeq->profileProbs[i * ALPHABET_SIZE + b] = ALPHABET_MAX_PROB;
-            idxInSeq++;
-        }
-        else if (cigarOp == BAM_CDEL || cigarOp == BAM_CREF_SKIP) {
-            int64_t b = stBaseMapper_getValueForChar(baseMapper, '-');
-            pSeq->profileProbs[i * ALPHABET_SIZE + b] = ALPHABET_MAX_PROB;
-        } else if (cigarOp == BAM_CINS) {
-            // Currently, ignore insertions
-            idxInSeq++;
-            i--;
-        } else if (cigarOp == BAM_CSOFT_CLIP || cigarOp == BAM_CHARD_CLIP || cigarOp == BAM_CPAD) {
-            // nothing really to do here. skip to next cigar operation
-            currPosInOp = cigarNum-1;
-            i--;
-        } else {
-            st_logCritical("Unidentifiable cigar operation\n");
-        }
-
-        currPosInOp++;
-        if (currPosInOp == cigarNum) {
-            cig_idx++;
-            currPosInOp = 0;
-        }
-    }
-
-    // Cigar string
-    CuAssertIntEquals(testCase, aln->core.n_cigar, 2887);
-    CuAssertIntEquals(testCase, start_read, 76);
-    CuAssertIntEquals(testCase, end_read, 22);
-    CuAssertIntEquals(testCase, numInsertions, 1265);
-    CuAssertIntEquals(testCase, numDeletions, 646);
-
-    // Read info
-    CuAssertIntEquals(testCase, trueLength, 14786);
-    CuAssertStrEquals(testCase, firstMatches, "CCAGTGCTTGACTTACAT");
-    CuAssertStrEquals(testCase, lastMatches, "CACTGCTCTTGTGTACCAGATAAGTAAAA");
-    uint8_t *p = &pSeq->profileProbs[1 * ALPHABET_SIZE];
-    double delta = 0.0001;
-    CuAssertDblEquals(testCase, getProb(p, 0), 0.0, delta);
-    CuAssertDblEquals(testCase, getProb(p, 1), 1.0, delta);
-    CuAssertDblEquals(testCase, getProb(p, 2), 0.0, delta);
-    CuAssertDblEquals(testCase, getProb(p, 3), 0.0, delta);
-    CuAssertDblEquals(testCase, getProb(p, 4), 0.0, delta);
-
-    // Cleanup
-    params_destruct(fullParams);
-    stList_destruct(profileSequences);
-}
-
-
-void test_jsmnParsing(CuTest *testCase) {
-
-    char *paramsFiles[2] = {"../tests/data/parsingTest/parsingTest.json", "../tests/data/parsingTest/parsingTest.allParams.json"};
-
-    for (int p = 0; p < 2; p++) {
-        char *paramsFile = paramsFiles[p];
-
-        Params *fullParams = params_readParams2(paramsFile, FALSE, TRUE);
-        stBaseMapper *baseMapper = fullParams->baseMapper;
-        stRPHmmParameters *params = fullParams->phaseParams;
-
-        // Check that alphabet was parsed as expected, and that conversions
-        // between types of bases work properlu
-        CuAssertIntEquals(testCase, baseMapper->size, 5);
-        CuAssertStrEquals(testCase, baseMapper->wildcard, "Nn");
-
-        // Check that numerical bases are mapped to characters correctly
-        CuAssertIntEquals(testCase, stBaseMapper_getCharForValue(baseMapper, 0), 'A');
-        CuAssertIntEquals(testCase, stBaseMapper_getCharForValue(baseMapper, 1), 'C');
-        CuAssertIntEquals(testCase, stBaseMapper_getCharForValue(baseMapper, 2), 'G');
-        CuAssertIntEquals(testCase, stBaseMapper_getCharForValue(baseMapper, 3), 'T');
-        CuAssertIntEquals(testCase, stBaseMapper_getCharForValue(baseMapper, 4), '-');
-
-
-        // Check that character bases are mapped to numbers correctly
-        CuAssertIntEquals(testCase, stBaseMapper_getValueForChar(baseMapper, 'A'), 0);
-        CuAssertIntEquals(testCase, stBaseMapper_getValueForChar(baseMapper, 'a'), 0);
-        CuAssertIntEquals(testCase, stBaseMapper_getValueForChar(baseMapper, 'C'), 1);
-        CuAssertIntEquals(testCase, stBaseMapper_getValueForChar(baseMapper, 'c'), 1);
-        CuAssertIntEquals(testCase, stBaseMapper_getValueForChar(baseMapper, 'G'), 2);
-        CuAssertIntEquals(testCase, stBaseMapper_getValueForChar(baseMapper, 'g'), 2);
-        CuAssertIntEquals(testCase, stBaseMapper_getValueForChar(baseMapper, 'T'), 3);
-        CuAssertIntEquals(testCase, stBaseMapper_getValueForChar(baseMapper, 't'), 3);
-        CuAssertIntEquals(testCase, stBaseMapper_getValueForChar(baseMapper, '-'), 4);
-
-        // Check stRPHmmParameters
-
-        // Check haplotype substitution model and error model parsed correctly
-        // and that the proper values were set in the model parameters
-        double delta = 0.0001;
-        for (int i = 0; i < 5; i++) {
-            for (int j = 0; j < 5; j++) {
-                if (i < 4 && j < 4) {
-                    if (i == j) {
-                        CuAssertDblEquals(testCase, params->hetSubModelSlow[i * 5 + j], log(0.998), delta);
-                        CuAssertDblEquals(testCase, params->hetSubModel[i * 5 + j],
-                                          scaleToLogIntegerSubMatrix(log(0.998)), delta);
-                        CuAssertDblEquals(testCase, params->readErrorSubModelSlow[i * 5 + j], log(0.9), delta);
-                        CuAssertDblEquals(testCase, params->readErrorSubModel[i * 5 + j],
-                                          scaleToLogIntegerSubMatrix(log(0.9)), delta);
-                    } else {
-                        CuAssertDblEquals(testCase, params->hetSubModelSlow[i * 5 + j], log(0.000333), delta);
-                        CuAssertDblEquals(testCase, params->hetSubModel[i * 5 + j],
-                                          scaleToLogIntegerSubMatrix(log(0.000333)), delta);
-                        CuAssertDblEquals(testCase, params->readErrorSubModelSlow[i * 5 + j], log(0.01), delta);
-                        CuAssertDblEquals(testCase, params->readErrorSubModel[i * 5 + j],
-                                          scaleToLogIntegerSubMatrix(log(0.01)), delta);
-                    }
-                } else if (i != j) {
-                    CuAssertDblEquals(testCase, params->hetSubModelSlow[i * 5 + j], log(0.001), delta);
-                    CuAssertDblEquals(testCase, params->hetSubModel[i * 5 + j], scaleToLogIntegerSubMatrix(log(0.001)),
-                                      delta);
-                    CuAssertDblEquals(testCase, params->readErrorSubModelSlow[i * 5 + j], log(0.07), delta);
-                    CuAssertDblEquals(testCase, params->readErrorSubModel[i * 5 + j],
-                                      scaleToLogIntegerSubMatrix(log(0.07)), delta);
-                } else {
-                    CuAssertDblEquals(testCase, params->hetSubModelSlow[i * 5 + j], log(0.996), delta);
-                    CuAssertDblEquals(testCase, params->hetSubModel[i * 5 + j], scaleToLogIntegerSubMatrix(log(0.996)),
-                                      delta);
-                    CuAssertDblEquals(testCase, params->readErrorSubModelSlow[i * 5 + j], log(0.72), delta);
-                    CuAssertDblEquals(testCase, params->readErrorSubModel[i * 5 + j],
-                                      scaleToLogIntegerSubMatrix(log(0.72)), delta);
-                }
-            }
-        }
-        // Check remaining parameters parsed correctly
-        CuAssertTrue(testCase, params->maxNotSumTransitions);
-        CuAssertIntEquals(testCase, params->maxPartitionsInAColumn, 50);
-        CuAssertIntEquals(testCase, params->maxCoverageDepth, 64);
-        CuAssertIntEquals(testCase, params->minReadCoverageToSupportPhasingBetweenHeterozygousSites, 4);
-
-        // cleanup
-        params_destruct(fullParams);
-    }
-=======
-
-void test_jsmnParsing(CuTest *testCase) {
-
-    char *paramsFile = "../tests/parsingTest.json";
-
-    stRPHmmParameters *params = parseParameters(paramsFile);
+    Params *allParams = params_readParams2(paramsFile, FALSE, TRUE);
+    stRPHmmParameters *params = allParams->phaseParams;
 
     // Check stRPHmmParameters
 
@@ -276,7 +278,6 @@
 
     // cleanup
     stRPHmmParameters_destruct(params);
->>>>>>> ea9f4269
 }
 
 CuSuite *parserTestSuite(void) {
