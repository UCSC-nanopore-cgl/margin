--- conflicted
+++ resolved
@@ -286,7 +286,7 @@
 	st_logInfo("Read:%s\n", read);
 	st_logInfo("Reference:%s\n", reference);
 	if (st_getLogLevel() >= info) {
-		poa_print(poa, stderr, reads, &readStrand, 0.0, 0.0);
+		poa_print(poa, stderr, reads, 0.0, 0.0);
 	}
 
 	// Check inserts
@@ -410,7 +410,7 @@
 
 		st_logInfo("True-reference:%s\n", trueReference);
 		if (st_getLogLevel() >= info) {
-			poa_print(poa, stderr, reads, readStrandArray, 5, 5);
+			poa_print(poa, stderr, reads, 5, 5);
 		}
 
 		//Cleanup
@@ -452,7 +452,7 @@
 
 		st_logInfo("True-reference:%s\n", trueReference);
 		if (st_getLogLevel() >= info) {
-			poa_print(poa, stderr, reads, readStrandArray, 5, 0);
+			poa_print(poa, stderr, reads, 5, 0);
 		}
 
 		//Cleanup
@@ -509,24 +509,17 @@
 	Params *params = params_readParams(fh);
 	fclose(fh);
 	PolishParams *polishParams = params->polishParams;
-
-<<<<<<< HEAD
-	Poa *poa = poa_realign(reads, NULL, rleReference->rleString, polishParams);
-	Poa *poaRefined = poa_realignAll(reads, NULL, rleReference->rleString, polishParams);
-
-	Poa *poaTrue = poa_realign(reads, NULL, rleTrueReference->rleString, polishParams);
-=======
+	
 	// Set parameters
 	params->polishParams->maxPoaConsensusIterations = 100;
 	params->polishParams->minPoaConsensusIterations = 0;
 	params->polishParams->maxRealignmentPolishIterations = 3;
 	params->polishParams->minRealignmentPolishIterations = 3;
 
-	// Generate alignments
-	Poa *poa = poa_realign(reads, readStrandArray, NULL, rleReference->rleString, polishParams);
-	Poa *poaRefined = poa_realignAll(reads, readStrandArray, NULL, rleReference->rleString, polishParams);
-	Poa *poaTrue = poa_realign(reads, readStrandArray, NULL, rleTrueReference->rleString, polishParams);
->>>>>>> a16ab00e
+	Poa *poa = poa_realign(reads, NULL, rleReference->rleString, polishParams);
+	Poa *poaRefined = poa_realignAll(reads, NULL, rleReference->rleString, polishParams);
+
+	Poa *poaTrue = poa_realign(reads, NULL, rleTrueReference->rleString, polishParams);
 
 	// Run phasing
 	//stList *anchorAlignments = poa_getAnchorAlignments(poaRefined, NULL, stList_length(reads), params->polishParams);
@@ -598,7 +591,7 @@
 
 	if (st_getLogLevel() >= debug && !stString_eq(rleTrueReference->rleString, poaRefined->refString)) {
 		//poa_print(poa, stderr, 5);
-		poa_print(poaRefined, stderr, reads, readStrandArray, 2, 0);
+		poa_print(poaRefined, stderr, reads, 2, 0);
 	}
 
 	// Cleanup
@@ -625,23 +618,15 @@
 	Params *params = params_readParams(fh);
 	fclose(fh);
 	PolishParams *polishParams = params->polishParams;
-
-<<<<<<< HEAD
-	Poa *poa = poa_realign(bamChunkReads, NULL, reference, polishParams);
-	Poa *poaRefined = poa_realignIterative(bamChunkReads, NULL, reference, polishParams);
-//	poaRefined = poa_polish(poaRefined, bamChunkReads, polishParams);
-//	poaRefined = poa_polish(poaRefined, bamChunkReads, polishParams);
-=======
+	
 	// Set parameters
 	params->polishParams->maxPoaConsensusIterations = 100;
 	params->polishParams->minPoaConsensusIterations = 0;
 	params->polishParams->maxRealignmentPolishIterations = 3;
 	params->polishParams->minRealignmentPolishIterations = 3;
 
-	// Generate alignment
-	Poa *poa = poa_realign(reads, readStrandArray, NULL, reference, polishParams);
-	Poa *poaRefined = poa_realignAll(reads, readStrandArray, NULL, reference, polishParams);
->>>>>>> a16ab00e
+	Poa *poa = poa_realign(bamChunkReads, NULL, reference, polishParams);
+	Poa *poaRefined = poa_realignIterative(bamChunkReads, NULL, reference, polishParams);
 
 	// Calculate alignments between true reference and consensus and starting reference sequences
 	int64_t consensusMatches = calcSequenceMatches(trueReference, poaRefined->refString);
@@ -671,7 +656,7 @@
 
 	if (st_getLogLevel() >= debug && !stString_eq(trueReference, poaRefined->refString)) {
 		//poa_print(poa, stderr, 5);
-		poa_print(poaRefined, stderr, reads, readStrandArray, 2, 5);
+		poa_print(poaRefined, stderr, bamChunkReads, 2, 5);
 	}
 
 	// Cleanup
