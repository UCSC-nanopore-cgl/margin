/*
 * Copyright (C) 2009-2018 by Benedict Paten (benedictpaten@gmail.com)
 *
 * Released under the MIT license, see LICENSE.txt
 */

#include "CuTest.h"
#include "margin.h"

static char *polishParamsFile = "../params/allParams.np.json";
<<<<<<< HEAD
static char *polishParamsNoRleFile = "../params/allParams.np.no_rle.json";
#define TEST_POLISH_FILES_DIR "../tests/data/polishTestExamples/"
=======
#define TEST_POLISH_FILES_DIR "../tests/polishTestExamples/"
>>>>>>> ea9f4269

Params *getParams() {
	FILE *fh = fopen(polishParamsFile, "r");
	Params *params = params_readParams(fh);
	fclose(fh);
	return params;
}

static void test_poa_getReferenceGraph(CuTest *testCase) {
	/*
	 * Test building a trivial poa graph containing just a reference string.
	 */

	RleString *reference = rleString_construct("GATTACA");

	Alphabet *alphabet = alphabet_constructNucleotide();
	Params *p = getParams();
	Poa *poa = poa_getReferenceGraph(reference, alphabet, p->polishParams->repeatSubMatrix->maximumRepeatLength);

	CuAssertTrue(testCase, stList_length(poa->nodes) == reference->length + 1);
	for(int64_t i=0; i<reference->length; i++) {
		PoaNode *node = stList_get(poa->nodes, i+1);

		CuAssertTrue(testCase, node->base == reference->rleString[i]);
		CuAssertTrue(testCase, stList_length(node->inserts) == 0);
		CuAssertTrue(testCase, stList_length(node->deletes) == 0);
	}

	PoaNode *node = stList_get(poa->nodes, 0);
	CuAssertTrue(testCase, node->base == 'N');
	CuAssertTrue(testCase, stList_length(node->inserts) == 0);
	CuAssertTrue(testCase, stList_length(node->deletes) == 0);

	poa_destruct(poa);
	rleString_destruct(reference);
	params_destruct(p);
}

static char *makeShiftedString(char *str, char *insert, int64_t insertPoint) {
	char *suffix = stString_copy(&str[insertPoint]);
	char *prefix = stString_copy(str);
	prefix[insertPoint] = '\0';
	char *shiftedStr = stString_print("%s%s%s", prefix, insert, suffix);
	free(suffix);
	free(prefix);
	return shiftedStr;
}

static void test_getShift(CuTest *testCase) {
	/*
	 * Test left shifting code.
	 */
	for(int64_t test=0; test<10000; test++) {
		// Make random rle string
		int64_t length = st_randomInt(1, 20);
		char *str = getRandomACGTSequence(length);
		RleString *str_rle = rleString_construct(str);

		// Make random rle insert of length m
		int64_t m = st_randomInt(1, 4);
		char *insert = getRandomACGTSequence(m);
		RleString *insert_rle = rleString_construct(insert);

		// Run get shift, getting shift in rle space
		int64_t i = getShift(str_rle, str_rle->length, insert_rle, 1);

		int64_t k=0; // Calculate shift in non-rle space
		for(int64_t j=0; j<i; j++) {
			k += str_rle->repeatCounts[j];
		}

		//if(k < length) {
		//	fprintf(stderr, "Str: %s, str-length:%" PRIi64 " insert: %s, insert:%" PRIi64 "\n", str, length, insert, k);
		//}


		// Test resulting transplanted string is same as concatenated str+insert
		char *shiftedStr = makeShiftedString(str, insert, k);
		char *concatenatedStr = stString_print("%s%s", str, insert);

		CuAssertStrEquals(testCase, concatenatedStr, shiftedStr);

		// Cleanup
		free(shiftedStr);

		// Test no further left shift would work in RLE space
		for(int64_t j=0; j<k; j++) {
			if(j == 0 || str[j-1] != str[j]) { // This prevents shifts between what are the same positions in RLE space
				shiftedStr = makeShiftedString(str, insert, j);
				CuAssertTrue(testCase, !stString_eq(shiftedStr, concatenatedStr));
				free(shiftedStr);
			}
		}

		// Cleanup
		free(concatenatedStr);
		free(str);
		free(insert);
		rleString_destruct(str_rle);
		rleString_destruct(insert_rle);
	}
}

static void checkInserts(CuTest *testCase, Poa *poa, int64_t nodeIndex,
					     int64_t insertNumber, const char **inserts, const double *insertWeights, bool divideWeights) {
	PoaNode *node = stList_get(poa->nodes, nodeIndex);

	CuAssertIntEquals(testCase, stList_length(node->inserts), insertNumber);

	for(int64_t i=0; i<insertNumber; i++) {
		PoaInsert *poaInsert = stList_get(node->inserts, i);
		CuAssertStrEquals(testCase, inserts[i], poaInsert->insert->rleString);
		CuAssertDblEquals(testCase, insertWeights[i], poaInsert_getWeight(poaInsert) / (divideWeights ? PAIR_ALIGNMENT_PROB_1 : 1.0), 0.001);
	}
}

static void checkDeletes(CuTest *testCase, Poa *poa, int64_t nodeIndex,
					     int64_t deleteNumber, const int64_t *deleteLengths, const double *deleteWeights, bool divideWeights) {
	PoaNode *node = stList_get(poa->nodes, nodeIndex);

	CuAssertIntEquals(testCase, stList_length(node->deletes), deleteNumber);

	for(int64_t i=0; i<deleteNumber; i++) {
		PoaDelete *poaDelete = stList_get(node->deletes, i);
		CuAssertIntEquals(testCase, deleteLengths[i], poaDelete->length);
		CuAssertDblEquals(testCase, deleteWeights[i], poaDelete_getWeight(poaDelete) / (divideWeights ? PAIR_ALIGNMENT_PROB_1 : 1.0), 0.001);
	}
}

static void checkNode(CuTest *testCase, Poa *poa, int64_t nodeIndex, char base, const double *baseWeights,
		int64_t insertNumber, const char **inserts, const double *insertWeights,
		int64_t deleteNumber, const int64_t *deleteLengths, const double *deleteWeights) {

	PoaNode *node = stList_get(poa->nodes, nodeIndex);
	CuAssertTrue(testCase, node->base == base);

	// Matches
	for(int64_t i=0; i<poa->alphabet->alphabetSize; i++) {
		CuAssertDblEquals(testCase, node->baseWeights[i], baseWeights[i], 0.0);
	}

	// Inserts
	checkInserts(testCase, poa, nodeIndex, insertNumber, inserts, insertWeights, 0);

	// Deletes
	checkDeletes(testCase, poa, nodeIndex, deleteNumber, deleteLengths, deleteWeights, 0);
}

static void test_poa_augment_example(CuTest *testCase) {
	/*
	 * Test poa_augment gives works as expected on a small example.
	 */

	RleString *reference = rleString_construct_no_rle("GATTACA");

	Params *p = getParams();
	Alphabet *alphabet = alphabet_constructNucleotide();
	Poa *poa = poa_getReferenceGraph(reference, alphabet, p->polishParams->repeatSubMatrix->maximumRepeatLength);

	RleString *read = rleString_construct_no_rle("GATACGGT");

	stList *matches = stList_construct3(0, (void (*)(void *))stIntTuple_destruct);
	stList *inserts = stList_construct3(0, (void (*)(void *))stIntTuple_destruct);
	stList *deletes = stList_construct3(0, (void (*)(void *))stIntTuple_destruct);

	stList_append(matches, stIntTuple_construct3(100, 0, 0));
	stList_append(matches, stIntTuple_construct3(100, 1, 1));
	stList_append(matches, stIntTuple_construct3(50, 2, 2));
	stList_append(matches, stIntTuple_construct3(50, 3, 2));
	stList_append(matches, stIntTuple_construct3(100, 4, 3));
	stList_append(matches, stIntTuple_construct3(100, 5, 4));
	stList_append(matches, stIntTuple_construct3(50, 6, 5));
	stList_append(matches, stIntTuple_construct3(25, 6, 6));
	stList_append(matches, stIntTuple_construct3(25, 6, 7));

	stList_append(inserts, stIntTuple_construct3(50, 5, 5));
	stList_append(inserts, stIntTuple_construct3(25, 5, 6));
	stList_append(inserts, stIntTuple_construct3(50, 6, 6));
	stList_append(inserts, stIntTuple_construct3(75, 6, 7));

	stList_append(deletes, stIntTuple_construct3(50, 2, 1));
	stList_append(deletes, stIntTuple_construct3(50, 3, 2));

	poa_augment(poa, read, 1, 0, matches, inserts, deletes, p->polishParams);

	// Check POA graph is what we expect

	CuAssertTrue(testCase, stList_length(poa->nodes) == 8); // Length + prefix node

	checkNode(testCase, poa, 0, 'N', (const double[]){ 0.0, 0.0, 0.0, 0.0, 0.0 },
			0, (const char *[]){ "" }, (const double[]){ 0.0 },
			0, (const int64_t[]){ 0 }, (const double[]){ 0.0 });

	checkNode(testCase, poa, 1, 'G', (const double[]){ 0.0, 0.0, 100.0, 0.0, 0.0 },
				0, (const char *[]){ "" }, (const double[]){ 0.0 },
				0, (const int64_t[]){ 0 }, (const double[]){ 0.0 });

	checkNode(testCase, poa, 2, 'A', (const double[]){ 100.0, 0.0, 0.0, 0.0, 0.0 },
					0, (const char *[]){ "" }, (const double[]){ 0.0 },
					1, (const int64_t[]){ 1 }, (const double[]){ 100.0 });

	checkNode(testCase, poa, 3, 'T', (const double[]){ 0.0, 0.0, 0.0, 50.0, 0.0 },
					0, (const char *[]){ "" }, (const double[]){ 0.0 },
					0, (const int64_t[]){ 0 }, (const double[]){ 0.0 });

	checkNode(testCase, poa, 4, 'T', (const double[]){ 0.0, 0.0, 0.0, 50.0, 0.0 },
					0, (const char *[]){ "" }, (const double[]){ 0.0 },
					0, (const int64_t[]){ 0 }, (const double[]){ 0.0 });

	checkNode(testCase, poa, 5, 'A', (const double[]){ 100.0, 0.0, 0.0, 0.0, 0.0 },
					0, (const char *[]){ "" }, (const double[]){ 0.0 },
					0, (const int64_t[]){ 0 }, (const double[]){ 0.0 });

	checkNode(testCase, poa, 6, 'C', (const double[]){ 0.0, 100.0, 0.0, 0.0, 0.0 },
					2, (const char *[]){ "G", "GG" }, (const double[]){ 50.0, 25.0 },
					0, (const int64_t[]){ 0 }, (const double[]){ 0.0 });

	checkNode(testCase, poa, 7, 'A', (const double[]){ 0.0, 0.0, 75.0, 25.0, 0.0 },
					2, (const char *[]){ "GT", "T" }, (const double[]){ 50.0, 75.0 },
					0, (const int64_t[]){ 0 }, (const double[]){ 0.0 });

	// Cleanup
	poa_destruct(poa);
	stList_destruct(matches);
	stList_destruct(inserts);
	stList_destruct(deletes);
	rleString_destruct(read);
	rleString_destruct(reference);
	params_destruct(p);
}

static void test_poa_realign_tiny_example1(CuTest *testCase) {
	/*
	 * Tests that poa_realign builds the expected poa graph for a small example of input sequences
	 */

	RleString *reference = rleString_construct_no_rle("GATACAGCGGG");
	BamChunkRead *read = bamChunkRead_construct2(stString_print("read"), stString_print("GATTACAGCG"), NULL, 1, 0);

	stList *reads = stList_construct3(0,(void (*)(void *))bamChunkRead_destruct);
	stList_append(reads, read);
	bool readStrand = 1;

<<<<<<< HEAD
	Params *params = params_readParams(polishParamsFile);
=======
	Params *params = getParams();
>>>>>>> ea9f4269
	PolishParams *polishParams = params->polishParams;
	
	// This test used the default state machine in cPecan
	stateMachine_destruct(polishParams->sM);
	polishParams->sM = stateMachine3_construct(threeState, rleNucleotideEmissions_construct());
	polishParams->sMConditional = stateMachine3_construct(threeState, rleNucleotideEmissions_construct());

	/*
	// Generate set of posterior probabilities for matches, deletes and inserts with respect to reference.
	stList *matches = NULL, *inserts = NULL, *deletes = NULL;
	getAlignedPairsWithIndels(sM, reference, read, p, &matches, &deletes, &inserts, 0, 0);

	for(int64_t i=0; i<stList_length(matches); i++) {
		stIntTuple *alignedPair = stList_get(matches, i);
		fprintf(stderr, "Match: (x:%i) (y:%i) (weight:%f)\n", stIntTuple_get(alignedPair, 1),
				stIntTuple_get(alignedPair, 2), ((float)stIntTuple_get(alignedPair, 0))/PAIR_ALIGNMENT_PROB_1);
	}

	for(int64_t i=0; i<stList_length(inserts); i++) {
		stIntTuple *alignedPair = stList_get(inserts, i);
		fprintf(stderr, "Insert: (x:%i) (y:%i) (weight:%f)\n", stIntTuple_get(alignedPair, 1),
				stIntTuple_get(alignedPair, 2), ((float)stIntTuple_get(alignedPair, 0))/PAIR_ALIGNMENT_PROB_1);
	}

	for(int64_t i=0; i<stList_length(deletes); i++) {
		stIntTuple *alignedPair = stList_get(deletes, i);
		fprintf(stderr, "Delete: (x:%i) (y:%i) (weight:%f)\n", stIntTuple_get(alignedPair, 1),
					stIntTuple_get(alignedPair, 2), ((float)stIntTuple_get(alignedPair, 0))/PAIR_ALIGNMENT_PROB_1);
	}*/

	Poa *poa = poa_realign(reads, NULL, reference, polishParams);
	// Check we get the set of inserts and deletes we expect

	// . = match
	// | = insert
	// - = delete
	// : = insert and match
	// % = delete and match

	//     Reference
	//     -1 0 1 2 3 4 5 6 7 8 9 10
	//      N G A T A C A G C G G G
	// -1 N .
	//  0 G   .
	//  1 A   | .
	//  2 T     : . -
	//  3 T       : . %
	//  4 A         :   .
	//  5 C           .   .
	//  6 A             . - %
	//  7 G               . - %
	//  8 C                 . - %
	//  9 G                   . - %

	st_logInfo("Read:\t\t%s\n", read->rleRead->rleString);
	st_logInfo("Reference:\t%s\n", reference->rleString);
	if (st_getLogLevel() >= info) {
		poa_print(poa, stderr, reads, 0.0, 0.0);
	}

	// Check inserts

	// A after ref 0
	checkInserts(testCase, poa, 1, 1, (const char *[]){ "A" }, (const double[]){ 0.038656 }, 1);
	// T after ref 1
	/*checkInserts(testCase, poa, 2, 1, (const char *[]){ "T" }, (const double[]){ 0.877394 }, 1);
	// T after ref 2
	checkInserts(testCase, poa, 3, 1, (const char *[]){ "A" }, (const double[]){ 0.038831 }, 1);
	// A after ref 3
	checkInserts(testCase, poa, 4, 0, (const char *[]){ "" }, (const double[]){ 1 }, 1);

	checkInserts(testCase, poa, 0, 0, (const char *[]){ "" }, (const double[]){ 1 }, 1);
	checkInserts(testCase, poa, 5, 0, (const char *[]){ "" }, (const double[]){ 1 }, 1);
	checkInserts(testCase, poa, 6, 0, (const char *[]){ "" }, (const double[]){ 1 }, 1);
	checkInserts(testCase, poa, 7, 0, (const char *[]){ "" }, (const double[]){ 1 }, 1);
	checkInserts(testCase, poa, 8, 0, (const char *[]){ "" }, (const double[]){ 1 }, 1);
	checkInserts(testCase, poa, 9, 0, (const char *[]){ "" }, (const double[]){ 1 }, 1);
	checkInserts(testCase, poa, 10, 0, (const char *[]){ "" }, (const double[]){ 1 }, 1);*/

	// Check deletes

	/*
	Delete: (x:3) (y:2) (weight:0.021429)
	Delete: (x:4) (y:3) (weight:0.011958)

	Delete: (x:6) (y:6) (weight:0.039542)
	Delete: (x:7) (y:6) (weight:0.041150)

	Delete: (x:7) (y:7) (weight:0.039140)
	Delete: (x:8) (y:7) (weight:0.038841)

	Delete: (x:8) (y:8) (weight:0.440979)
	Delete: (x:9) (y:8) (weight:0.438735)

	Delete: (x:9) (y:9) (weight:0.437247)
	Delete: (x:10) (y:9) (weight:0.440302)*/

	// No deletes first three positions
	checkDeletes(testCase, poa, 0, 0, (const int64_t[]){ 1 }, (const double[]){ 1 }, 1);
	checkDeletes(testCase, poa, 1, 0, (const int64_t[]){ 1 }, (const double[]){ 1 }, 1);
	checkDeletes(testCase, poa, 2, 0, (const int64_t[]){ 1 }, (const double[]){ 1 }, 1);
	checkDeletes(testCase, poa, 5, 0, (const int64_t[]){ 1 }, (const double[]){ 1 }, 1);
	checkDeletes(testCase, poa, 7, 0, (const int64_t[]){ 1 }, (const double[]){ 1 }, 1);
	checkDeletes(testCase, poa, 9, 0, (const int64_t[]){ 1 }, (const double[]){ 1 }, 1);
	checkDeletes(testCase, poa, 10, 0, (const int64_t[]){ 1 }, (const double[]){ 1 }, 1);

	// L1 after ref 2
	checkDeletes(testCase, poa, 3, 1, (const int64_t[]){ 1 }, (const double[]){ 0.018628 }, 1);
	// L1 after ref 3
	checkDeletes(testCase, poa, 4, 1, (const int64_t[]){ 1 }, (const double[]){ 0.010122 }, 1);
	// L2 after ref 5
	checkDeletes(testCase, poa, 6, 1, (const int64_t[]){ 2 }, (const double[]){ 0.080018 }, 1);
	// L2 after ref 7
	checkDeletes(testCase, poa, 8, 1, (const int64_t[]){ 2 }, (const double[]){ 0.879907 }, 1);

	params_destruct(params);
	poa_destruct(poa);
	stList_destruct(reads);
	rleString_destruct(reference);
}

static void test_poa_realign(CuTest *testCase) {
	/*
	 * Test poa_realign by generating lots of random examples
	 */

	for (int64_t test = 0; test < 100; test++) {

		Params *params = getParams();
		PolishParams *polishParams = params->polishParams;

		//Make true reference
		char *trueReference = getRandomSequence(st_randomInt(1, 100));

		// Make starting reference
		char *reference = evolveSequence(trueReference);
		RleString *reference_rle = params->polishParams->useRunLengthEncoding ?
				rleString_construct(reference) : rleString_construct_no_rle(reference);

		// Reads
		int64_t readNumber = st_randomInt(0, 20);
		stList *reads = stList_construct3(0, (void(*)(void*)) bamChunkRead_destruct);
		for(int64_t i=0; i<readNumber; i++) {
			stList_append(reads, bamChunkRead_construct2(stString_print("read_%d", i), evolveSequence(trueReference),NULL,TRUE,
					params->polishParams->useRunLengthEncoding));
		}

<<<<<<< HEAD
		Params *params = params_readParams(polishParamsFile);
		PolishParams *polishParams = params->polishParams;

		Poa *poa = poa_realign(reads, NULL, reference, polishParams);
=======
		Poa *poa = poa_realign(reads, NULL, reference_rle, polishParams);
>>>>>>> ea9f4269

		// Generate the read alignments and check the matches
		// Currently don't check the insert and deletes

		double *baseWeights = st_calloc(poa->alphabet->alphabetSize*reference_rle->length, sizeof(double));
		double *repeatCountWeights = st_calloc(poa->maxRepeatCount*reference_rle->length, sizeof(double));

		for(int64_t i=0; i<readNumber; i++) {
			RleString *read = ((BamChunkRead*)stList_get(reads, i))->rleRead;

			// Make symbol strings
			SymbolString sX = rleString_constructSymbolString(reference_rle, 0, reference_rle->length, poa->alphabet);
			SymbolString sY = rleString_constructSymbolString(read, 0, read->length, poa->alphabet);

			// Generate set of posterior probabilities for matches, deletes and inserts with respect to reference.
			stList *matches = NULL, *inserts = NULL, *deletes = NULL;
			getAlignedPairsWithIndels(polishParams->sMConditional, sX, sY, polishParams->p, &matches, &deletes, &inserts, 0, 0);

			// Collate matches
			for(int64_t j=0; j<stList_length(matches); j++) {
				stIntTuple *match = stList_get(matches, j);
				baseWeights[stIntTuple_get(match, 1) * poa->alphabet->alphabetSize + poa->alphabet->convertCharToSymbol(read->rleString[stIntTuple_get(match, 2)])] += stIntTuple_get(match, 0);
				repeatCountWeights[stIntTuple_get(match, 1) * poa->maxRepeatCount + read->repeatCounts[stIntTuple_get(match, 2)]] += stIntTuple_get(match, 0);
			}

			// Cleanup
			stList_destruct(matches);
			stList_destruct(inserts);
			stList_destruct(deletes);
			symbolString_destruct(sX);
			symbolString_destruct(sY);
		}

		// Check match and repeat count weights tally
		for(int64_t i=0; i<reference_rle->length; i++) {
			PoaNode *poaNode = stList_get(poa->nodes, i+1);
			for(int64_t j=0; j<poa->alphabet->alphabetSize; j++) {
				CuAssertDblEquals(testCase, poaNode->baseWeights[j], baseWeights[i*poa->alphabet->alphabetSize + j], 0.0001);
			}
			for(int64_t j=0; j<poa->maxRepeatCount; j++) {
				CuAssertDblEquals(testCase, poaNode->repeatCountWeights[j], repeatCountWeights[i*poa->maxRepeatCount + j], 0.0001);
			}
		}

		st_logInfo("True-reference:%s\n", trueReference);
		if (st_getLogLevel() >= info) {
			poa_print(poa, stderr, reads, 5, 5);
		}

		//Cleanup
		free(baseWeights);
		free(repeatCountWeights);
		free(trueReference);
		free(reference);
		rleString_destruct(reference_rle);
		stList_destruct(reads);
		poa_destruct(poa);
		params_destruct(params);
	}
}

static void test_poa_realignIterative(CuTest *testCase) {
	/*
	 * Test random small examples against poa_realignIterative
	 */

	for (int64_t test = 0; test < 100; test++) {
		Params *params = getParams();

		//Make true reference
		char *trueReference = getRandomSequence(st_randomInt(1, 100));

		// Make starting reference
		char *reference = evolveSequence(trueReference);
		RleString *reference_rle = params->polishParams->useRunLengthEncoding ?
						rleString_construct(reference) : rleString_construct_no_rle(reference);

		// Reads
		int64_t readNumber = st_randomInt(0, 20);
		stList *reads = stList_construct3(0, (void(*)(void*)) bamChunkRead_destruct);
		for(int64_t i=0; i<readNumber; i++) {
			stList_append(reads, bamChunkRead_construct2(stString_print("Read_%d", i), evolveSequence(trueReference),
					NULL, st_random() > 0.5, params->polishParams->useRunLengthEncoding));
		}

<<<<<<< HEAD
		Params *params = params_readParams(polishParamsFile);
		PolishParams *polishParams = params->polishParams;

		Poa *poa = poa_realignIterative(reads, NULL, reference, polishParams);
=======
		Poa *poa = poa_realignAll(reads, NULL, reference_rle, params->polishParams);
>>>>>>> ea9f4269

		st_logInfo("True-reference:%s\n", trueReference);
		if (st_getLogLevel() >= info) {
			poa_print(poa, stderr, reads, 5, 0);
		}

		//Cleanup
		free(trueReference);
		free(reference);
		stList_destruct(reads);
		poa_destruct(poa);
		params_destruct(params);
		rleString_destruct(reference_rle);
	}
}

int64_t calcSequenceMatches(char *seq1, char *seq2) {
	Params *params = params_readParams(polishParamsFile);
	PolishParams *polishParams = params->polishParams;

	// Load non-rle statemachine
	StateMachine *sM = stateMachine3_constructNucleotide(threeState);

	// Make symbol strings
	SymbolString sX = symbolString_construct(seq1, 0, strlen(seq1), params->polishParams->alphabet);
	SymbolString sY = symbolString_construct(seq2, 0, strlen(seq2), params->polishParams->alphabet);

	//Get identity
	stList *allAlignedPairs = getAlignedPairs(sM, sX, sY, polishParams->p, 0, 0);
	stList *alignedPairs = filterPairwiseAlignmentToMakePairsOrdered(allAlignedPairs, sX, sY, params->polishParams->p);

	int64_t matches = getNumberOfMatchingAlignedPairs(sX, sY, alignedPairs);


	// Cleanup
	params_destruct(params);
	symbolString_destruct(sX);
	symbolString_destruct(sY);
	stateMachine_destruct(sM);
	//stList_destruct(alignedPairs);

	return matches;
}

typedef struct _alignmentMetrics {
	int64_t totalConsensusMatches;
	int64_t totalReferenceMatches;
	int64_t totalConsensusLength;
	int64_t totalReferenceLength;
	int64_t totalTrueReferenceLength;
} AlignmentMetrics;

<<<<<<< HEAD
static void test_poa_realign_example_rle(CuTest *testCase, char *trueReference, char *reference,
		stList *originalReads, AlignmentMetrics *rleAlignmentMetrics, AlignmentMetrics *nonRleAlignmentMetrics) {
	stList *reads = stList_construct();
	stList *rleStrings = stList_construct3(0, (void (*)(void *))rleString_destruct);
	for(int64_t i=0; i<stList_length(originalReads); i++) {
		BamChunkRead* bcr = stList_get(originalReads, i);
		RleString *rleString = rleString_construct(bcr->nucleotides);
		stList_append(rleStrings, rleString);
		stList_append(reads, bamChunkRead_construct2(stString_copy(bcr->readName), stString_copy(rleString->rleString),
                                                     NULL, bcr->forwardStrand, NULL));
	}
	RleString *rleReference = rleString_construct(reference);
	RleString *rleTrueReference = rleString_construct(trueReference);

	Params *params = params_readParams(polishParamsFile);
	PolishParams *polishParams = params->polishParams;
=======
static void test_poa_realign_example(CuTest *testCase, RleString *rleTrueReference, RleString *rleReference,
		stList *reads, AlignmentMetrics *rleAlignmentMetrics, AlignmentMetrics *nonRleAlignmentMetrics, bool rle) {
>>>>>>> ea9f4269
	
	Params *params = getParams();
	params->polishParams->useRunLengthEncoding = rle;
	// Set parameters
	params->polishParams->maxPoaConsensusIterations = 100;
	params->polishParams->minPoaConsensusIterations = 0;
	params->polishParams->referenceBasePenalty = 0.6;
	params->polishParams->maxRealignmentPolishIterations = 3;
	params->polishParams->minRealignmentPolishIterations = 3;

	Poa *poa = poa_realign(reads, NULL, rleReference, params->polishParams);
	Poa *poaRefined = poa_realignAll(reads, NULL, rleReference, params->polishParams);

	Poa *poaTrue = poa_realign(reads, NULL, rleTrueReference, params->polishParams);

	// Run phasing
	//stList *anchorAlignments = poa_getAnchorAlignments(poaRefined, NULL, stList_length(reads), params->polishParams);
	//stList *reads1, *reads2;
	//phaseReads(poaRefined->refString, strlen(poaRefined->refString), reads, anchorAlignments, &reads1, &reads2, params);
	//Poa *poaReads1 = poa_realignIterative(reads1, NULL, poaRefined->refString, polishParams);
	//Poa *poaReads2 = poa_realignIterative(reads2, NULL, poaRefined->refString, polishParams);

	// Look at non-rle comparison
	poa_estimateRepeatCountsUsingBayesianModel(poaRefined, reads, params->polishParams->repeatSubMatrix);
	char *nonRLEConsensusString = rleString_expand(poaRefined->refString);

	// Calculate alignments between true reference and consensus and starting reference sequences
	int64_t consensusMatches = calcSequenceMatches(rleTrueReference->rleString, poaRefined->refString->rleString);
	int64_t referenceMatches = calcSequenceMatches(rleTrueReference->rleString, rleReference->rleString);
	char *trueReference = rleString_expand(rleTrueReference);
	char *reference = rleString_expand(rleReference);
	int64_t nonRLEConsensusMatches = calcSequenceMatches(trueReference, nonRLEConsensusString);
	int64_t nonRLEReferenceMatches = calcSequenceMatches(trueReference, reference);
	//int64_t consensusMatchesReads1 = calcSequenceMatches(rleTrueReference->rleString, poaReads1->refString);
	//int64_t consensusMatchesReads2 = calcSequenceMatches(rleTrueReference->rleString, poaReads2->refString);

	// Update the running total alignment metrics
	if(rleAlignmentMetrics != NULL) {
		rleAlignmentMetrics->totalConsensusMatches += consensusMatches;
		rleAlignmentMetrics->totalReferenceMatches += referenceMatches;
		rleAlignmentMetrics->totalConsensusLength += poaRefined->refString->length;
		rleAlignmentMetrics->totalReferenceLength += rleReference->length;
		rleAlignmentMetrics->totalTrueReferenceLength += rleTrueReference->length;
	}

	// Update the running total alignment metrics
	if(nonRleAlignmentMetrics != NULL) {
		nonRleAlignmentMetrics->totalConsensusMatches += nonRLEConsensusMatches;
		nonRleAlignmentMetrics->totalReferenceMatches += nonRLEReferenceMatches;
		nonRleAlignmentMetrics->totalConsensusLength += strlen(nonRLEConsensusString);
		nonRleAlignmentMetrics->totalReferenceLength += strlen(reference);
		nonRleAlignmentMetrics->totalTrueReferenceLength += strlen(trueReference);
	}

	// Log some stuff
	if (st_getLogLevel() >= info) {
		st_logInfo("Reference:      \t\t%s\n", rleReference->rleString);
		st_logInfo("True-reference: \t\t%s\n", rleTrueReference->rleString);
		st_logInfo("Consensus:      \t\t%s\n", poaRefined->refString->rleString);
		//st_logInfo("Consensus Reads1:\t%s\n", poaReads1->refString);
		//st_logInfo("Consensus Reads2:\t%s\n", poaReads2->refString);
		st_logInfo("Reference stats:     \t");
		poa_printSummaryStats(poa, stderr);
		st_logInfo("Consensus stats:     \t");
		poa_printSummaryStats(poaRefined, stderr);
		//st_logInfo("Reads 1 stats\t");
		//poa_printSummaryStats(poaReads1, stderr);
		//st_logInfo("Reads 2 stats\t");
		//poa_printSummaryStats(poaReads2, stderr);
		st_logInfo("True-reference stats:\t");
		poa_printSummaryStats(poaTrue, stderr);
		st_logInfo("Consensus : true-ref identity: %f\n", 2.0*consensusMatches/(rleTrueReference->length + poaRefined->refString->length));
		//st_logInfo("Reads 1 consensus : true-ref identity: %f\n", 2.0*consensusMatchesReads1/(rleTrueReference->length + strlen(poaReads1->refString)));
		//st_logInfo("Reads 2 consensus : true-ref identity: %f\n", 2.0*consensusMatchesReads2/(rleTrueReference->length + strlen(poaReads2->refString)));
		st_logInfo("Start-ref : true-ref identity: %f\n", 2.0*referenceMatches/(rleTrueReference->length + rleReference->length));
		//st_logInfo("Total reads: %i, # reads partition1: %i, # reads partition2: %i\n", (int)stList_length(reads), (int)stList_length(reads1), (int)stList_length(reads2));
		// Non-RLE stats
		st_logInfo("Non-RLE Reference:     \t\t%s\n", reference);
		st_logInfo("Non-RLE True-reference:\t\t%s\n", trueReference);
		st_logInfo("Non-RLE Consensus:     \t\t%s\n", nonRLEConsensusString);
		st_logInfo("Non-RLE Consensus : true-ref identity: %f\n", 2.0*nonRLEConsensusMatches/(strlen(trueReference) + strlen(nonRLEConsensusString)));
		st_logInfo("Non-RLE Start-ref : true-ref identity: %f\n\n", 2.0*nonRLEReferenceMatches/(strlen(trueReference) + strlen(reference)));
	}

	if (st_getLogLevel() >= debug && !stString_eq(rleTrueReference->rleString, poaRefined->refString->rleString)) {
		//poa_print(poa, stderr, 5);
		//poa_print(poaRefined, stderr, reads, 2, 0);

		//poa_printTSV(poa, stderr, reads, 2, 0);

		///poa_printRepeatCounts(poa, stderr, reads);
	}

	// Cleanup
	params_destruct(params);
	poa_destruct(poa);
	poa_destruct(poaRefined);
	poa_destruct(poaTrue);
	free(trueReference);
	free(reference);
	//rleString_destruct(rleTrueReference);
	//rleString_destruct(rleReference);
	free(nonRLEConsensusString);
	//poa_destruct(poaReads1);
	//poa_destruct(poaReads2);
	//stList_destruct(anchorAlignments);
	//stList_destruct(reads1);
	//stList_destruct(reads2);
}

<<<<<<< HEAD
static void test_poa_realign_example(CuTest *testCase, char *trueReference, char *reference, stList *bamChunkReads,
		AlignmentMetrics *alignmentMetrics) {

	Params *params = params_readParams(polishParamsFile);
	PolishParams *polishParams = params->polishParams;
	
	// Set parameters
	params->polishParams->maxPoaConsensusIterations = 100;
	params->polishParams->minPoaConsensusIterations = 0;
	params->polishParams->maxRealignmentPolishIterations = 3;
	params->polishParams->minRealignmentPolishIterations = 3;

	Poa *poa = poa_realign(bamChunkReads, NULL, reference, polishParams);
	Poa *poaRefined = poa_realignIterative(bamChunkReads, NULL, reference, polishParams);

	// Calculate alignments between true reference and consensus and starting reference sequences
	int64_t consensusMatches = calcSequenceMatches(trueReference, poaRefined->refString);
	int64_t referenceMatches = calcSequenceMatches(trueReference, reference);

	// Update the running total alignment metrics
	if(alignmentMetrics != NULL) {
		alignmentMetrics->totalConsensusMatches += consensusMatches;
		alignmentMetrics->totalReferenceMatches += referenceMatches;
		alignmentMetrics->totalConsensusLength += strlen(poaRefined->refString);
		alignmentMetrics->totalReferenceLength += strlen(reference);
		alignmentMetrics->totalTrueReferenceLength += strlen(trueReference);
	}

	// Log some stuff
	if (st_getLogLevel() >= info) {
		st_logInfo("Reference:     \t\t%s\n", reference);
		st_logInfo("True-reference:\t\t%s\n", trueReference);
		st_logInfo("Consensus:     \t\t%s\n", poaRefined->refString);
		st_logInfo("Reference stats\t");
		poa_printSummaryStats(poa, stderr);
		st_logInfo("Consensus stats\t");
		poa_printSummaryStats(poaRefined, stderr);
		st_logInfo("Consensus : true-ref identity: %f\n", 2.0*consensusMatches/(strlen(trueReference) + strlen(poaRefined->refString)));
		st_logInfo("Start-ref : true-ref identity: %f\n\n", 2.0*referenceMatches/(strlen(trueReference) + strlen(reference)));
	}

	if (st_getLogLevel() >= debug && !stString_eq(trueReference, poaRefined->refString)) {
		//poa_print(poa, stderr, 5);
		poa_print(poaRefined, stderr, bamChunkReads, 2, 5);
	}

	// Cleanup
	params_destruct(params);
	poa_destruct(poa);
	poa_destruct(poaRefined);
}

=======
>>>>>>> ea9f4269
static struct List *readSequences(char *fastaFile, struct List **headers) {
	struct List *seqs = constructEmptyList(0, free);
	struct List *seqLengths = constructEmptyList(0, free);
	*headers = constructEmptyList(0, free);

	FILE *fH = fopen(fastaFile, "r");
	fastaRead(fH, seqs, seqLengths, *headers);
	fclose(fH);

	destructList(seqLengths);

	return seqs;
}

static void test_poa_realign_examples(CuTest *testCase, const char **examples, int64_t exampleNo, bool rle) {
	AlignmentMetrics *alignmentMetrics = st_calloc(1, sizeof(AlignmentMetrics));
	AlignmentMetrics *rleAlignmentMetrics = st_calloc(1, sizeof(AlignmentMetrics));
	for(int64_t example=0; example<exampleNo; example++) {
		const char *readFile = examples[example*2];
		const char *trueRefFile = examples[example*2+1];

		st_logInfo("\nDoing polish test with %s read files and %s true ref file\n", readFile, trueRefFile);

		// Parse sequences
		struct List *readHeaders;
		struct List *nucleotides = readSequences((char *)readFile, &readHeaders);
		assert(nucleotides->length > 1);
		struct List *trueReferenceHeaders;
		struct List *trueReferenceList = readSequences((char *)trueRefFile, &trueReferenceHeaders);
		assert(trueReferenceList->length == 1);

		// Parse strands (and create reads)
		stList *reads = stList_construct3(0, (void (*)(void*))bamChunkRead_destruct);
		for(int64_t i=1; i<readHeaders->length; i++) {
			char *header = readHeaders->list[i];
			char strand = header[strlen(header)-1];
			CuAssertTrue(testCase, strand == 'F' || strand == 'R');
			stList_append(reads, bamChunkRead_construct2(stString_print("read_%d", i),
					stString_copy(nucleotides->list[i]), NULL, strand == 'F', rle));
		}

		//if(strlen(reads->list[0]) > strlen(trueReferenceList->list[0]) * 0.8 || reads->length < 30) {
		//	fprintf(stderr, "Got short input ref:\n%s\n%s\n", reads->list[0], trueReferenceList->list[0]);
		//	continue;
		//}

		RleString *trueReference = rle ? rleString_construct(trueReferenceList->list[0]) : rleString_construct_no_rle(trueReferenceList->list[0]);
		RleString *reference = rle ? rleString_construct(nucleotides->list[0]) : rleString_construct_no_rle(nucleotides->list[0]);

		// Run poa iterative realign
		test_poa_realign_example(testCase, trueReference, reference,
								reads, rleAlignmentMetrics, alignmentMetrics, rle);

		// Cleanup
		destructList(nucleotides);
		destructList(readHeaders);
		destructList(trueReferenceList);
		destructList(trueReferenceHeaders);
		free(reads);
		rleString_destruct(trueReference);
		rleString_destruct(reference);
	}

	// Alignment metrics for set
	st_logInfo("Total consensus identity: %f for %i bases, vs. %f starting identity\n",
			2.0*alignmentMetrics->totalConsensusMatches/(alignmentMetrics->totalConsensusLength+alignmentMetrics->totalTrueReferenceLength),
			alignmentMetrics->totalConsensusLength,
			2.0*alignmentMetrics->totalReferenceMatches/(alignmentMetrics->totalReferenceLength+alignmentMetrics->totalTrueReferenceLength));
	if(rle) {
		st_logInfo("RLE Space: Total consensus identity: %f for %i bases, vs. %f starting identity\n",
					2.0*rleAlignmentMetrics->totalConsensusMatches/(rleAlignmentMetrics->totalConsensusLength+rleAlignmentMetrics->totalTrueReferenceLength),
					rleAlignmentMetrics->totalConsensusLength,
					2.0*rleAlignmentMetrics->totalReferenceMatches/(rleAlignmentMetrics->totalReferenceLength+rleAlignmentMetrics->totalTrueReferenceLength));
	}

	free(alignmentMetrics);
	free(rleAlignmentMetrics);
}

static void test_poa_realign_examples_large(CuTest *testCase, int64_t exampleNo, const char *path, bool rle) {
	// Build strings
	const char **examples = st_calloc(2*exampleNo, sizeof(char *));
	for(int64_t i=0; i<exampleNo; i++) {
		examples[2*i] = stString_print("%s/%i.fasta", path, (int)i);
		examples[2*i+1] = stString_print("%s/%i.ref.fasta", path, (int)i);
	}

	test_poa_realign_examples(testCase, examples, exampleNo, rle);

	// Cleanup
	for(int64_t i=0; i<exampleNo*2; i++) {
		free((char *)examples[i]);
	}
	free(examples);
}

void test_poa_realign_ecoli_examples_rle(CuTest *testCase) {
	test_poa_realign_examples_large(testCase, 20, TEST_POLISH_FILES_DIR"20_random_100bp_windows_directional_ecoli_guppy", 1);
}

void test_poa_realign_ecoli_examples_no_rle(CuTest *testCase) {
	test_poa_realign_examples_large(testCase, 20, TEST_POLISH_FILES_DIR"20_random_100bp_windows_directional_ecoli_guppy", 0);
}

void test_poa_realign_ecoli_many_examples_rle(CuTest *testCase) {
	test_poa_realign_examples_large(testCase, 100, TEST_POLISH_FILES_DIR"500_random_100bp_windows_directional_ecoli_guppy", 1);
}

void test_poa_realign_ecoli_many_examples_no_rle(CuTest *testCase) {
	test_poa_realign_examples_large(testCase, 100, TEST_POLISH_FILES_DIR"500_random_100bp_windows_directional_ecoli_guppy", 0);
}

static void test_rleString_example(CuTest *testCase, const char *testStr,
		int64_t rleLength, int64_t nonRleLength,
		const char *testStrRLE, const int64_t *repeatCounts,
		const int64_t *nonRleToRleCoordinateMap) {
	RleString *rleString = rleString_construct((char *)testStr);
	uint64_t *nonRleToRleCoordinateMap2 = rleString_getNonRleToRleCoordinateMap(rleString);

	CuAssertIntEquals(testCase, rleLength, rleString->length);
	CuAssertStrEquals(testCase, testStrRLE, rleString->rleString);
	for(int64_t i=0; i<rleLength; i++) {
		CuAssertIntEquals(testCase, repeatCounts[i], rleString->repeatCounts[i]);
	}

	CuAssertIntEquals(testCase, nonRleLength, rleString->nonRleLength);
	for(int64_t i=0; i<nonRleLength; i++) {
		CuAssertIntEquals(testCase, nonRleToRleCoordinateMap[i], nonRleToRleCoordinateMap2[i]);
	}

	char *expandedRleString = rleString_expand(rleString);
	CuAssertStrEquals(testCase, testStr, expandedRleString);

	free(expandedRleString);
	rleString_destruct(rleString);
	free(nonRleToRleCoordinateMap2);
}

static void test_rleString_examples(CuTest *testCase) {
	test_rleString_example(testCase, "GATTACAGGGGTT", 8, 13, "GATACAGT", (const int64_t[]){ 1,1,2,1,1,1,4,2 },
			(const int64_t[]){ 0,1,2,2,3,4,5,6,6,6,6,7,7 });

	test_rleString_example(testCase, "TTTTT", 1, 5, "T", (const int64_t[]){ 5 },
			(const int64_t[]){ 0,0,0,0,0 });

	test_rleString_example(testCase, "", 0, 0, "", (const int64_t[]){ 1 },
			(const int64_t[]){ 0 });

	test_rleString_example(testCase, "TTTTTCC", 2, 7, "TC", (const int64_t[]){ 5, 2 },
			(const int64_t[]){ 0,0,0,0,0,1,1 });
}

void test_rle_rotateString(CuTest *testCase) {
	// Specific example
	RleString *e = rleString_construct("GATACA");
	rleString_rotateString(e, 2);
	CuAssertStrEquals(testCase, "CAGATA", e->rleString);
	rleString_destruct(e);

	for(int64_t test=0; test<500; test++) {
		// Generate random string and make rotation of it
		char *s = getRandomSequence(st_randomInt(0, 20));
		RleString *t_rotated = rleString_construct(s);
		RleString *t = rleString_construct(s);
		int64_t i = st_randomInt(0, 20);
		rleString_rotateString(t_rotated, i);

		//st_uglyf(" %s %s %i \n", t->rleString, t_rotated->rleString, (int)i);

		// Check the result
		for(int64_t j=0; j<t->length; j++) {
			CuAssertIntEquals(testCase, t->rleString[j], t_rotated->rleString[(j+i)%t->length]);
			CuAssertIntEquals(testCase, t->repeatCounts[j], t_rotated->repeatCounts[(j+i)%t->length]);
		}

		// Cleanup
		rleString_destruct(t);
		rleString_destruct(t_rotated);
		free(s);
	}
}

static void test_rleString_construct2(CuTest *testCase) {
    char *testString = "GATTACAGGGGTT";
    RleString *string1 = rleString_construct(testString);
    char *rleChars = string1->rleString;
    uint8_t *rleLengths = st_calloc(strlen(rleChars), sizeof(uint8_t));
    for (int64_t i = 0; i < string1->length; i++) {
        rleLengths[i] = (uint8_t) string1->repeatCounts[i];
    }
    CuAssertTrue(testCase, string1->rleToNonRleCoordinateMap[0] == 0);
    CuAssertTrue(testCase, string1->rleToNonRleCoordinateMap[1] == 1);
    CuAssertTrue(testCase, string1->rleToNonRleCoordinateMap[2] == 2);
    CuAssertTrue(testCase, string1->rleToNonRleCoordinateMap[3] == 4);
    CuAssertTrue(testCase, string1->rleToNonRleCoordinateMap[4] == 5);
    CuAssertTrue(testCase, string1->rleToNonRleCoordinateMap[5] == 6);
    CuAssertTrue(testCase, string1->rleToNonRleCoordinateMap[6] == 7);
    CuAssertTrue(testCase, string1->rleToNonRleCoordinateMap[7] == 11);

    CuAssertTrue(testCase, string1->nonRleToRleCoordinateMap[0] == 0);
    CuAssertTrue(testCase, string1->nonRleToRleCoordinateMap[1] == 1);
    CuAssertTrue(testCase, string1->nonRleToRleCoordinateMap[2] == 2);
    CuAssertTrue(testCase, string1->nonRleToRleCoordinateMap[3] == 2);
    CuAssertTrue(testCase, string1->nonRleToRleCoordinateMap[4] == 3);
    CuAssertTrue(testCase, string1->nonRleToRleCoordinateMap[5] == 4);
    CuAssertTrue(testCase, string1->nonRleToRleCoordinateMap[6] == 5);
    CuAssertTrue(testCase, string1->nonRleToRleCoordinateMap[7] == 6);
    CuAssertTrue(testCase, string1->nonRleToRleCoordinateMap[8] == 6);
    CuAssertTrue(testCase, string1->nonRleToRleCoordinateMap[9] == 6);
    CuAssertTrue(testCase, string1->nonRleToRleCoordinateMap[10] == 6);
    CuAssertTrue(testCase, string1->nonRleToRleCoordinateMap[11] == 7);
    CuAssertTrue(testCase, string1->nonRleToRleCoordinateMap[12] == 7);

    RleString *string2 = rleString_constructPreComputed(rleChars, rleLengths);
    CuAssertTrue(testCase, stString_eq(string1->rleString, string2->rleString));
    CuAssertTrue(testCase, string1->length == string2->length);
    CuAssertTrue(testCase, string1->nonRleLength == string2->nonRleLength);
    for (int64_t i = 0; i < string1->length; i++) {
        CuAssertTrue(testCase, string1->rleToNonRleCoordinateMap[i] == string2->rleToNonRleCoordinateMap[i]);
    }
    for (int64_t i = 0; i < string1->nonRleLength; i++) {
        CuAssertTrue(testCase, string1->nonRleToRleCoordinateMap[i] == string2->nonRleToRleCoordinateMap[i]);
    }

}

void checkStringsAndFree(CuTest *testCase, const char *expected, char *temp) {
	CuAssertStrEquals(testCase, expected, temp);
	free(temp);
}

void test_addInsert(CuTest *testCase) {
	checkStringsAndFree(testCase, "GATTACA", addInsert("GAACA", "TT", 2));
	checkStringsAndFree(testCase, "GATTACA", addInsert("", "GATTACA", 0));
	checkStringsAndFree(testCase, "GATTACA", addInsert("ATTACA", "G", 0));
	checkStringsAndFree(testCase, "GATTACA", addInsert("GATTAC", "A", 6));
	checkStringsAndFree(testCase, "GATTACA", addInsert("GATTACA", "", 6));
	checkStringsAndFree(testCase, "GATTACA", addInsert("GATTACA", "", 3));
}

void test_removeDelete(CuTest *testCase) {
	checkStringsAndFree(testCase, "GATTACA", removeDelete("GATTGGACA", 2, 4));
	checkStringsAndFree(testCase, "GATTACA", removeDelete("GATTACA", 0, 0));
	checkStringsAndFree(testCase, "GATTACA", removeDelete("GATTACATT", 2, 7));
	checkStringsAndFree(testCase, "GATTACA", removeDelete("AGATTACA", 1, 0));
}

void test_polishParams(CuTest *testCase) {
	Params *params = params_readParams(polishParamsFile);
	PolishParams *polishParams = params->polishParams;

	CuAssertTrue(testCase, polishParams->useRunLengthEncoding);
	CuAssertDblEquals(testCase, polishParams->referenceBasePenalty, 0.5, 0);
	CuAssertDblEquals(testCase, polishParams->minPosteriorProbForAlignmentAnchorsLength, 6, 0);

	CuAssertDblEquals(testCase, polishParams->minPosteriorProbForAlignmentAnchors[0], 0.9, 0);
	CuAssertDblEquals(testCase, polishParams->minPosteriorProbForAlignmentAnchors[1], 10, 0);
	CuAssertDblEquals(testCase, polishParams->minPosteriorProbForAlignmentAnchors[2], 0.95, 0);
	CuAssertDblEquals(testCase, polishParams->minPosteriorProbForAlignmentAnchors[3], 4, 0);
	CuAssertDblEquals(testCase, polishParams->minPosteriorProbForAlignmentAnchors[4], 0.99, 0);
	CuAssertDblEquals(testCase, polishParams->minPosteriorProbForAlignmentAnchors[5], 0, 0);

	CuAssertDblEquals(testCase, polishParams->p->threshold, 0.01, 0);
	CuAssertDblEquals(testCase, polishParams->p->minDiagsBetweenTraceBack, 10000, 0);
	CuAssertDblEquals(testCase, polishParams->p->traceBackDiagonals, 40, 0);
	CuAssertDblEquals(testCase, polishParams->p->diagonalExpansion, 10, 0);
	CuAssertDblEquals(testCase, polishParams->p->constraintDiagonalTrim, 0, 0);
	CuAssertDblEquals(testCase, polishParams->p->splitMatrixBiggerThanThis, 250000000, 0);
	CuAssertDblEquals(testCase, polishParams->p->gapGamma, 0.5, 0);
	CuAssertTrue(testCase, !polishParams->p->alignAmbiguityCharacters);

	/*CuAssertDblEquals(testCase,  repeatSubMatrix_getLogProb(polishParams->repeatSubMatrix, a, 0, 0, 0), -0.059686935, 0);
	CuAssertDblEquals(testCase,  repeatSubMatrix_getLogProb(polishParams->repeatSubMatrix, c, 0, 0, 0), -0.055418707, 0);
	CuAssertDblEquals(testCase,  repeatSubMatrix_getLogProb(polishParams->repeatSubMatrix, g, 0, 0, 0), -0.05438334, 0);
	CuAssertDblEquals(testCase,  repeatSubMatrix_getLogProb(polishParams->repeatSubMatrix, t, 0, 0, 0), -0.035762809, 0);
	CuAssertDblEquals(testCase,  repeatSubMatrix_getLogProb(polishParams->repeatSubMatrix, a, 1, 0, 0), -0.036856437, 0);
	CuAssertDblEquals(testCase,  repeatSubMatrix_getLogProb(polishParams->repeatSubMatrix, c, 1, 0, 0), -0.062816805, 0);
	CuAssertDblEquals(testCase,  repeatSubMatrix_getLogProb(polishParams->repeatSubMatrix, g, 1, 0, 0), -0.055853556, 0);
	CuAssertDblEquals(testCase,  repeatSubMatrix_getLogProb(polishParams->repeatSubMatrix, t, 1, 0, 0), -0.065273937, 0);*/

	params_destruct(params);
}

void test_removeOverlapExample(CuTest *testCase) {
	Params *params = params_readParams(polishParamsFile);
	PolishParams *polishParams = params->polishParams;

	//Make prefix
	char *prefixString = stString_copy("ACGTGATTTCA");

	// Make sufix
	char *suffixString = stString_copy("GATTTCAACGT");

	int64_t approxOverlap = 10;

	// Run overlap remover
	int64_t prefixStringCropEnd, suffixStringCropStart;
	double overlapWeight = removeOverlap(prefixString, suffixString, approxOverlap, polishParams,
				  	  	  &prefixStringCropEnd, &suffixStringCropStart);

	CuAssertIntEquals(testCase, 6, prefixStringCropEnd);
	CuAssertIntEquals(testCase, 2, suffixStringCropStart);

	// Cleanup
	params_destruct(params);
	free(prefixString);
	free(suffixString);
}

void test_removeOverlap_RandomExamples(CuTest *testCase) {
	Params *params = params_readParams(polishParamsFile);
	PolishParams *polishParams = params->polishParams;

	for (int64_t test = 0; test < 100; test++) {
		//Make prefix
		char *prefixString = getRandomSequence(st_randomInt(1, 100));

		// Make sufix
		char *suffixString = getRandomSequence(st_randomInt(1, 100));

		int64_t approxOverlap = st_randomInt(0, 100);

		// Run overlap remover
		int64_t prefixStringCropEnd, suffixStringCropStart;
		removeOverlap(prefixString, suffixString, approxOverlap, polishParams,
					  &prefixStringCropEnd, &suffixStringCropStart);

		CuAssertTrue(testCase, prefixStringCropEnd >= 0);
		CuAssertTrue(testCase, prefixStringCropEnd <= strlen(prefixString));

		CuAssertTrue(testCase, suffixStringCropStart >= 0);
		CuAssertTrue(testCase, suffixStringCropStart <= strlen(suffixString));

		free(prefixString);
		free(suffixString);
	}

	params_destruct(params);
}

int64_t polishingTest(char *bamFile, char *referenceFile, char *paramsFile, char *region, bool verbose, bool diploid) {

    // Run margin phase
    char *logString = verbose ? "--logLevel DEBUG" : "--logLevel INFO";
    char *regionStr = region == NULL ? stString_print("") : stString_print("--region %s", region);
    char *diploidString = diploid ? "--diploid" : "";
    char *command = stString_print("./margin %s %s %s %s %s %s", bamFile, referenceFile, paramsFile, regionStr, logString, diploidString);
    st_logInfo("> Running command: %s\n", command);

    int64_t i = st_system(command);
    free(regionStr);
    free(command);
    return i;
}

void test_polish5kb_rle(CuTest *testCase) {
    char *referenceFile = "../tests/data/realData/hg19.chr3.9mb.fa";
    bool verbose = false;
    char *bamFile = "../tests/data/realData/NA12878.np.chr3.5kb.bam";
    char *region = "chr3:2150000-2155000";

    st_logInfo("\n\nTesting polishing on %s\n", bamFile);
    int64_t i = polishingTest(bamFile, referenceFile, polishParamsFile, region, verbose, 0);
    CuAssertTrue(testCase, i == 0);

<<<<<<< HEAD
void test_polish5kb_no_rle(CuTest *testCase) {
    char *referenceFile = "../tests/data/realData/hg19.chr3.9mb.fa";
    bool verbose = false;
    char *bamFile = "../tests/data/realData/NA12878.np.chr3.5kb.bam";
    char *region = "chr3:2150000-2155000";

    st_logInfo("\n\nTesting polishing on %s\n", bamFile);
    int64_t i = polishingTest(bamFile, referenceFile, polishParamsNoRleFile, region, verbose);
=======
    st_logInfo("\n\nTesting diploid polishing on %s\n", bamFile);
    i = polishingTest(bamFile, referenceFile, polishParamsFile, region, verbose, 1);
>>>>>>> ea9f4269
    CuAssertTrue(testCase, i == 0);
}

void test_polish5kb_no_region(CuTest *testCase) {
    char *referenceFile = "../tests/data/realData/hg19.chr3.9mb.fa";
    bool verbose = false;
    char *bamFile = "../tests/data/realData/NA12878.np.chr3.5kb.bam";

    st_logInfo("\n\nTesting polishing on %s\n", bamFile);
    int64_t i = polishingTest(bamFile, referenceFile, polishParamsFile, NULL, verbose, 0);
    CuAssertTrue(testCase, i == 0);

    st_logInfo("\n\nTesting diploid polishing on %s\n", bamFile);
    i = polishingTest(bamFile, referenceFile, polishParamsFile, NULL, verbose, 1);
    CuAssertTrue(testCase, i == 0);
}

void test_polish100kb(CuTest *testCase) {
	char *referenceFile = "../tests/data/realData/hg19.chr3.9mb.fa";
	bool verbose = false;
	char *bamFile = "../tests/data/realData/NA12878.np.chr3.100kb.4.bam";
	char *region = "chr3:8100000-8200000";

	st_logInfo("\n\nTesting polishing on %s\n", bamFile);
	int64_t i = polishingTest(bamFile, referenceFile, polishParamsFile, region, verbose, 0);
	CuAssertTrue(testCase, i == 0);

	st_logInfo("\n\nTesting polishing on %s\n", bamFile);
	i = polishingTest(bamFile, referenceFile, polishParamsFile, region, verbose, 1);
	CuAssertTrue(testCase, i == 0);
}

<<<<<<< HEAD
void checkLargeGapOutput(CuTest *testCase) {
	//read output file, find non-n sequence
	char *outputFile = "output.fa";
	FILE *fh = fopen(outputFile, "r");
	stHash *referenceSequences = fastaReadToMap(fh);  //valgrind says blocks from this allocation are "still reachable"
	fclose(fh);
	char *polished = stHash_search(referenceSequences, "chr3");
	stList *splitByNs = stString_splitByString(polished, "N");
	CuAssertTrue(testCase, stList_length(splitByNs) > 2);

	for (int64_t i = 0; i<stList_length(splitByNs); i++) {
		int64_t partLength = strlen(stList_get(splitByNs, i));
		CuAssertTrue(testCase, partLength == 0 || (partLength > 1900 && partLength < 2100));
	}

	stList_destruct(splitByNs);
	stHash_destruct(referenceSequences);
}

void test_largeGap(CuTest *testCase) {
	char *referenceFile = "../tests/data/realData/hg19.chr3.9mb.fa";
	bool verbose = false;
	char *bamFile = "../tests/data/largeGapTest/largeGapTest.bam";
	char *region = "chr3:10000-17000";

	st_logInfo("\n\nTesting polishing on %s\n", bamFile);
	int64_t i = polishingTest(bamFile, referenceFile, polishParamsFile, region, verbose);
	CuAssertTrue(testCase, i == 0);

	checkLargeGapOutput(testCase);
}

void test_largeGap2(CuTest *testCase) {
	char *referenceFile = "../tests/data/realData/hg19.chr3.9mb.fa";
	bool verbose = false;
	char *bamFile = "../tests/data/largeGapTest/largeGapTest2.bam";
	char *region = "chr3:10000-17000";

	st_logInfo("\n\nTesting polishing on %s\n", bamFile);
	int64_t i = polishingTest(bamFile, referenceFile, polishParamsFile, region, verbose);
	CuAssertTrue(testCase, i == 0);

	checkLargeGapOutput(testCase);
=======
void test_binomialPValue(CuTest *testCase) {
	CuAssertDblEquals(testCase, 252.0, bionomialCoefficient(10, 5), 0.001);
	CuAssertDblEquals(testCase, 15504.0, bionomialCoefficient(20, 15), 0.001);
	CuAssertDblEquals(testCase, 80347448443237920.0, bionomialCoefficient(64, 22), 0.001);
	CuAssertDblEquals(testCase, 151473214816.0, bionomialCoefficient(64, 10), 0.001);
	CuAssertDblEquals(testCase, 1832624140942590534.0, bionomialCoefficient(64, 32), 0.001);
>>>>>>> ea9f4269
}

CuSuite* polisherTestSuite(void) {
    CuSuite* suite = CuSuiteNew();

    SUITE_ADD_TEST(suite, test_poa_getReferenceGraph);
    SUITE_ADD_TEST(suite, test_getShift);
    SUITE_ADD_TEST(suite, test_rleString_examples);
    SUITE_ADD_TEST(suite, test_rle_rotateString);
    SUITE_ADD_TEST(suite, test_poa_augment_example);
    SUITE_ADD_TEST(suite, test_poa_realign_tiny_example1);
    SUITE_ADD_TEST(suite, test_poa_realign);
<<<<<<< HEAD
    SUITE_ADD_TEST(suite, test_poa_realignIterative);
    SUITE_ADD_TEST(suite, test_getShift);
    SUITE_ADD_TEST(suite, test_rleString_examples);
    SUITE_ADD_TEST(suite, test_rleString_construct2);
=======
>>>>>>> ea9f4269
    SUITE_ADD_TEST(suite, test_addInsert);
    SUITE_ADD_TEST(suite, test_removeDelete);
    SUITE_ADD_TEST(suite, test_polishParams);
    SUITE_ADD_TEST(suite, test_removeOverlapExample);
    SUITE_ADD_TEST(suite, test_removeOverlap_RandomExamples);
    SUITE_ADD_TEST(suite, test_binomialPValue);
	SUITE_ADD_TEST(suite, test_poa_realignIterative);
    SUITE_ADD_TEST(suite, test_poa_realign_ecoli_examples_rle);
    SUITE_ADD_TEST(suite, test_poa_realign_ecoli_examples_no_rle);
    SUITE_ADD_TEST(suite, test_poa_realign_ecoli_many_examples_rle);
    SUITE_ADD_TEST(suite, test_poa_realign_ecoli_many_examples_no_rle);
    SUITE_ADD_TEST(suite, test_polish5kb_rle);
    SUITE_ADD_TEST(suite, test_polish5kb_no_region);
    SUITE_ADD_TEST(suite, test_polish100kb);

    SUITE_ADD_TEST(suite, test_largeGap);
    SUITE_ADD_TEST(suite, test_largeGap2);

    return suite;
}<|MERGE_RESOLUTION|>--- conflicted
+++ resolved
@@ -8,17 +8,11 @@
 #include "margin.h"
 
 static char *polishParamsFile = "../params/allParams.np.json";
-<<<<<<< HEAD
 static char *polishParamsNoRleFile = "../params/allParams.np.no_rle.json";
 #define TEST_POLISH_FILES_DIR "../tests/data/polishTestExamples/"
-=======
-#define TEST_POLISH_FILES_DIR "../tests/polishTestExamples/"
->>>>>>> ea9f4269
 
 Params *getParams() {
-	FILE *fh = fopen(polishParamsFile, "r");
-	Params *params = params_readParams(fh);
-	fclose(fh);
+	Params *params = params_readParams(polishParamsFile);
 	return params;
 }
 
@@ -257,11 +251,7 @@
 	stList_append(reads, read);
 	bool readStrand = 1;
 
-<<<<<<< HEAD
 	Params *params = params_readParams(polishParamsFile);
-=======
-	Params *params = getParams();
->>>>>>> ea9f4269
 	PolishParams *polishParams = params->polishParams;
 	
 	// This test used the default state machine in cPecan
@@ -390,7 +380,7 @@
 
 	for (int64_t test = 0; test < 100; test++) {
 
-		Params *params = getParams();
+		Params *params = params_readParams(polishParamsFile);
 		PolishParams *polishParams = params->polishParams;
 
 		//Make true reference
@@ -409,14 +399,7 @@
 					params->polishParams->useRunLengthEncoding));
 		}
 
-<<<<<<< HEAD
-		Params *params = params_readParams(polishParamsFile);
-		PolishParams *polishParams = params->polishParams;
-
-		Poa *poa = poa_realign(reads, NULL, reference, polishParams);
-=======
 		Poa *poa = poa_realign(reads, NULL, reference_rle, polishParams);
->>>>>>> ea9f4269
 
 		// Generate the read alignments and check the matches
 		// Currently don't check the insert and deletes
@@ -484,7 +467,8 @@
 	 */
 
 	for (int64_t test = 0; test < 100; test++) {
-		Params *params = getParams();
+		Params *params = params_readParams(polishParamsFile);
+		PolishParams *polishParams = params->polishParams;
 
 		//Make true reference
 		char *trueReference = getRandomSequence(st_randomInt(1, 100));
@@ -502,14 +486,7 @@
 					NULL, st_random() > 0.5, params->polishParams->useRunLengthEncoding));
 		}
 
-<<<<<<< HEAD
-		Params *params = params_readParams(polishParamsFile);
-		PolishParams *polishParams = params->polishParams;
-
-		Poa *poa = poa_realignIterative(reads, NULL, reference, polishParams);
-=======
 		Poa *poa = poa_realignAll(reads, NULL, reference_rle, params->polishParams);
->>>>>>> ea9f4269
 
 		st_logInfo("True-reference:%s\n", trueReference);
 		if (st_getLogLevel() >= info) {
@@ -562,29 +539,20 @@
 	int64_t totalTrueReferenceLength;
 } AlignmentMetrics;
 
-<<<<<<< HEAD
+
 static void test_poa_realign_example_rle(CuTest *testCase, char *trueReference, char *reference,
-		stList *originalReads, AlignmentMetrics *rleAlignmentMetrics, AlignmentMetrics *nonRleAlignmentMetrics) {
+		stList *originalReads, AlignmentMetrics *rleAlignmentMetrics, AlignmentMetrics *nonRleAlignmentMetrics,
+		bool rle) {
 	stList *reads = stList_construct();
-	stList *rleStrings = stList_construct3(0, (void (*)(void *))rleString_destruct);
 	for(int64_t i=0; i<stList_length(originalReads); i++) {
 		BamChunkRead* bcr = stList_get(originalReads, i);
-		RleString *rleString = rleString_construct(bcr->nucleotides);
-		stList_append(rleStrings, rleString);
-		stList_append(reads, bamChunkRead_construct2(stString_copy(bcr->readName), stString_copy(rleString->rleString),
-                                                     NULL, bcr->forwardStrand, NULL));
+		stList_append(reads, bamChunkRead_constructCopy(bcr));
 	}
 	RleString *rleReference = rleString_construct(reference);
 	RleString *rleTrueReference = rleString_construct(trueReference);
 
 	Params *params = params_readParams(polishParamsFile);
 	PolishParams *polishParams = params->polishParams;
-=======
-static void test_poa_realign_example(CuTest *testCase, RleString *rleTrueReference, RleString *rleReference,
-		stList *reads, AlignmentMetrics *rleAlignmentMetrics, AlignmentMetrics *nonRleAlignmentMetrics, bool rle) {
->>>>>>> ea9f4269
-	
-	Params *params = getParams();
 	params->polishParams->useRunLengthEncoding = rle;
 	// Set parameters
 	params->polishParams->maxPoaConsensusIterations = 100;
@@ -612,8 +580,6 @@
 	// Calculate alignments between true reference and consensus and starting reference sequences
 	int64_t consensusMatches = calcSequenceMatches(rleTrueReference->rleString, poaRefined->refString->rleString);
 	int64_t referenceMatches = calcSequenceMatches(rleTrueReference->rleString, rleReference->rleString);
-	char *trueReference = rleString_expand(rleTrueReference);
-	char *reference = rleString_expand(rleReference);
 	int64_t nonRLEConsensusMatches = calcSequenceMatches(trueReference, nonRLEConsensusString);
 	int64_t nonRLEReferenceMatches = calcSequenceMatches(trueReference, reference);
 	//int64_t consensusMatchesReads1 = calcSequenceMatches(rleTrueReference->rleString, poaReads1->refString);
@@ -681,8 +647,8 @@
 	poa_destruct(poa);
 	poa_destruct(poaRefined);
 	poa_destruct(poaTrue);
-	free(trueReference);
-	free(reference);
+//	free(trueReference);
+//	free(reference);
 	//rleString_destruct(rleTrueReference);
 	//rleString_destruct(rleReference);
 	free(nonRLEConsensusString);
@@ -693,61 +659,59 @@
 	//stList_destruct(reads2);
 }
 
-<<<<<<< HEAD
-static void test_poa_realign_example(CuTest *testCase, char *trueReference, char *reference, stList *bamChunkReads,
-		AlignmentMetrics *alignmentMetrics) {
-
-	Params *params = params_readParams(polishParamsFile);
-	PolishParams *polishParams = params->polishParams;
-	
-	// Set parameters
-	params->polishParams->maxPoaConsensusIterations = 100;
-	params->polishParams->minPoaConsensusIterations = 0;
-	params->polishParams->maxRealignmentPolishIterations = 3;
-	params->polishParams->minRealignmentPolishIterations = 3;
-
-	Poa *poa = poa_realign(bamChunkReads, NULL, reference, polishParams);
-	Poa *poaRefined = poa_realignIterative(bamChunkReads, NULL, reference, polishParams);
-
-	// Calculate alignments between true reference and consensus and starting reference sequences
-	int64_t consensusMatches = calcSequenceMatches(trueReference, poaRefined->refString);
-	int64_t referenceMatches = calcSequenceMatches(trueReference, reference);
-
-	// Update the running total alignment metrics
-	if(alignmentMetrics != NULL) {
-		alignmentMetrics->totalConsensusMatches += consensusMatches;
-		alignmentMetrics->totalReferenceMatches += referenceMatches;
-		alignmentMetrics->totalConsensusLength += strlen(poaRefined->refString);
-		alignmentMetrics->totalReferenceLength += strlen(reference);
-		alignmentMetrics->totalTrueReferenceLength += strlen(trueReference);
-	}
-
-	// Log some stuff
-	if (st_getLogLevel() >= info) {
-		st_logInfo("Reference:     \t\t%s\n", reference);
-		st_logInfo("True-reference:\t\t%s\n", trueReference);
-		st_logInfo("Consensus:     \t\t%s\n", poaRefined->refString);
-		st_logInfo("Reference stats\t");
-		poa_printSummaryStats(poa, stderr);
-		st_logInfo("Consensus stats\t");
-		poa_printSummaryStats(poaRefined, stderr);
-		st_logInfo("Consensus : true-ref identity: %f\n", 2.0*consensusMatches/(strlen(trueReference) + strlen(poaRefined->refString)));
-		st_logInfo("Start-ref : true-ref identity: %f\n\n", 2.0*referenceMatches/(strlen(trueReference) + strlen(reference)));
-	}
-
-	if (st_getLogLevel() >= debug && !stString_eq(trueReference, poaRefined->refString)) {
-		//poa_print(poa, stderr, 5);
-		poa_print(poaRefined, stderr, bamChunkReads, 2, 5);
-	}
-
-	// Cleanup
-	params_destruct(params);
-	poa_destruct(poa);
-	poa_destruct(poaRefined);
-}
-
-=======
->>>>>>> ea9f4269
+//TODO I think the above function does this
+//static void test_poa_realign_example(CuTest *testCase, char *trueReference, char *reference, stList *bamChunkReads,
+//		AlignmentMetrics *alignmentMetrics) {
+//
+//	Params *params = params_readParams(polishParamsFile);
+//	PolishParams *polishParams = params->polishParams;
+//
+//	// Set parameters
+//	params->polishParams->maxPoaConsensusIterations = 100;
+//	params->polishParams->minPoaConsensusIterations = 0;
+//	params->polishParams->maxRealignmentPolishIterations = 3;
+//	params->polishParams->minRealignmentPolishIterations = 3;
+//
+//	Poa *poa = poa_realign(bamChunkReads, NULL, reference, polishParams);
+//	Poa *poaRefined = poa_realignIterative(bamChunkReads, NULL, reference, polishParams);
+//
+//	// Calculate alignments between true reference and consensus and starting reference sequences
+//	int64_t consensusMatches = calcSequenceMatches(trueReference, poaRefined->refString);
+//	int64_t referenceMatches = calcSequenceMatches(trueReference, reference);
+//
+//	// Update the running total alignment metrics
+//	if(alignmentMetrics != NULL) {
+//		alignmentMetrics->totalConsensusMatches += consensusMatches;
+//		alignmentMetrics->totalReferenceMatches += referenceMatches;
+//		alignmentMetrics->totalConsensusLength += strlen(poaRefined->refString);
+//		alignmentMetrics->totalReferenceLength += strlen(reference);
+//		alignmentMetrics->totalTrueReferenceLength += strlen(trueReference);
+//	}
+//
+//	// Log some stuff
+//	if (st_getLogLevel() >= info) {
+//		st_logInfo("Reference:     \t\t%s\n", reference);
+//		st_logInfo("True-reference:\t\t%s\n", trueReference);
+//		st_logInfo("Consensus:     \t\t%s\n", poaRefined->refString);
+//		st_logInfo("Reference stats\t");
+//		poa_printSummaryStats(poa, stderr);
+//		st_logInfo("Consensus stats\t");
+//		poa_printSummaryStats(poaRefined, stderr);
+//		st_logInfo("Consensus : true-ref identity: %f\n", 2.0*consensusMatches/(strlen(trueReference) + strlen(poaRefined->refString)));
+//		st_logInfo("Start-ref : true-ref identity: %f\n\n", 2.0*referenceMatches/(strlen(trueReference) + strlen(reference)));
+//	}
+//
+//	if (st_getLogLevel() >= debug && !stString_eq(trueReference, poaRefined->refString)) {
+//		//poa_print(poa, stderr, 5);
+//		poa_print(poaRefined, stderr, bamChunkReads, 2, 5);
+//	}
+//
+//	// Cleanup
+//	params_destruct(params);
+//	poa_destruct(poa);
+//	poa_destruct(poaRefined);
+//}
+
 static struct List *readSequences(char *fastaFile, struct List **headers) {
 	struct List *seqs = constructEmptyList(0, free);
 	struct List *seqLengths = constructEmptyList(0, free);
@@ -794,12 +758,9 @@
 		//	continue;
 		//}
 
-		RleString *trueReference = rle ? rleString_construct(trueReferenceList->list[0]) : rleString_construct_no_rle(trueReferenceList->list[0]);
-		RleString *reference = rle ? rleString_construct(nucleotides->list[0]) : rleString_construct_no_rle(nucleotides->list[0]);
-
 		// Run poa iterative realign
-		test_poa_realign_example(testCase, trueReference, reference,
-								reads, rleAlignmentMetrics, alignmentMetrics, rle);
+		test_poa_realign_example_rle(testCase, trueReferenceList->list[0], nucleotides->list[0], reads,
+				rleAlignmentMetrics, alignmentMetrics, rle);
 
 		// Cleanup
 		destructList(nucleotides);
@@ -807,8 +768,6 @@
 		destructList(trueReferenceList);
 		destructList(trueReferenceHeaders);
 		free(reads);
-		rleString_destruct(trueReference);
-		rleString_destruct(reference);
 	}
 
 	// Alignment metrics for set
@@ -930,49 +889,50 @@
 	}
 }
 
-static void test_rleString_construct2(CuTest *testCase) {
-    char *testString = "GATTACAGGGGTT";
-    RleString *string1 = rleString_construct(testString);
-    char *rleChars = string1->rleString;
-    uint8_t *rleLengths = st_calloc(strlen(rleChars), sizeof(uint8_t));
-    for (int64_t i = 0; i < string1->length; i++) {
-        rleLengths[i] = (uint8_t) string1->repeatCounts[i];
-    }
-    CuAssertTrue(testCase, string1->rleToNonRleCoordinateMap[0] == 0);
-    CuAssertTrue(testCase, string1->rleToNonRleCoordinateMap[1] == 1);
-    CuAssertTrue(testCase, string1->rleToNonRleCoordinateMap[2] == 2);
-    CuAssertTrue(testCase, string1->rleToNonRleCoordinateMap[3] == 4);
-    CuAssertTrue(testCase, string1->rleToNonRleCoordinateMap[4] == 5);
-    CuAssertTrue(testCase, string1->rleToNonRleCoordinateMap[5] == 6);
-    CuAssertTrue(testCase, string1->rleToNonRleCoordinateMap[6] == 7);
-    CuAssertTrue(testCase, string1->rleToNonRleCoordinateMap[7] == 11);
-
-    CuAssertTrue(testCase, string1->nonRleToRleCoordinateMap[0] == 0);
-    CuAssertTrue(testCase, string1->nonRleToRleCoordinateMap[1] == 1);
-    CuAssertTrue(testCase, string1->nonRleToRleCoordinateMap[2] == 2);
-    CuAssertTrue(testCase, string1->nonRleToRleCoordinateMap[3] == 2);
-    CuAssertTrue(testCase, string1->nonRleToRleCoordinateMap[4] == 3);
-    CuAssertTrue(testCase, string1->nonRleToRleCoordinateMap[5] == 4);
-    CuAssertTrue(testCase, string1->nonRleToRleCoordinateMap[6] == 5);
-    CuAssertTrue(testCase, string1->nonRleToRleCoordinateMap[7] == 6);
-    CuAssertTrue(testCase, string1->nonRleToRleCoordinateMap[8] == 6);
-    CuAssertTrue(testCase, string1->nonRleToRleCoordinateMap[9] == 6);
-    CuAssertTrue(testCase, string1->nonRleToRleCoordinateMap[10] == 6);
-    CuAssertTrue(testCase, string1->nonRleToRleCoordinateMap[11] == 7);
-    CuAssertTrue(testCase, string1->nonRleToRleCoordinateMap[12] == 7);
-
-    RleString *string2 = rleString_constructPreComputed(rleChars, rleLengths);
-    CuAssertTrue(testCase, stString_eq(string1->rleString, string2->rleString));
-    CuAssertTrue(testCase, string1->length == string2->length);
-    CuAssertTrue(testCase, string1->nonRleLength == string2->nonRleLength);
-    for (int64_t i = 0; i < string1->length; i++) {
-        CuAssertTrue(testCase, string1->rleToNonRleCoordinateMap[i] == string2->rleToNonRleCoordinateMap[i]);
-    }
-    for (int64_t i = 0; i < string1->nonRleLength; i++) {
-        CuAssertTrue(testCase, string1->nonRleToRleCoordinateMap[i] == string2->nonRleToRleCoordinateMap[i]);
-    }
-
-}
+//TODO removed after THE MERGE
+//static void test_rleString_construct2(CuTest *testCase) {
+//    char *testString = "GATTACAGGGGTT";
+//    RleString *string1 = rleString_construct(testString);
+//    char *rleChars = string1->rleString;
+//    uint8_t *rleLengths = st_calloc(strlen(rleChars), sizeof(uint8_t));
+//    for (int64_t i = 0; i < string1->length; i++) {
+//        rleLengths[i] = (uint8_t) string1->repeatCounts[i];
+//    }
+//    CuAssertTrue(testCase, string1->rleToNonRleCoordinateMap[0] == 0);
+//    CuAssertTrue(testCase, string1->rleToNonRleCoordinateMap[1] == 1);
+//    CuAssertTrue(testCase, string1->rleToNonRleCoordinateMap[2] == 2);
+//    CuAssertTrue(testCase, string1->rleToNonRleCoordinateMap[3] == 4);
+//    CuAssertTrue(testCase, string1->rleToNonRleCoordinateMap[4] == 5);
+//    CuAssertTrue(testCase, string1->rleToNonRleCoordinateMap[5] == 6);
+//    CuAssertTrue(testCase, string1->rleToNonRleCoordinateMap[6] == 7);
+//    CuAssertTrue(testCase, string1->rleToNonRleCoordinateMap[7] == 11);
+//
+//    CuAssertTrue(testCase, string1->nonRleToRleCoordinateMap[0] == 0);
+//    CuAssertTrue(testCase, string1->nonRleToRleCoordinateMap[1] == 1);
+//    CuAssertTrue(testCase, string1->nonRleToRleCoordinateMap[2] == 2);
+//    CuAssertTrue(testCase, string1->nonRleToRleCoordinateMap[3] == 2);
+//    CuAssertTrue(testCase, string1->nonRleToRleCoordinateMap[4] == 3);
+//    CuAssertTrue(testCase, string1->nonRleToRleCoordinateMap[5] == 4);
+//    CuAssertTrue(testCase, string1->nonRleToRleCoordinateMap[6] == 5);
+//    CuAssertTrue(testCase, string1->nonRleToRleCoordinateMap[7] == 6);
+//    CuAssertTrue(testCase, string1->nonRleToRleCoordinateMap[8] == 6);
+//    CuAssertTrue(testCase, string1->nonRleToRleCoordinateMap[9] == 6);
+//    CuAssertTrue(testCase, string1->nonRleToRleCoordinateMap[10] == 6);
+//    CuAssertTrue(testCase, string1->nonRleToRleCoordinateMap[11] == 7);
+//    CuAssertTrue(testCase, string1->nonRleToRleCoordinateMap[12] == 7);
+//
+//    RleString *string2 = rleString_constructPreComputed(rleChars, rleLengths);
+//    CuAssertTrue(testCase, stString_eq(string1->rleString, string2->rleString));
+//    CuAssertTrue(testCase, string1->length == string2->length);
+//    CuAssertTrue(testCase, string1->nonRleLength == string2->nonRleLength);
+//    for (int64_t i = 0; i < string1->length; i++) {
+//        CuAssertTrue(testCase, string1->rleToNonRleCoordinateMap[i] == string2->rleToNonRleCoordinateMap[i]);
+//    }
+//    for (int64_t i = 0; i < string1->nonRleLength; i++) {
+//        CuAssertTrue(testCase, string1->nonRleToRleCoordinateMap[i] == string2->nonRleToRleCoordinateMap[i]);
+//    }
+//
+//}
 
 void checkStringsAndFree(CuTest *testCase, const char *expected, char *temp) {
 	CuAssertStrEquals(testCase, expected, temp);
@@ -1104,16 +1064,20 @@
 }
 
 void test_polish5kb_rle(CuTest *testCase) {
-    char *referenceFile = "../tests/data/realData/hg19.chr3.9mb.fa";
-    bool verbose = false;
-    char *bamFile = "../tests/data/realData/NA12878.np.chr3.5kb.bam";
-    char *region = "chr3:2150000-2155000";
-
-    st_logInfo("\n\nTesting polishing on %s\n", bamFile);
-    int64_t i = polishingTest(bamFile, referenceFile, polishParamsFile, region, verbose, 0);
+	char *referenceFile = "../tests/data/realData/hg19.chr3.9mb.fa";
+	bool verbose = false;
+	char *bamFile = "../tests/data/realData/NA12878.np.chr3.5kb.bam";
+	char *region = "chr3:2150000-2155000";
+
+	st_logInfo("\n\nTesting polishing on %s\n", bamFile);
+	int64_t i = polishingTest(bamFile, referenceFile, polishParamsFile, region, verbose, FALSE);
+	CuAssertTrue(testCase, i == 0);
+
+    st_logInfo("\n\nTesting diploid polishing on %s\n", bamFile);
+    i = polishingTest(bamFile, referenceFile, polishParamsFile, region, verbose, TRUE);
     CuAssertTrue(testCase, i == 0);
-
-<<<<<<< HEAD
+}
+
 void test_polish5kb_no_rle(CuTest *testCase) {
     char *referenceFile = "../tests/data/realData/hg19.chr3.9mb.fa";
     bool verbose = false;
@@ -1121,11 +1085,11 @@
     char *region = "chr3:2150000-2155000";
 
     st_logInfo("\n\nTesting polishing on %s\n", bamFile);
-    int64_t i = polishingTest(bamFile, referenceFile, polishParamsNoRleFile, region, verbose);
-=======
-    st_logInfo("\n\nTesting diploid polishing on %s\n", bamFile);
-    i = polishingTest(bamFile, referenceFile, polishParamsFile, region, verbose, 1);
->>>>>>> ea9f4269
+    int64_t i = polishingTest(bamFile, referenceFile, polishParamsNoRleFile, region, verbose, FALSE);
+	CuAssertTrue(testCase, i == 0);
+
+	st_logInfo("\n\nTesting diploid polishing on %s\n", bamFile);
+	i = polishingTest(bamFile, referenceFile, polishParamsFile, region, verbose, TRUE);
     CuAssertTrue(testCase, i == 0);
 }
 
@@ -1135,11 +1099,11 @@
     char *bamFile = "../tests/data/realData/NA12878.np.chr3.5kb.bam";
 
     st_logInfo("\n\nTesting polishing on %s\n", bamFile);
-    int64_t i = polishingTest(bamFile, referenceFile, polishParamsFile, NULL, verbose, 0);
+    int64_t i = polishingTest(bamFile, referenceFile, polishParamsFile, NULL, verbose, FALSE);
     CuAssertTrue(testCase, i == 0);
 
     st_logInfo("\n\nTesting diploid polishing on %s\n", bamFile);
-    i = polishingTest(bamFile, referenceFile, polishParamsFile, NULL, verbose, 1);
+    i = polishingTest(bamFile, referenceFile, polishParamsFile, NULL, verbose, TRUE);
     CuAssertTrue(testCase, i == 0);
 }
 
@@ -1150,15 +1114,14 @@
 	char *region = "chr3:8100000-8200000";
 
 	st_logInfo("\n\nTesting polishing on %s\n", bamFile);
-	int64_t i = polishingTest(bamFile, referenceFile, polishParamsFile, region, verbose, 0);
+	int64_t i = polishingTest(bamFile, referenceFile, polishParamsFile, region, verbose, FALSE);
 	CuAssertTrue(testCase, i == 0);
 
 	st_logInfo("\n\nTesting polishing on %s\n", bamFile);
-	i = polishingTest(bamFile, referenceFile, polishParamsFile, region, verbose, 1);
+	i = polishingTest(bamFile, referenceFile, polishParamsFile, region, verbose, TRUE);
 	CuAssertTrue(testCase, i == 0);
 }
 
-<<<<<<< HEAD
 void checkLargeGapOutput(CuTest *testCase) {
 	//read output file, find non-n sequence
 	char *outputFile = "output.fa";
@@ -1185,7 +1148,7 @@
 	char *region = "chr3:10000-17000";
 
 	st_logInfo("\n\nTesting polishing on %s\n", bamFile);
-	int64_t i = polishingTest(bamFile, referenceFile, polishParamsFile, region, verbose);
+	int64_t i = polishingTest(bamFile, referenceFile, polishParamsFile, region, verbose, FALSE);
 	CuAssertTrue(testCase, i == 0);
 
 	checkLargeGapOutput(testCase);
@@ -1198,54 +1161,53 @@
 	char *region = "chr3:10000-17000";
 
 	st_logInfo("\n\nTesting polishing on %s\n", bamFile);
-	int64_t i = polishingTest(bamFile, referenceFile, polishParamsFile, region, verbose);
+	int64_t i = polishingTest(bamFile, referenceFile, polishParamsFile, region, verbose, FALSE);
 	CuAssertTrue(testCase, i == 0);
 
 	checkLargeGapOutput(testCase);
-=======
+}
+
 void test_binomialPValue(CuTest *testCase) {
 	CuAssertDblEquals(testCase, 252.0, bionomialCoefficient(10, 5), 0.001);
 	CuAssertDblEquals(testCase, 15504.0, bionomialCoefficient(20, 15), 0.001);
 	CuAssertDblEquals(testCase, 80347448443237920.0, bionomialCoefficient(64, 22), 0.001);
 	CuAssertDblEquals(testCase, 151473214816.0, bionomialCoefficient(64, 10), 0.001);
 	CuAssertDblEquals(testCase, 1832624140942590534.0, bionomialCoefficient(64, 32), 0.001);
->>>>>>> ea9f4269
 }
 
 CuSuite* polisherTestSuite(void) {
     CuSuite* suite = CuSuiteNew();
 
-    SUITE_ADD_TEST(suite, test_poa_getReferenceGraph);
-    SUITE_ADD_TEST(suite, test_getShift);
-    SUITE_ADD_TEST(suite, test_rleString_examples);
-    SUITE_ADD_TEST(suite, test_rle_rotateString);
-    SUITE_ADD_TEST(suite, test_poa_augment_example);
-    SUITE_ADD_TEST(suite, test_poa_realign_tiny_example1);
-    SUITE_ADD_TEST(suite, test_poa_realign);
-<<<<<<< HEAD
-    SUITE_ADD_TEST(suite, test_poa_realignIterative);
-    SUITE_ADD_TEST(suite, test_getShift);
-    SUITE_ADD_TEST(suite, test_rleString_examples);
-    SUITE_ADD_TEST(suite, test_rleString_construct2);
-=======
->>>>>>> ea9f4269
-    SUITE_ADD_TEST(suite, test_addInsert);
-    SUITE_ADD_TEST(suite, test_removeDelete);
-    SUITE_ADD_TEST(suite, test_polishParams);
-    SUITE_ADD_TEST(suite, test_removeOverlapExample);
-    SUITE_ADD_TEST(suite, test_removeOverlap_RandomExamples);
-    SUITE_ADD_TEST(suite, test_binomialPValue);
-	SUITE_ADD_TEST(suite, test_poa_realignIterative);
-    SUITE_ADD_TEST(suite, test_poa_realign_ecoli_examples_rle);
-    SUITE_ADD_TEST(suite, test_poa_realign_ecoli_examples_no_rle);
-    SUITE_ADD_TEST(suite, test_poa_realign_ecoli_many_examples_rle);
-    SUITE_ADD_TEST(suite, test_poa_realign_ecoli_many_examples_no_rle);
-    SUITE_ADD_TEST(suite, test_polish5kb_rle);
+    st_setLogLevel(info);
+
+//    SUITE_ADD_TEST(suite, test_poa_getReferenceGraph);
+//    SUITE_ADD_TEST(suite, test_getShift);
+//    SUITE_ADD_TEST(suite, test_rleString_examples);
+//    SUITE_ADD_TEST(suite, test_rle_rotateString);
+//    SUITE_ADD_TEST(suite, test_poa_augment_example);
+//    SUITE_ADD_TEST(suite, test_poa_realign_tiny_example1);
+//    SUITE_ADD_TEST(suite, test_poa_realign);
+//    SUITE_ADD_TEST(suite, test_poa_realignIterative);
+//    SUITE_ADD_TEST(suite, test_getShift);
+//    SUITE_ADD_TEST(suite, test_rleString_examples);
+////    SUITE_ADD_TEST(suite, test_rleString_construct2);
+//    SUITE_ADD_TEST(suite, test_addInsert);
+//    SUITE_ADD_TEST(suite, test_removeDelete);
+//    SUITE_ADD_TEST(suite, test_polishParams);
+//    SUITE_ADD_TEST(suite, test_removeOverlapExample);
+//    SUITE_ADD_TEST(suite, test_removeOverlap_RandomExamples);
+//    SUITE_ADD_TEST(suite, test_binomialPValue);
+//	SUITE_ADD_TEST(suite, test_poa_realignIterative);
+//    SUITE_ADD_TEST(suite, test_poa_realign_ecoli_examples_rle);
+//    SUITE_ADD_TEST(suite, test_poa_realign_ecoli_examples_no_rle);
+//    SUITE_ADD_TEST(suite, test_poa_realign_ecoli_many_examples_rle);
+//    SUITE_ADD_TEST(suite, test_poa_realign_ecoli_many_examples_no_rle);
+//    SUITE_ADD_TEST(suite, test_polish5kb_rle);
     SUITE_ADD_TEST(suite, test_polish5kb_no_region);
-    SUITE_ADD_TEST(suite, test_polish100kb);
-
-    SUITE_ADD_TEST(suite, test_largeGap);
-    SUITE_ADD_TEST(suite, test_largeGap2);
+//    SUITE_ADD_TEST(suite, test_polish100kb);
+
+//    SUITE_ADD_TEST(suite, test_largeGap);
+//    SUITE_ADD_TEST(suite, test_largeGap2);
 
     return suite;
 }