--- conflicted
+++ resolved
@@ -263,7 +263,7 @@
 					stIntTuple_get(alignedPair, 2), ((float)stIntTuple_get(alignedPair, 0))/PAIR_ALIGNMENT_PROB_1);
 	}*/
 
-	Poa *poa = poa_realign(reads, &readStrand, NULL, reference, polishParams);
+	Poa *poa = poa_realign(reads, NULL, reference, polishParams);
 	// Check we get the set of inserts and deletes we expect
 
 	// . = match
@@ -368,12 +368,7 @@
 
 		// Reads
 		int64_t readNumber = st_randomInt(0, 20);
-<<<<<<< HEAD
 		stList *reads = stList_construct3(0, (void(*)(void*)) bamChunkRead_destruct);
-=======
-		stList *reads = stList_construct3(0, free);
-		bool *readStrandArray  = st_calloc(readNumber, sizeof(bool));
->>>>>>> a5e9ef5f
 		for(int64_t i=0; i<readNumber; i++) {
 			stList_append(reads, bamChunkRead_construct2(NULL, evolveSequence(trueReference),TRUE,NULL));
 		}
@@ -383,7 +378,7 @@
 		fclose(fh);
 		PolishParams *polishParams = params->polishParams;
 
-		Poa *poa = poa_realign(reads, readStrandArray, NULL, reference, polishParams);
+		Poa *poa = poa_realign(reads, NULL, reference, polishParams);
 
 		// Generate the read alignments and check the matches
 		// Currently don't check the insert and deletes
@@ -423,7 +418,6 @@
 		}
 
 		//Cleanup
-		free(readStrandArray);
 		free(baseWeights);
 		free(trueReference);
 		free(reference);
@@ -448,17 +442,9 @@
 
 		// Reads
 		int64_t readNumber = st_randomInt(0, 20);
-<<<<<<< HEAD
 		stList *reads = stList_construct3(0, (void(*)(void*)) bamChunkRead_destruct);
 		for(int64_t i=0; i<readNumber; i++) {
-			stList_append(reads, bamChunkRead_construct2(NULL, evolveSequence(trueReference), TRUE, NULL));
-=======
-		stList *reads = stList_construct3(0, free);
-		bool *readStrandArray = st_calloc(readNumber, sizeof(bool));
-		for(int64_t i=0; i<readNumber; i++) {
-			stList_append(reads, evolveSequence(trueReference));
-			readStrandArray[i] = st_random() > 0.5;
->>>>>>> a5e9ef5f
+			stList_append(reads, bamChunkRead_construct2(NULL, evolveSequence(trueReference), st_random() > 0.5, NULL));
 		}
 
 		FILE *fh = fopen(polishParamsFile, "r");
@@ -466,7 +452,7 @@
 		fclose(fh);
 		PolishParams *polishParams = params->polishParams;
 
-		Poa *poa = poa_realignIterative(reads, readStrandArray, NULL, reference, polishParams);
+		Poa *poa = poa_realignIterative(reads, NULL, reference, polishParams);
 
 		st_logInfo("True-reference:%s\n", trueReference);
 		if (st_getLogLevel() >= info) {
@@ -474,7 +460,6 @@
 		}
 
 		//Cleanup
-		free(readStrandArray);
 		free(trueReference);
 		free(reference);
 		stList_destruct(reads);
@@ -510,14 +495,16 @@
 	int64_t totalTrueReferenceLength;
 } AlignmentMetrics;
 
-static void test_poa_realign_example_rle(CuTest *testCase, char *trueReference, char *reference, const char **readArray,
-										 bool *readStrandArray, int64_t readNo, AlignmentMetrics *rleAlignmentMetrics, AlignmentMetrics *nonRleAlignmentMetrics) {
+static void test_poa_realign_example_rle(CuTest *testCase, char *trueReference, char *reference,
+		stList *originalReads, AlignmentMetrics *rleAlignmentMetrics, AlignmentMetrics *nonRleAlignmentMetrics) {
 	stList *reads = stList_construct();
 	stList *rleStrings = stList_construct3(0, (void (*)(void *))rleString_destruct);
-	for(int64_t i=0; i<readNo; i++) {
-		RleString *rleString = rleString_construct((char *)readArray[i]);
+	for(int64_t i=0; i<stList_length(originalReads); i++) {
+		BamChunkRead* bcr = stList_get(originalReads, i);
+		RleString *rleString = rleString_construct(bcr->nucleotides);
 		stList_append(rleStrings, rleString);
-		stList_append(reads, bamChunkRead_construct2(NULL, rleString->rleString, TRUE, NULL));
+		stList_append(reads, bamChunkRead_construct2(stString_copy(bcr->readName), stString_copy(rleString->rleString),
+				bcr->forwardStrand, NULL));
 	}
 	RleString *rleReference = rleString_construct(reference);
 	RleString *rleTrueReference = rleString_construct(trueReference);
@@ -527,12 +514,12 @@
 	fclose(fh);
 	PolishParams *polishParams = params->polishParams;
 
-	Poa *poa = poa_realign(reads, readStrandArray, NULL, rleReference->rleString, polishParams);
-	Poa *poaRefined = poa_realignIterative(reads, readStrandArray, NULL, rleReference->rleString, polishParams);
+	Poa *poa = poa_realign(reads, NULL, rleReference->rleString, polishParams);
+	Poa *poaRefined = poa_realignIterative(reads, NULL, rleReference->rleString, polishParams);
 
 	//poaRefined = poa_checkMajorIndelEditsGreedily(poaRefined, reads, sM, p);
 
-	Poa *poaTrue = poa_realign(reads, readStrandArray, NULL, rleTrueReference->rleString, polishParams);
+	Poa *poaTrue = poa_realign(reads, NULL, rleTrueReference->rleString, polishParams);
 
 	// Run phasing
 	//stList *anchorAlignments = poa_getAnchorAlignments(poaRefined, NULL, stList_length(reads), params->polishParams);
@@ -542,7 +529,7 @@
 	//Poa *poaReads2 = poa_realignIterative(reads2, NULL, poaRefined->refString, polishParams);
 
 	// Look at non-rle comparison
-	RleString *consensusRleString = expandRLEConsensus(poaRefined, rleStrings, readStrandArray, polishParams->repeatSubMatrix);
+	RleString *consensusRleString = expandRLEConsensus(poaRefined, rleStrings, reads, polishParams->repeatSubMatrix);
 	char *nonRLEConsensusString = rleString_expand(consensusRleString);
 	rleString_destruct(consensusRleString);
 
@@ -624,22 +611,16 @@
 	//stList_destruct(reads2);
 }
 
-static void test_poa_realign_example(CuTest *testCase, char *trueReference, char *reference, const char **readArray,
-									bool *readStrandArray, int64_t readNo, AlignmentMetrics *alignmentMetrics) {
-	stList *reads = stList_construct();
-	for(int64_t i=0; i<readNo; i++) {
-        BamChunkRead *read = bamChunkRead_construct();
-        read->nucleotides = stString_copy((char *)readArray[i]);
-		stList_append(reads, read);
-	}
+static void test_poa_realign_example(CuTest *testCase, char *trueReference, char *reference, stList *reads,
+		AlignmentMetrics *alignmentMetrics) {
 
 	FILE *fh = fopen(polishParamsFile, "r");
 	Params *params = params_readParams(fh);
 	fclose(fh);
 	PolishParams *polishParams = params->polishParams;
 
-	Poa *poa = poa_realign(reads, readStrandArray, NULL, reference, polishParams);
-	Poa *poaRefined = poa_realignIterative(reads, readStrandArray, NULL, reference, polishParams);
+	Poa *poa = poa_realign(reads, NULL, reference, polishParams);
+	Poa *poaRefined = poa_realignIterative(reads, NULL, reference, polishParams);
 
 	// Calculate alignments between true reference and consensus and starting reference sequences
 	int64_t consensusMatches = calcSequenceMatches(trueReference, poaRefined->refString);
@@ -676,7 +657,6 @@
 	params_destruct(params);
 	poa_destruct(poa);
 	poa_destruct(poaRefined);
-	stList_destruct(reads);
 }
 
 static struct List *readSequences(char *fastaFile, struct List **headers) {
@@ -704,19 +684,20 @@
 
 		// Parse sequences
 		struct List *readHeaders;
-		struct List *reads = readSequences((char *)readFile, &readHeaders);
-		assert(reads->length > 1);
+		struct List *nucleotides = readSequences((char *)readFile, &readHeaders);
+		assert(nucleotides->length > 1);
 		struct List *trueReferenceHeaders;
 		struct List *trueReferenceList = readSequences((char *)trueRefFile, &trueReferenceHeaders);
 		assert(trueReferenceList->length == 1);
 
-		// Parse strands
-		bool *readStrandArray = st_calloc(readHeaders->length-1, sizeof(bool));
+		// Parse strands (and create reads)
+		stList *reads = stList_construct3(0, (void (*)(void*))bamChunkRead_destruct);
 		for(int64_t i=1; i<readHeaders->length; i++) {
 			char *header = readHeaders->list[i];
 			char strand = header[strlen(header)-1];
 			CuAssertTrue(testCase, strand == 'F' || strand == 'R');
-			readStrandArray[i-1] = strand == 'F';
+			stList_append(reads, bamChunkRead_construct2(stString_print("read_%d", i),
+					stString_copy(nucleotides->list[i]), strand == 'F', NULL));
 		}
 
 		//if(strlen(reads->list[0]) > strlen(trueReferenceList->list[0]) * 0.8 || reads->length < 30) {
@@ -726,20 +707,20 @@
 
 		// Run poa iterative realign
 		if(rle) {
-			test_poa_realign_example_rle(testCase, trueReferenceList->list[0], reads->list[0],
-							(const char **)(&reads->list[1]), readStrandArray, reads->length-1, rleAlignmentMetrics, alignmentMetrics);
+			test_poa_realign_example_rle(testCase, trueReferenceList->list[0], nucleotides->list[0],
+							reads, rleAlignmentMetrics, alignmentMetrics);
 		}
 		else {
-			test_poa_realign_example(testCase, trueReferenceList->list[0], reads->list[0],
-					(const char **)(&reads->list[1]), readStrandArray, reads->length-1, alignmentMetrics);
+			test_poa_realign_example(testCase, trueReferenceList->list[0], nucleotides->list[0],
+					reads, alignmentMetrics);
 		}
 
 		// Cleanup
-		destructList(reads);
+		destructList(nucleotides);
 		destructList(readHeaders);
 		destructList(trueReferenceList);
 		destructList(trueReferenceHeaders);
-		free(readStrandArray);
+		free(reads);
 	}
 
 	// Alignment metrics for set
@@ -1012,14 +993,11 @@
     SUITE_ADD_TEST(suite, test_poa_getReferenceGraph);
     SUITE_ADD_TEST(suite, test_poa_augment_example);
     SUITE_ADD_TEST(suite, test_poa_realign_tiny_example1);
-<<<<<<< HEAD
-    SUITE_ADD_TEST(suite, test_poa_realign_example1);
-    SUITE_ADD_TEST(suite, test_poa_realign_example2);
-
-    SUITE_ADD_TEST(suite, test_poa_realign_rle_example1);
-    SUITE_ADD_TEST(suite, test_poa_realign_rle_example2);
-=======
->>>>>>> a5e9ef5f
+//    SUITE_ADD_TEST(suite, test_poa_realign_example1);
+//    SUITE_ADD_TEST(suite, test_poa_realign_example2);
+//
+//    SUITE_ADD_TEST(suite, test_poa_realign_rle_example1);
+//    SUITE_ADD_TEST(suite, test_poa_realign_rle_example2);
     SUITE_ADD_TEST(suite, test_poa_realign);
     SUITE_ADD_TEST(suite, test_poa_realignIterative);
     SUITE_ADD_TEST(suite, test_getShift);
@@ -1029,26 +1007,22 @@
     SUITE_ADD_TEST(suite, test_polishParams);
     SUITE_ADD_TEST(suite, test_removeOverlapExample);
     SUITE_ADD_TEST(suite, test_removeOverlap_RandomExamples);
-<<<<<<< HEAD
-
-    SUITE_ADD_TEST(suite, test_poa_realign_examples_no_rle);
-    SUITE_ADD_TEST(suite, test_poa_realign_examples_rle);
-
-    SUITE_ADD_TEST(suite, test_poa_realign_messy_examples_no_rle);
-    SUITE_ADD_TEST(suite, test_poa_realign_messy_examples_rle);
-
-    SUITE_ADD_TEST(suite, test_poa_realign_examples_large_no_rle);
-    SUITE_ADD_TEST(suite, test_poa_realign_examples_large_rle);
-
-    SUITE_ADD_TEST(suite, test_poa_realign_examples_long_no_rle);
-    SUITE_ADD_TEST(suite, test_poa_realign_examples_long_rle);
+
+//    SUITE_ADD_TEST(suite, test_poa_realign_examples_no_rle);
+//    SUITE_ADD_TEST(suite, test_poa_realign_examples_rle);
+//
+//    SUITE_ADD_TEST(suite, test_poa_realign_messy_examples_no_rle);
+//    SUITE_ADD_TEST(suite, test_poa_realign_messy_examples_rle);
+//
+//    SUITE_ADD_TEST(suite, test_poa_realign_examples_large_no_rle);
+//    SUITE_ADD_TEST(suite, test_poa_realign_examples_large_rle);
+//
+//    SUITE_ADD_TEST(suite, test_poa_realign_examples_long_no_rle);
+//    SUITE_ADD_TEST(suite, test_poa_realign_examples_long_rle);
 
     SUITE_ADD_TEST(suite, test_polish5kb_rle);
     SUITE_ADD_TEST(suite, test_polish5kb_no_rle);
     SUITE_ADD_TEST(suite, test_polish5kb_no_region);
-=======
-    SUITE_ADD_TEST(suite, test_polish5kb);
->>>>>>> a5e9ef5f
     SUITE_ADD_TEST(suite, test_polish100kb);
 
     SUITE_ADD_TEST(suite, test_poa_realign_ecoli_examples_rle);
