/*
 * Copyright (C) 2017 by Benedict Paten (benedictpaten@gmail.com)
 *
 * Released under the MIT license, see LICENSE.txt
 */

#include "CuTest.h"
#include "margin.h"
#include "htsIntegration.h"

#define RANDOM_TEST_NO 2

stSite getRandomSite(uint64_t alleleOffset) {
	/*
	 * Creates a random site.
	 */
	stSite site;
	site.alleleOffset = alleleOffset;
	site.alleleNumber = st_randomInt(1, 10);
	site.allelePriorLogProbs = st_calloc(site.alleleNumber, sizeof(uint16_t)); // Make all the probs flat log 1.0
	site.substitutionLogProbs = st_calloc(site.alleleNumber*site.alleleNumber, sizeof(uint16_t));
	// todo: fix substitution costs
	for(uint64_t i=0; i<site.alleleNumber; i++) {
		for(uint64_t j=0; j<site.alleleNumber; j++) {
			site.substitutionLogProbs[i*site.alleleNumber + j] = i == j ? 0 : 0;
		}
	}

	return site;
}

stReference *getRandomReference(char *referenceName, uint64_t length) {
	/*
	 * Create a random reference
	 */
	stReference *ref = st_calloc(1, sizeof(stReference));
	ref->referenceName = stString_copy(referenceName);
	ref->length = length;
	ref->sites = st_calloc(length, sizeof(stSite));
	uint64_t alleleOffset = 0;
	for(uint64_t i=0; i<length; i++) {
		ref->sites[i] = getRandomSite(alleleOffset);
		alleleOffset += ref->sites[i].alleleNumber;
	}
	ref->totalAlleles = alleleOffset;

	return ref;
}

uint64_t *getRandomHaplotype(stReference *ref) {
	/*
	 * Creates a random haplotype
	 */
	uint64_t *hap = st_calloc(ref->length, sizeof(uint64_t));

	for(int64_t i=0; i<ref->length; i++) {
		hap[i] = st_randomInt(0, ref->sites[i].alleleNumber);
	}

	return hap;
}

stProfileSeq *getRandomProfileSeq(stReference *ref, uint64_t *hapSeq,
        int64_t readLength, double readErrorRate) {
    /*
     * Creates a random "read" of the given length from a random sub-interval
     * of the input sequence with error rate errRate.
     */
    assert(ref->length-readLength >= 0);
    int64_t start = st_randomInt(0, ref->length-readLength+1);

    stProfileSeq *pSeq = stProfileSeq_constructEmptyProfile(ref, " ", start,
            readLength);

    for(int64_t i=0; i<readLength; i++) {
    	stSite *site = &(ref->sites[start + i]);

        // Haplotype base or error at random
        uint64_t allele = st_random() < readErrorRate ? st_randomInt(0, site->alleleNumber) : hapSeq[start+i];
        // Fill in the profile probabilities according to the chosen base
        // Here make all alleles except the chosen one have log-likelihood -100
        for(uint64_t j=0; j<site->alleleNumber; j++) {
        	*stProfileSeq_getProb(pSeq, start + i, j) = 100;
        }
        *stProfileSeq_getProb(pSeq, start + i, allele) = 0;
    }

    return pSeq;
}

static stRPHmmParameters *getHmmParams(int64_t maxPartitionsInAColumn,
        double readErrorRate, bool maxNotSumTransitions, int64_t minReadCoverageToSupportPhasingBetweenHeterozygousSites) {
    stRPHmmParameters *params = st_calloc(1, sizeof(stRPHmmParameters));

    params->maxNotSumTransitions = maxNotSumTransitions;
    params->maxPartitionsInAColumn = maxPartitionsInAColumn;
    params->maxCoverageDepth = MAX_READ_PARTITIONING_DEPTH;
    params->minReadCoverageToSupportPhasingBetweenHeterozygousSites =
            minReadCoverageToSupportPhasingBetweenHeterozygousSites;
    params->includeInvertedPartitions = 1;

    return params;
}

static void simulateReads(stList *referenceSeqs, stList *hapSeqs1, stList *hapSeqs2,
        stList *profileSeqs1, stList *profileSeqs2,
        int64_t minReferenceSeqNumber, int64_t maxReferenceSeqNumber,
        int64_t minReferenceLength, int64_t maxReferenceLength,
        int64_t minCoverage, int64_t maxCoverage, int64_t minReadLength,
		int64_t maxReadLength, double readErrorRate, stRPHmmParameters *params) {
    /*
     * Simulate reference sequences, haplotypes and derived reads, represented as profile
     * sequences, placing the results in the argument lists.
     */
    int64_t referenceSeqNumber = st_randomInt(minReferenceSeqNumber, maxReferenceSeqNumber+1);

    // For each reference sequence
    for(int64_t i=0; i<referenceSeqNumber; i++) {
        // Generate random reference sequence
        int64_t referenceLength = st_randomInt(minReferenceLength, maxReferenceLength+1);
        // Reference name
        char *referenceName = stString_print("Reference_%" PRIi64 "", i);

        stReference *ref = getRandomReference(referenceName, referenceLength);

        stList_append(referenceSeqs, ref);

        // Make haplotypes
        uint64_t *hap1 = getRandomHaplotype(ref);
        uint64_t *hap2 = getRandomHaplotype(ref);
        stList_append(hapSeqs1, hap1);
        stList_append(hapSeqs2, hap2);

        // Create read sequences to given coverage
        int64_t coverage = st_randomInt(minCoverage, maxCoverage+1);
        int64_t totalBasesToSimulate = coverage * referenceLength;
// fprintf(stderr, "Total bases to simulate: %" PRIi64 " for coverage: %" PRIi64 "\n", totalBasesToSimulate, coverage);
        while(totalBasesToSimulate > 0) {
            // Randomly pick a haplotype sequence to template from
            uint64_t *hapSeq = hap1;
            stList *readSeqs = profileSeqs1;
            if(st_random() > 0.5) {
                hapSeq = hap2;
                readSeqs = profileSeqs2;
            }
            int64_t readLength = st_randomInt(minReadLength, maxReadLength+1);

            stProfileSeq *pSeq = getRandomProfileSeq(ref, hapSeq, readLength, readErrorRate);

            stList_append(readSeqs, pSeq);
            totalBasesToSimulate -= readLength;
// fprintf(stderr, "Simulating read from haplotype: %s\n", hapSeq);
            //stProfileSeq_print(pSeq, stderr, 1);
        }

        // Cleanup
        free(referenceName);
    }
}

static void test_systemTest(CuTest *testCase, int64_t minReferenceSeqNumber, int64_t maxReferenceSeqNumber,
        int64_t minReferenceLength, int64_t maxReferenceLength, int64_t minCoverage, int64_t maxCoverage,
        int64_t minReadLength, int64_t maxReadLength,
        int64_t maxPartitionsInAColumn, double readErrorRate,
        bool maxNotSumTransitions, bool splitHmmsWherePhasingUncertain,
        int64_t minReadCoverageToSupportPhasingBetweenHeterozygousSites,
        bool printHmm) {
    /*
     * System level test
     *
     * Repeatedly:
     *  Creates reference sequence
     *  Generates two haplotypes
     *  Generates sequences from each haplotype
     *  Creates read HMMs
     *  Check that HMMs represent overlapping sequences as expected
     *  Check forward-backward algorithm is behaving
     *  Create traceBack
     *  Reports how close predicted partition is to actual read partition
     */

    // Print info about test parameters
    fprintf(stderr, "\nstRPHMMTest:\n"
                    " System test parameters:\n"
            "\tminReferenceSequenceNumber: %" PRIi64 "\n"
            "\tmaxReferenceSequenceNumber: %" PRIi64 "\n"
            "\tminReferenceLength: %" PRIi64 "\n"
            "\tmaxReferenceLength: %" PRIi64 "\n"
            "\tminCoverage: %" PRIi64 "\n"
            "\tmaxCoverage: %" PRIi64 "\n"
            "\tminReadLength: %" PRIi64 "\n"
            "\tmaxReadLength: %" PRIi64 "\n"
            "\tmaxPartitionsInAColumn: %" PRIi64 "\n"
            "\treadErrorRate: %f\n"
            "\tmaxNotSumTransitions: %i\n"
            "\tsplitHmmsWherePhasingUncertain: %i\n",
            minReferenceSeqNumber, maxReferenceSeqNumber,
            minReferenceLength, maxReferenceLength, minCoverage, maxCoverage,
            minReadLength, maxReadLength, maxPartitionsInAColumn, (float)readErrorRate,
            maxNotSumTransitions, splitHmmsWherePhasingUncertain);

    int64_t totalProfile1SeqsOverAllTests = 0;
    int64_t totalProfile2SeqsOverAllTests = 0;
    int64_t totalPartitionErrorsOverAllTests = 0;

    time_t startTime = time(NULL);

    for(int64_t test=0; test<RANDOM_TEST_NO; test++) {

        fprintf(stderr, "Starting test iteration: #%" PRIi64 "\n", test);

        stRPHmmParameters *params = getHmmParams(maxPartitionsInAColumn,
                readErrorRate, maxNotSumTransitions,
                minReadCoverageToSupportPhasingBetweenHeterozygousSites);

        stList *referenceSeqs = stList_construct3(0, (void (*)(void *))stReference_destruct);
        stList *hapSeqs1 = stList_construct3(0, free);
        stList *hapSeqs2 = stList_construct3(0, free);
        stList *profileSeqs1 = stList_construct3(0, (void (*)(void *))stProfileSeq_destruct);
        stList *profileSeqs2 = stList_construct3(0, (void (*)(void *))stProfileSeq_destruct);

        // Creates reference sequences
        // Generates two haplotypes for each reference sequence
        // Generates profile sequences from each haplotype
        simulateReads(referenceSeqs, hapSeqs1, hapSeqs2,
                        profileSeqs1, profileSeqs2,
                        minReferenceSeqNumber, maxReferenceSeqNumber,
                        minReferenceLength, maxReferenceLength,
                        minCoverage, maxCoverage,
                        minReadLength, maxReadLength,
                        readErrorRate, params);

        stList *profileSeqs = stList_construct();
        stList_appendAll(profileSeqs, profileSeqs1);
        stList_appendAll(profileSeqs, profileSeqs2);
        stList_shuffle(profileSeqs); // Ensure we don't have the reads already partitioned!

        // Set representations of the profile sequences
        stSet *profileSeqs1Set = stList_getSet(profileSeqs1);
        stSet *profileSeqs2Set = stList_getSet(profileSeqs2);

        fprintf(stderr, "Running get hmms with %" PRIi64 " profile sequences \n", stList_length(profileSeqs));

        // Creates read HMMs
        stList *filteredProfileSeqs = stList_construct();
        stList *discardedProfileSeqs = stList_construct();
        filterReadsByCoverageDepth(profileSeqs, params, filteredProfileSeqs, discardedProfileSeqs);
        stList *hmms = getRPHmms(filteredProfileSeqs, params);

        // Split hmms where phasing is uncertain
        if(splitHmmsWherePhasingUncertain) {
            stList *splitHmms = stList_construct3(0,  (void (*)(void *))stRPHmm_destruct2);
            while(stList_length(hmms) > 0) {
                stList *l = stRPHMM_splitWherePhasingIsUncertain(stList_pop(hmms));
                stList_appendAll(splitHmms, l);
                stList_setDestructor(l, NULL);
                stList_destruct(l);
            }
            stList_destruct(hmms);
            hmms = splitHmms;
        }

        fprintf(stderr, "Got %" PRIi64 " hmms\n", stList_length(hmms));

        // For each hmm
        for(int64_t i=0; i<stList_length(hmms); i++) {
            stRPHmm *hmm = stList_get(hmms, i);

            // Check it doesn't overlap with another hmm
            for(int64_t j=i+1; j<stList_length(hmms); j++) {
                stRPHmm *hmm2 = stList_get(hmms, j);
                CuAssertTrue(testCase, !stRPHmm_overlapOnReference(hmm, hmm2));
            }

            // Check that each sequence contained in it is in the reference coordinate span
            for(int64_t j=0; j<stList_length(hmm->profileSeqs); j++) {
                stProfileSeq *profileSeq = stList_get(hmm->profileSeqs, j);
                // Check reference coordinate containment
                CuAssertTrue(testCase, stString_eq(profileSeq->ref->referenceName, hmm->ref->referenceName));
                if(!splitHmmsWherePhasingUncertain) { // The profile sequence is only guaranteed to be wholly contained
                    // in the hmm if the hmm was not split at points where the phasing is uncertain
                    CuAssertTrue(testCase, hmm->refStart <= profileSeq->refStart);
                    CuAssertTrue(testCase, hmm->refStart + hmm->refLength >= profileSeq->refStart + profileSeq->length);
                }
                else {
                    // Must overlap
                    assert(hmm->refStart + hmm->refLength > profileSeq->refStart);
                    assert(profileSeq->refStart + profileSeq->length > hmm->refStart);
                }
            }
        }

        // Check that HMMs represent the overlapping sequences as expected

        // For each sequence, check it is contained in an hmm
        for(int64_t i=0; i<stList_length(filteredProfileSeqs); i++) {
            stProfileSeq *profileSeq = stList_get(filteredProfileSeqs, i);
            bool containedInHmm = 0;
            for(int64_t j=0; j<stList_length(hmms); j++) {
                stRPHmm *hmm = stList_get(hmms, j);
                // If are on the same reference sequence
                if(stString_eq(profileSeq->ref->referenceName, hmm->ref->referenceName)) {
                    // If overlapping
                    if(hmm->refStart <= profileSeq->refStart && hmm->refStart + hmm->refLength > profileSeq->refStart) {

                        // Must be contained in the hmm
                        CuAssertTrue(testCase, stList_contains(hmm->profileSeqs, profileSeq));

                        if(!splitHmmsWherePhasingUncertain) { // The profile sequence is only guaranteed to be wholly contained
                                            // in the hmm if the hmm was not split at points where the phasing is uncertain
                            // Must not be partially overlapping
                            CuAssertTrue(testCase, hmm->refStart + hmm->refLength >= profileSeq->refStart + profileSeq->length);
                        }
                        else {
                            // Must overlap
                            assert(hmm->refStart + hmm->refLength > profileSeq->refStart);
                            assert(profileSeq->refStart + profileSeq->length > hmm->refStart);
                        }

                        // Is not contained in another hmm.
                        CuAssertTrue(testCase, !containedInHmm);
                        containedInHmm = 1;
                    }
                }
            }
            CuAssertTrue(testCase, containedInHmm);
        }

        // Check columns of each hmm / parameters of hmm
        for(int64_t i=0; i<stList_length(hmms); i++) {
            stRPHmm *hmm = stList_get(hmms, i);
            int64_t columnNumber = 0;
            int64_t maxDepth = 0;
            int64_t refStart = hmm->refStart;

            // Fpr each column
            stRPColumn *column = hmm->firstColumn;
            // Check pointer
            CuAssertTrue(testCase, column->pColumn == NULL);

            while(column != NULL) {
                columnNumber++;

                // Check coordinates
                CuAssertIntEquals(testCase, refStart, column->refStart);
                CuAssertTrue(testCase, column->length > 0);
                refStart += column->length;

                // Check sequences in column
                CuAssertTrue(testCase, column->depth >= 0);
                if(column->depth > maxDepth) {
                    maxDepth = column->depth;
                }
                for(int64_t j=0; j<column->depth; j++) {
                    stProfileSeq *profileSeq = column->seqHeaders[j];
                    // Check is part of hmm
                    CuAssertTrue(testCase, stList_contains(hmm->profileSeqs, profileSeq));
                    // Check column is contained in reference interval of the profile sequence
                    CuAssertTrue(testCase, profileSeq->refStart <= column->refStart);
                    CuAssertTrue(testCase, profileSeq->refStart + profileSeq->length >= column->refStart + column->length);
                    // Check the corresponding profile probability array is correct
                    CuAssertPtrEquals(testCase, stProfileSeq_getProb(profileSeq, column->refStart, 0), column->seqs[j]);
                }

                // Check cells in column
                stRPCell *cell = column->head;
                while(cell != NULL) {
                    // Check that partition is properly specified
                    CuAssertIntEquals(testCase, cell->partition >> column->depth, 0);

                    cell = cell->nCell;
                }

                if(column->nColumn == NULL) {
                    CuAssertPtrEquals(testCase, hmm->lastColumn, column);
                    break;
                }

                // Check merge column
                stRPMergeColumn *mColumn = column->nColumn;

                // Check back link
                CuAssertPtrEquals(testCase, column, mColumn->pColumn);

                for(int64_t j=0; j<column->depth; j++) {
                    stProfileSeq *profileSeq = column->seqHeaders[j];
                    // If the sequence ends at the boundary of the column check it is masked out
                    if(profileSeq->refStart + profileSeq->length == column->refStart + column->length) {
                        CuAssertIntEquals(testCase, (mColumn->maskFrom >> j) & 1, 0);
                    }
                    // Otherwise check it is not masked out
                    else {
                        CuAssertIntEquals(testCase, (mColumn->maskFrom >> j) & 1, 1);
                    }
                }

                column = column->nColumn->nColumn;

                // Check back link pointer
                CuAssertPtrEquals(testCase, mColumn, column->pColumn);

                for(int64_t j=0; j<column->depth; j++) {
                    stProfileSeq *profileSeq = column->seqHeaders[j];
                    // If the sequence starts at the start of the column check it is masked out
                    if(profileSeq->refStart == column->refStart) {
                        CuAssertIntEquals(testCase, (mColumn->maskTo >> j) & 1, 0);
                    }
                    // Otherwise check it is not masked out
                    else {
                        CuAssertIntEquals(testCase, (mColumn->maskTo >> j) & 1, 1);
                    }
                }

                // Check merge cells are same in both the from and to sets
                stList *mCellsFrom = stHash_getValues(mColumn->mergeCellsFrom);
                stList *mCellsTo = stHash_getValues(mColumn->mergeCellsTo);
                stSet *mCellsFromSet = stList_getSet(mCellsFrom);
                stSet *mCellsToSet = stList_getSet(mCellsTo);
                CuAssertTrue(testCase, stSet_equals(mCellsFromSet, mCellsToSet));
                // Clean up
                stSet_destruct(mCellsFromSet);
                stSet_destruct(mCellsToSet);
                stList_destruct(mCellsFrom);
                stList_destruct(mCellsTo);

                // Check merge cells
                stRPMergeCell *mCell;
                stHashIterator *it = stHash_getIterator(mColumn->mergeCellsFrom);
                while((mCell = stHash_getNext(it)) != NULL) {
                    // Check partitions
                    CuAssertTrue(testCase, (mCell->fromPartition & mColumn->maskFrom) == mCell->fromPartition);
                    CuAssertTrue(testCase, (mCell->toPartition & mColumn->maskTo) == mCell->toPartition);
                }
                stHash_destructIterator(it);

            }

            // Check recorded column number and max depth match up with what we observed
            CuAssertIntEquals(testCase, columnNumber, hmm->columnNumber);
            CuAssertIntEquals(testCase, maxDepth, hmm->maxDepth);
            CuAssertTrue(testCase, hmm->maxDepth <= MAX_READ_PARTITIONING_DEPTH);
        }

        // Check forward-backward algorithm is behaving
        for(int64_t i=0; i<stList_length(hmms); i++) {
            stRPHmm *hmm = stList_get(hmms, i);

            // Run the forward and backward algorithms
            stRPHmm_forwardBackward(hmm);

            // Print HMM info, which will contain forward and backward probs
            if(printHmm) {
                stRPHmm_print(hmm, stderr, 1, 1);
            }

            // Check the forward and backward probs are close
            CuAssertDblEquals(testCase, hmm->forwardLogProb, hmm->backwardLogProb, 0.1);

            // Check each column / cell
            stRPColumn *column = hmm->firstColumn;
            while(1) {
                // Check column total probability is same as total probability in model
                CuAssertDblEquals(testCase, hmm->forwardLogProb,
                        column->totalLogProb, 0.1);

                // Check posterior probabilities
                stRPCell *cell = column->head;
                double totalProb = 0.0;
                while(cell != NULL) {
                    double posteriorProb = stRPCell_posteriorProb(cell, column);
                    CuAssertTrue(testCase, posteriorProb >= 0.0);
                    CuAssertTrue(testCase, posteriorProb <= 1.0);
                    totalProb += posteriorProb;
                    cell = cell->nCell;
                }

				if(!maxNotSumTransitions) {
                	CuAssertDblEquals(testCase, 1.0, totalProb, 0.1);
                }
                if(column->nColumn == NULL) {
                    break;
                }

                // Check merge column
                stRPMergeColumn *mColumn = column->nColumn;

                // Check posterior probabilities of merge cells
                stRPMergeCell *mCell;
                stHashIterator *it = stHash_getIterator(mColumn->mergeCellsFrom);
                totalProb = 0.0;
                while((mCell = stHash_getNext(it)) != NULL) {
                    double posteriorProb = stRPMergeCell_posteriorProb(mCell, mColumn);
                    CuAssertTrue(testCase, posteriorProb >= 0.0);
                    CuAssertTrue(testCase, posteriorProb <= 1.0);
                    totalProb += posteriorProb;
                }
                stHash_destructIterator(it);
                if(!maxNotSumTransitions) {
                	CuAssertDblEquals(testCase, 1.0, totalProb, 0.1);
                }
                column = mColumn->nColumn;
            }
        }

        // Create traceBacks
        int64_t totalPartitionError = 0; // The number of switch operations required to make the
        // partitions predicted by the models perfect

        for(int64_t i=0; i<stList_length(hmms); i++) {
            stRPHmm *hmm = stList_get(hmms, i);

            stList *traceBackPath = stRPHmm_forwardTraceBack(hmm);

            // Check each cell in traceback
            stRPColumn *column = hmm->firstColumn;
            for(int64_t j=0; j<stList_length(traceBackPath); j++) {
                stRPCell *cell = stList_get(traceBackPath, j);

                // Must belong to the given column
                stRPCell *cell2 = column->head;
                bool inColumn = 0;
                while((cell2 != NULL)) {
                    if(cell == cell2) {
                        inColumn = 1;
                        break;
                    }
                    cell2 = cell2->nCell;
                }
                CuAssertTrue(testCase, inColumn);

                // Must be compatible with previous cell (i.e. point to the same merge cell)
                if(j > 0) {
                    stRPCell *pCell = stList_get(traceBackPath, j-1);
                    stRPMergeCell *mCell = stRPMergeColumn_getPreviousMergeCell(cell, column->pColumn);
                    stRPMergeCell *mCell2 = stRPMergeColumn_getNextMergeCell(pCell, column->pColumn);
                    CuAssertPtrEquals(testCase, mCell, mCell2);
                }

                // Get next column
                if(j+1 < stList_length(traceBackPath)) {

                    CuAssertTrue(testCase, column->nColumn != NULL);
                    column = column->nColumn->nColumn;
                }
                else { // Verify we've reached the expected end
                    CuAssertTrue(testCase, column == hmm->lastColumn);
                }
            }

            stSet *profileSeqsPartition1 = stRPHmm_partitionSequencesByStatePath(hmm, traceBackPath, 1);
            stSet *profileSeqsPartition2 = stRPHmm_partitionSequencesByStatePath(hmm, traceBackPath, 0);

            // Check all the sequences accounted for
            CuAssertIntEquals(testCase, stList_length(hmm->profileSeqs),
                    stSet_size(profileSeqsPartition1)+stSet_size(profileSeqsPartition2));

            /*
             * Comparing a given HMMs partition to the true read partition there are four set
             * cardinalities we care about:
             *
             * p11 - the cardinality of the intersection of the first subpartition of the hmm
             * and the profile sequences for the first haplotype sequence
             *
             * p12 - the cardinality of the intersection of the first subpartition of the hmm
             * and the profile sequences for the second haplotype sequence
             *
             * p21 - the cardinality of the intersection of the second subpartition of the hmm
             * and the profile sequences for the first haplotype sequence
             *
             * p22 - the cardinality of the intersection of the second subpartition of the hmm
             * and the profile sequences for the second haplotype sequence
             *
             * Given these quantities the partitionErrors is the minimum number of "movements" of elements
             * in the hmm partition to ensure that the HMM partition is a subset of the true partition.
             */

            stSet *x = stSet_getIntersection(profileSeqsPartition1, profileSeqs1Set);
            int64_t p11 = stSet_size(x);
            stSet_destruct(x);

            int64_t p12 = stSet_size(profileSeqsPartition1) - p11;
            assert(p12 >= 0);

            x = stSet_getIntersection(profileSeqsPartition2, profileSeqs2Set);
            int64_t p21 = stSet_size(x);
            stSet_destruct(x);

            int64_t p22 = stSet_size(profileSeqsPartition2) - p21;
            assert(p22 >= 0);

            int64_t partitionErrors = p12 + p22 < p11 + p21 ? p12 + p22 : p11 + p21;

            fprintf(stderr, "For HMM %" PRIi64 " there were %" PRIi64 " hap1 seqs and %" PRIi64 " hap2 seqs, "
                    "got partition errors: %" PRIi64 "\n", i,
                    stSet_size(profileSeqsPartition1),
                    stSet_size(profileSeqsPartition2), partitionErrors);

            /*for(int64_t k=0; k<stList_length(hapSeqs1); k++) {
                fprintf(stderr, "Hap1: %s\n", (char *)stList_get(hapSeqs1, k));
            }
            for(int64_t k=0; k<stList_length(hapSeqs2); k++) {
                fprintf(stderr, "Hap2: %s\n", (char *)stList_get(hapSeqs2, k));
            }
            printPartition(stderr, profileSeqsPartition1, profileSeqsPartition2);*/

            totalPartitionError += partitionErrors;

            totalProfile1SeqsOverAllTests += stSet_size(profileSeqsPartition1);
            totalProfile2SeqsOverAllTests += stSet_size(profileSeqsPartition2);
            totalPartitionErrorsOverAllTests += partitionErrors;

            /*
             * Test genome fragment code
             */
            stGenomeFragment *gF = stGenomeFragment_construct(hmm, traceBackPath);

            // Check coordinates
            CuAssertStrEquals(testCase, hmm->ref->referenceName, gF->reference->referenceName);
            CuAssertIntEquals(testCase, hmm->refStart, gF->refStart);
            CuAssertIntEquals(testCase, hmm->refLength, gF->length);

            // Get the haplotype sequences
            stList *tokens = stString_splitByString(hmm->ref->referenceName, "_");
            assert(stList_length(tokens) == 2);
            assert(stString_eq(stList_get(tokens, 0), "Reference"));
            int64_t refSeqIndex = stSafeStrToInt64(stList_peek(tokens));
            stList_destruct(tokens);
            uint64_t *hap1Seq = stList_get(hapSeqs1, refSeqIndex);
            uint64_t *hap2Seq = stList_get(hapSeqs2, refSeqIndex);

            int64_t correctGenotypes = 0;
            int64_t totalHets = 0;
            int64_t correctHets = 0;
            double probsOfCorrectGenotypes = 0.0;
            double probsOfIncorrectGenotypes = 0.0;
            int64_t hap1ToPredictedHap1Diffs = 0;
            int64_t hap1ToPredictedHap2Diffs = 0;
            int64_t hap2ToPredictedHap1Diffs = 0;
            int64_t hap2ToPredictedHap2Diffs = 0;
            int64_t hap1ToPredictedHap1HetDiffs = 0;
            int64_t hap1ToPredictedHap2HetDiffs = 0;
            int64_t hap2ToPredictedHap1HetDiffs = 0;
            int64_t hap2ToPredictedHap2HetDiffs = 0;
            // For each character
            for(int64_t j=0; j<gF->length; j++) {
            	stSite *s = &gF->reference->sites[j + gF->refStart];
            	uint64_t alleleNumber = s->alleleNumber;
                // Check genotype
                CuAssertTrue(testCase, gF->genotypeString[j] <= alleleNumber*alleleNumber);
                uint64_t hap1Char = hap1Seq[j + gF->refStart];
                uint64_t hap2Char = hap2Seq[j + gF->refStart];
                uint64_t trueGenotype = hap1Char < hap2Char ? hap1Char * alleleNumber + hap2Char : hap2Char * alleleNumber + hap1Char;

                totalHets += hap1Char != hap2Char ? 1 : 0;

                if(gF->genotypeString[j] == trueGenotype) {
                    correctGenotypes++;
                    correctHets += hap1Char != hap2Char ? 1 : 0;
                    probsOfCorrectGenotypes += gF->genotypeProbs[j];
                }
                else {
                    probsOfIncorrectGenotypes += gF->genotypeProbs[j];
                }

                // Check genotype posterior probability
                CuAssertTrue(testCase, gF->genotypeProbs[j] <= 0.0);
                //CuAssertTrue(testCase, gF->genotypeProbs[j] <= 1.0);

                // Check haplotypes
                CuAssertTrue(testCase, gF->haplotypeString1[j] <= alleleNumber);
                CuAssertTrue(testCase, gF->haplotypeString2[j] <= alleleNumber);
                if(gF->haplotypeString1[j] < gF->haplotypeString2[j]) {
                    CuAssertTrue(testCase, gF->haplotypeString1[j] * alleleNumber + gF->haplotypeString2[j] == gF->genotypeString[j]);
                }
                else {
                    CuAssertTrue(testCase, gF->haplotypeString2[j] * alleleNumber + gF->haplotypeString1[j] == gF->genotypeString[j]);
                }

                hap1ToPredictedHap1Diffs += gF->haplotypeString1[j] == hap1Char ? 0 : 1;
                hap1ToPredictedHap2Diffs += gF->haplotypeString2[j] == hap1Char ? 0 : 1;
                hap2ToPredictedHap1Diffs += gF->haplotypeString1[j] == hap2Char ? 0 : 1;
                hap2ToPredictedHap2Diffs += gF->haplotypeString2[j] == hap2Char ? 0 : 1;

                if(hap1Char != hap2Char) {
                    hap1ToPredictedHap1HetDiffs += gF->haplotypeString1[j] == hap1Char ? 0 : 1;
                    hap1ToPredictedHap2HetDiffs += gF->haplotypeString2[j] == hap1Char ? 0 : 1;
                    hap2ToPredictedHap1HetDiffs += gF->haplotypeString1[j] == hap2Char ? 0 : 1;
                    hap2ToPredictedHap2HetDiffs += gF->haplotypeString2[j] == hap2Char ? 0 : 1;
                }
            }

            // Pick the best pairing of the haplotypes to report
            if(hap1ToPredictedHap1Diffs + hap2ToPredictedHap2Diffs >
                    hap2ToPredictedHap1Diffs + hap1ToPredictedHap2Diffs) {
                hap1ToPredictedHap1Diffs = hap2ToPredictedHap1Diffs;
                hap2ToPredictedHap2Diffs = hap1ToPredictedHap2Diffs;

                hap1ToPredictedHap1HetDiffs = hap2ToPredictedHap1HetDiffs;
                hap2ToPredictedHap2HetDiffs = hap1ToPredictedHap2HetDiffs;
            }

            fprintf(stderr, "For an HMM of length: %" PRIi64 " got %" PRIi64 " genotypes correct, rate: %f\n"
                    " Got %" PRIi64 " hets, correct: %" PRIi64 ", rate: %f\n"
                    " Got %" PRIi64 " hap1 differences, rate: %f\n"
                    " Got %" PRIi64 " hap2 differences, rate: %f\n"
                    " Got %" PRIi64 " hap1 het differences, rate: %f\n"
                    " Got %" PRIi64 " hap2 het differences, rate: %f\n",
                    hmm->refLength,
                    correctGenotypes, (float)correctGenotypes/hmm->refLength,
                    totalHets, correctHets, (float)correctHets/totalHets,
                    hap1ToPredictedHap1Diffs, (float)hap1ToPredictedHap1Diffs/hmm->refLength,
                    hap2ToPredictedHap2Diffs, (float)hap2ToPredictedHap2Diffs/hmm->refLength,
                    hap1ToPredictedHap1HetDiffs, (float)hap1ToPredictedHap1HetDiffs/totalHets,
                    hap2ToPredictedHap2HetDiffs, (float)hap2ToPredictedHap2HetDiffs/totalHets);

            fprintf(stderr, "Avg posterior prob. of correct genotype call: %f, avg. posterior"
                    " prob. of incorrect genotype call: %f\n", probsOfCorrectGenotypes/correctGenotypes,
                    probsOfIncorrectGenotypes/(hmm->refLength - correctGenotypes));

            // Cleanup
            stGenomeFragment_destruct(gF);
            stList_destruct(traceBackPath);
            stSet_destruct(profileSeqsPartition1);
            stSet_destruct(profileSeqsPartition2);
        }

        fprintf(stderr, " For %" PRIi64 " hap 1 sequences and %" PRIi64 " hap 2 sequences there were %" PRIi64
                " hmms and %" PRIi64 " partition errors, with %f partition errors per hmm\n",
                stList_length(profileSeqs1), stList_length(profileSeqs2),
                stList_length(hmms), totalPartitionError, (float)totalPartitionError/stList_length(hmms));

        // Cleanup
        stList_destruct(hmms);
        stList_destruct(discardedProfileSeqs);
        stList_destruct(filteredProfileSeqs);
        stList_destruct(profileSeqs);
        stList_destruct(referenceSeqs);
        stList_destruct(hapSeqs1);
        stList_destruct(hapSeqs2);
        stSet_destruct(profileSeqs1Set);
        stSet_destruct(profileSeqs2Set);
        stList_destruct(profileSeqs1);
        stList_destruct(profileSeqs2);
        stRPHmmParameters_destruct(params);
    }

    int64_t totalTime = time(NULL) - startTime;

    fprintf(stderr, " For %i tests there were avg. %f hap 1 sequences and avg. %f hap 2 sequences there were "
            " avg. %f partition errors in %" PRIi64 " seconds \n",
                    RANDOM_TEST_NO,
                    ((float)totalProfile1SeqsOverAllTests)/RANDOM_TEST_NO,
                    ((float)totalProfile2SeqsOverAllTests)/RANDOM_TEST_NO,
                    ((float)totalPartitionErrorsOverAllTests)/RANDOM_TEST_NO,
                    totalTime);
}

void test_systemSingleReferenceFullLengthReads(CuTest *testCase) {
    int64_t minReferenceSeqNumber = 1;
    int64_t maxReferenceSeqNumber = 1;
    int64_t minReferenceLength = 1000;
    int64_t maxReferenceLength = 1000;
    int64_t minCoverage = 30;
    int64_t maxCoverage = 30;
    int64_t minReadLength = 1000;
    int64_t maxReadLength = 1000;
    int64_t maxPartitionsInAColumn = 50;
    double readErrorRate = 0.05;
    bool maxNotSumTransitions = 0;
    bool splitHmmsWherePhasingUncertain = 1;
    int64_t minReadCoverageToSupportPhasingBetweenHeterozygousSites = 0;
    bool printHmm = 1;

    test_systemTest(testCase, minReferenceSeqNumber, maxReferenceSeqNumber,
            minReferenceLength, maxReferenceLength, minCoverage, maxCoverage,
            minReadLength, maxReadLength, maxPartitionsInAColumn, readErrorRate,
            maxNotSumTransitions, splitHmmsWherePhasingUncertain,
            minReadCoverageToSupportPhasingBetweenHeterozygousSites, printHmm);
}

void test_systemSingleReferenceFixedLengthReads(CuTest *testCase) {
    int64_t minReferenceSeqNumber = 1;
    int64_t maxReferenceSeqNumber = 1;
    int64_t minReferenceLength = 3000;
    int64_t maxReferenceLength = 3000;
    int64_t minCoverage = 30;
    int64_t maxCoverage = 30;
    int64_t minReadLength = 300;
    int64_t maxReadLength = 300;
    int64_t maxPartitionsInAColumn = 50;
    double readErrorRate = 0.05;
    bool maxNotSumTransitions = 1;
    bool splitHmmsWherePhasingUncertain = 1;
    int64_t minReadCoverageToSupportPhasingBetweenHeterozygousSites = 3;
    bool printHmm = 0;

    test_systemTest(testCase, minReferenceSeqNumber, maxReferenceSeqNumber,
            minReferenceLength, maxReferenceLength, minCoverage, maxCoverage,
            minReadLength, maxReadLength, maxPartitionsInAColumn, readErrorRate,
            maxNotSumTransitions, splitHmmsWherePhasingUncertain,
            minReadCoverageToSupportPhasingBetweenHeterozygousSites, printHmm);
}

void test_systemSingleReference(CuTest *testCase) {
    int64_t minReferenceSeqNumber = 1;
    int64_t maxReferenceSeqNumber = 1;
    int64_t minReferenceLength = 1000;
    int64_t maxReferenceLength = 1000;
    int64_t minCoverage = 30;
    int64_t maxCoverage = 30;
    int64_t minReadLength = 10;
    int64_t maxReadLength = 40;
    int64_t maxPartitionsInAColumn = 50;
    double readErrorRate = 0.05;
    bool maxNotSumTransitions = 0;
    bool splitHmmsWherePhasingUncertain = 1;
    int64_t minReadCoverageToSupportPhasingBetweenHeterozygousSites = 15;
    bool printHmm = 1;

    test_systemTest(testCase, minReferenceSeqNumber, maxReferenceSeqNumber,
            minReferenceLength, maxReferenceLength, minCoverage, maxCoverage,
            minReadLength, maxReadLength, maxPartitionsInAColumn,
            readErrorRate, maxNotSumTransitions, splitHmmsWherePhasingUncertain,
            minReadCoverageToSupportPhasingBetweenHeterozygousSites, printHmm);
}

void test_systemMultipleReferences(CuTest *testCase) {
    int64_t minReferenceSeqNumber = 2;
    int64_t maxReferenceSeqNumber = 5;
    int64_t minReferenceLength = 500;
    int64_t maxReferenceLength = 1000;
    int64_t minCoverage = 5;
    int64_t maxCoverage = 30;
    int64_t minReadLength = 10;
    int64_t maxReadLength = 300;
    int64_t maxPartitionsInAColumn = 50;
    double readErrorRate = 0.01;
    bool maxNotSumTransitions = 0;
    bool splitHmmsWherePhasingUncertain = 1;
    int64_t minReadCoverageToSupportPhasingBetweenHeterozygousSites = 15;
    bool printHmm = 0;

    test_systemTest(testCase, minReferenceSeqNumber, maxReferenceSeqNumber,
            minReferenceLength, maxReferenceLength, minCoverage, maxCoverage,
            minReadLength, maxReadLength, maxPartitionsInAColumn, readErrorRate,
            maxNotSumTransitions, splitHmmsWherePhasingUncertain,
            minReadCoverageToSupportPhasingBetweenHeterozygousSites, printHmm);
}

void test_popCount64(CuTest *testCase) {
    CuAssertIntEquals(testCase, popcount64(0), 0);
    CuAssertIntEquals(testCase, popcount64(1), 1);
    CuAssertIntEquals(testCase, popcount64(2), 1);
    CuAssertIntEquals(testCase, popcount64(3), 2);
    CuAssertIntEquals(testCase, popcount64(0xFF), 8);
    CuAssertIntEquals(testCase, popcount64(0xFFFFFFFF), 32);
    CuAssertIntEquals(testCase, popcount64(0xFFFFFFFFFFFFFFFF), 64);
    CuAssertIntEquals(testCase, popcount64(0x1111111111111111), 16);
}

static uint64_t getLogProbOfAlleleSimple(stReference *ref,
		uint8_t **seqs, uint64_t partition,
        int64_t depth, int64_t length,
        int64_t site, int64_t allele) {
    uint64_t expectation = 0;
    for(int64_t i=0; i<depth; i++) {
        if((partition & ((uint64_t)1 << i)) != 0) {
            expectation += seqs[i][ref->sites[site].alleleOffset + allele];
        }
    }
    return expectation;
}

static uint64_t getRandomPartition(int64_t depth) {
    //return 0xFFFFFFFFFFFFFFFF;
    return st_randomInt(0, 0xFFFFFFFFFFFFFFFF/2);
}

void test_bitCountVectors(CuTest *testCase) {
    for(int64_t depth=0; depth<64; depth++) {
        for(int64_t test=0; test<100; test++) {
        	// Make reference
        	stReference *ref = getRandomReference("ref", st_randomInt(0, 10));

            // Make column as set of uint8_t sequences
            uint8_t **seqs = st_malloc(sizeof(uint8_t *) * depth);
            for(int64_t i=0; i<depth; i++) {
                seqs[i] = st_calloc(ref->totalAlleles, sizeof(uint8_t));
                // Initialise probs randomly
                for(int64_t j=0; j<ref->totalAlleles; j++) {
                    seqs[i][j] = st_randomInt(0, 255);
                }
            }

//            fprintf(stderr, "Test: %" PRIi64 " depth: %" PRIi64 " alphabet_size: %i length: %" PRIi64 "\n",
//                    test, depth, ALPHABET_SIZE, length);

            // Calculate the bit vectors
            uint64_t *countBitVectors = calculateCountBitVectors(seqs, ref, 0, ref->length, depth);

            // Partition
            uint64_t partition = getRandomPartition(depth);

            // Test we get the expected output
            for(int64_t i=0; i<ref->length; i++) {
                for(int64_t j=0; j<ref->sites[i].alleleNumber; j++) {
                    CuAssertIntEquals(testCase,
          getLogProbOfAllele(countBitVectors, depth, partition, ref->sites[i].alleleOffset, j),
                            getLogProbOfAlleleSimple(ref, seqs, partition, depth,
                                    ref->length, i, j));
//st_uglyf("Hello, site: %i allele: %i value: %i\n", i, j, getLogProbOfAlleleSimple(ref, seqs, partition, depth,
//                ref->length, i, j));

                }
            }

            // Cleanup
            for(int64_t i=0; i<depth; i++) {
                free(seqs[i]);
            }
            free(seqs);
            free(countBitVectors);
        }
    }
}

void buildComponent(stRPHmm *hmm1, stSortedSet *component, stSet *seen) {
    stSet_insert(seen, hmm1);
    stSortedSetIterator *it = stSortedSet_getIterator(component);
    stRPHmm *hmm2;
    while((hmm2 = stSortedSet_getNext(it)) != NULL) {
        if(stRPHmm_overlapOnReference(hmm1, hmm2) && stSet_search(seen, hmm2) == NULL) {
            buildComponent(hmm2, component, seen);
        }
    }
    stSortedSet_destructIterator(it);
}

void test_getOverlappingComponents(CuTest *testCase) {
    int64_t minReferenceSeqNumber = 1;
    int64_t maxReferenceSeqNumber = 10;
    int64_t minReferenceLength = 1000;
    int64_t maxReferenceLength = 1000;
    int64_t minCoverage = 1;
    int64_t maxCoverage = 30;
    int64_t minReadLength = 100;
    int64_t maxReadLength = 100;
    int64_t maxPartitionsInAColumn = 100;
    double readErrorRate = 0.01;
    bool maxNotSumTransitions = 0;

    for(int64_t test=0; test<RANDOM_TEST_NO; test++) {
        fprintf(stderr, "Starting test iteration: #%" PRIi64 "\n", test);

        stRPHmmParameters *params = getHmmParams(maxPartitionsInAColumn,
                        readErrorRate, maxNotSumTransitions, 0);

        stList *referenceSeqs = stList_construct3(0, free);
        stList *hapSeqs1 = stList_construct3(0, free);
        stList *hapSeqs2 = stList_construct3(0, free);
        stList *profileSeqs1 = stList_construct3(0, (void (*)(void *))stProfileSeq_destruct);
        stList *profileSeqs2 = stList_construct3(0, (void (*)(void *))stProfileSeq_destruct);

        // Creates reference sequences
        // Generates two haplotypes for each reference sequence
        // Generates profile sequences from each haplotype
        simulateReads(referenceSeqs, hapSeqs1, hapSeqs2,
                        profileSeqs1, profileSeqs2,
                        minReferenceSeqNumber, maxReferenceSeqNumber,
                        minReferenceLength, maxReferenceLength,
                        minCoverage, maxCoverage,
                        minReadLength, maxReadLength,
                        readErrorRate, params);

        // Make simple hmms
        stSortedSet *readHmms = stSortedSet_construct3(stRPHmm_cmpFn, NULL);
        for(int64_t i=0; i<stList_length(profileSeqs1); i++) {
            stProfileSeq *pSeq = stList_get(profileSeqs1, i);
            stRPHmm *hmm = stRPHmm_construct(pSeq, params);
            CuAssertTrue(testCase, stSortedSet_search(readHmms, hmm) == NULL);
            stSortedSet_insert(readHmms, hmm);
            CuAssertTrue(testCase, stSortedSet_search(readHmms, hmm) == hmm);
        }
        for(int64_t i=0; i<stList_length(profileSeqs2); i++) {
            stProfileSeq *pSeq = stList_get(profileSeqs2, i);
            stRPHmm *hmm = stRPHmm_construct(pSeq, params);
            CuAssertTrue(testCase, stSortedSet_search(readHmms, hmm) == NULL);
            stSortedSet_insert(readHmms, hmm);
            CuAssertTrue(testCase, stSortedSet_search(readHmms, hmm) == hmm);
        }
        CuAssertIntEquals(testCase, stSortedSet_size(readHmms), stList_length(profileSeqs1) + stList_length(profileSeqs2));

        // Organise HMMs into "tiling paths" consisting of sequences of hmms that do not overlap
        stList *readHmmsList = stSortedSet_getList(readHmms);
        stList *tilingPaths = getTilingPaths(readHmms);

        // Check tiling paths - that every hmm is in a tiling path and that hmms do not overlap
        // and that tiling paths are minimal
        stSet *seen = stSet_construct();
        for(int64_t i=0; i<stList_length(tilingPaths); i++) {
            stList *tilingPath = stList_get(tilingPaths, i);
            for(int64_t j=0; j<stList_length(tilingPath); j++) {
                stRPHmm *hmm1 = stList_get(tilingPath, j);

                // The hmm1 is in only one tiling path
                CuAssertTrue(testCase, stSet_search(seen, hmm1) == NULL);
                stSet_insert(seen, hmm1);

                // The hmm1 does not overlap with any other hmm1 in the tiling path
                // and precedes all subsequent hmms in tiling path
                for(int64_t k=j+1; k<stList_length(tilingPath); k++) {
                    stRPHmm *hmm2 = stList_get(tilingPath, k);
                    CuAssertTrue(testCase, !stRPHmm_overlapOnReference(hmm1, hmm2));
                    CuAssertTrue(testCase, stRPHmm_cmpFn(hmm1, hmm2) < 0);
                }

                // The next hmm1 in the tiling path is as close as possible while not overlapping
                for(int64_t k=i+1; k<stList_length(tilingPaths); k++) {
                    stList *tilingPath2 = stList_get(tilingPaths, k);
                    for(int64_t l=0; l<stList_length(tilingPath2); l++) {
                        stRPHmm *hmm2 = stList_get(tilingPath2, l);
                        // If not overlapping and hmm2 occurs after hmm1
                        if(!stRPHmm_overlapOnReference(hmm1, hmm2) && stRPHmm_cmpFn(hmm1, hmm2) < 0) {
                            // There must be an hmm following hmm1 in the tiling path
                            CuAssertTrue(testCase, j+1 < stList_length(tilingPath));

                            stRPHmm *hmm3 = stList_get(tilingPath, j+1);
                            // hmm3 must precede this next hmm in the sort
                            CuAssertTrue(testCase, stRPHmm_cmpFn(hmm3, hmm2) <= 0);
                        }
                    }
                }
            }
        }
        // Check we accounted for all the hmms
        CuAssertIntEquals(testCase, stSet_size(seen), stList_length(readHmmsList));
        stSet_destruct(seen);

        // Get components
        while(stList_length(tilingPaths) > 1) {
            stList *tilingPath2 = stList_pop(tilingPaths);
            stList *tilingPath1 = stList_pop(tilingPaths);

            stSet *components = getOverlappingComponents(tilingPath1, tilingPath2);
            // Check that all the hmms in the tiling paths are in one component
            // Check that within a component hmms overlap
            stHash *hmmToComponent = stHash_construct();
            stSetIterator *componentsIt = stSet_getIterator(components);
            stSortedSet *component;
            while((component = stSet_getNext(componentsIt)) != NULL) {
                //
                stSortedSetIterator *componentIt = stSortedSet_getIterator(component);
                stRPHmm *hmm;
                while((hmm = stSortedSet_getNext(componentIt)) != NULL) {

                    CuAssertTrue(testCase, stHash_search(hmmToComponent, hmm) == NULL);
                    stHash_insert(hmmToComponent, hmm, component);
                }
                stSortedSet_destructIterator(componentIt);

                // Check that hmms in component are single overlap component
                seen = stSet_construct();
                buildComponent(stSortedSet_getFirst(component), component, seen);
                CuAssertIntEquals(testCase, stSet_size(seen), stSortedSet_size(component));
                stSet_destruct(seen);
            }
            stSet_destructIterator(componentsIt);

            CuAssertIntEquals(testCase, stHash_size(hmmToComponent), stList_length(tilingPath1)+stList_length(tilingPath2));

            // Check that no hmms overlap between components
            stList *hmmsInComponents = stHash_getKeys(hmmToComponent);
            for(int64_t i=0; i<stList_length(hmmsInComponents); i++) {
                stRPHmm *hmm1 = stList_get(hmmsInComponents, i);
                for(int64_t j=i+1; j<stList_length(hmmsInComponents); j++) {
                    stRPHmm *hmm2 = stList_get(hmmsInComponents, j);

                    if(stRPHmm_overlapOnReference(hmm1, hmm2)) {
                        CuAssertTrue(testCase, stHash_search(hmmToComponent, hmm1) == stHash_search(hmmToComponent, hmm2));
                    }
                }
            }

            // Cleanup
            stList_destruct(tilingPath1);
            stList_destruct(tilingPath2);
            stHash_destruct(hmmToComponent);
            stList_destruct(hmmsInComponents);
            stSet_destruct(components);
        }

        // Cleanup
        for(int64_t i=0; i<stList_length(readHmmsList); i++) {
            stRPHmm_destruct(stList_get(readHmmsList, i), 1);
        }
        stList_destruct(readHmmsList);
        while(stList_length(tilingPaths) > 0) {
            stList_destruct(stList_pop(tilingPaths));
        }
        stList_destruct(tilingPaths);
        stList_destruct(referenceSeqs);
        stList_destruct(hapSeqs1);
        stList_destruct(hapSeqs2);
        stList_destruct(profileSeqs1);
        stList_destruct(profileSeqs2);
        stRPHmmParameters_destruct(params);
    }
}

void test_flipAReadsPartition(CuTest *testCase) {
    for(uint64_t i=0; i<64; i++) {
        CuAssertTrue(testCase, flipAReadsPartition(0, i) == ((uint64_t)1 << i));
        CuAssertTrue(testCase, popcount64(flipAReadsPartition(0, i)) == 1);
    }
    for(uint64_t i=0; i<64; i++) {
        CuAssertTrue(testCase, flipAReadsPartition(0xFFFFFFFFFFFFFFFF, i) == (0xFFFFFFFFFFFFFFFF ^ ((uint64_t)1 << i)));
        CuAssertTrue(testCase, popcount64(flipAReadsPartition(0xFFFFFFFFFFFFFFFF, i)) == 63);
    }
    CuAssertTrue(testCase, flipAReadsPartition(0x1111111111111111, 16) == 0x1111111111101111);
    CuAssertTrue(testCase, flipAReadsPartition(0x1111111111101111, 16) == 0x1111111111111111);
}

<<<<<<< HEAD

void test_stProfileSeq_constructFromPosteriorProbs_example(CuTest *testCase) {
	char *reference = stString_copy("GATACAGCGGG");
	char *read = stString_copy("GATTACAGCG");

	Params *params = params_readParams(polishParamsFile);

	stList *anchorAlignment = stList_construct();

	stProfileSeq *pSeq = stProfileSeq_constructFromPosteriorProbs("ref", reference, strlen(reference),
														   	      "read", read, anchorAlignment, params);

	fprintf(stderr, "Reference:\t%s\n", reference);
	fprintf(stderr, "Read \t\t%s\n", read);
	stProfileSeq_print(pSeq, stderr, 1);

	// cleanup
	stList_destruct(anchorAlignment);
	stProfileSeq_destruct(pSeq);
	params_destruct(params);
	free(reference);
	free(read);
}

void test_stProfileSeq_constructFromPosteriorProbs(CuTest *testCase) {
    int64_t testIterations = 100;
    st_logInfo("Starting test with %" PRIi64 "iterations\n", testIterations);
    for(int64_t test=0; test<testIterations; test++) {
		st_logInfo(" Starting test iteration: #%" PRIi64 "\n", test);

		//Make true reference
		char *reference = getRandomSequence(st_randomInt(1, 100));

		// Make starting reference
		char *read = evolveSequence(reference);

		// Load params
		Params *params = params_readParams(polishParamsFile);

		// Anchor alignment
		double alignmentScore;
		stList *anchorAlignment = stList_construct();
		stList *meaAlignment = getShiftedMEAAlignment(reference, read, anchorAlignment, params->polishParams->p, params->polishParams->sM, 1, 1, &alignmentScore);
		for(int64_t i=0; i<stList_length(meaAlignment); i++) {
			stIntTuple *aPair = stList_get(meaAlignment, i);
			stList_append(anchorAlignment, stIntTuple_construct3(stIntTuple_get(aPair, 1), stIntTuple_get(aPair, 2), params->polishParams->p->diagonalExpansion));
		}
		stList_destruct(meaAlignment);

		// Run method
		stProfileSeq *pSeq = stProfileSeq_constructFromPosteriorProbs("ref", reference, strlen(reference),
															   "read", read, anchorAlignment,
															   params);

		// Do checks
		CuAssertTrue(testCase, pSeq->refStart >= 0);
		CuAssertTrue(testCase, pSeq->length >= 0);
		CuAssertTrue(testCase, pSeq->length + pSeq->refStart <= strlen(reference));
		CuAssertStrEquals(testCase, pSeq->referenceName, "ref");

		for(int64_t i=0; i<pSeq->length; i++) {
			int64_t total=0;
			for(int64_t j=0; j<ALPHABET_SIZE; j++) {
				total += pSeq->profileProbs[i*ALPHABET_SIZE + j];
			}
			CuAssertTrue(testCase, total < 260);
			//CuAssertTrue(testCase, total > 250);
		}

		// cleanup
		stList_destruct(anchorAlignment);
		stProfileSeq_destruct(pSeq);
		params_destruct(params);
	}
}

=======
>>>>>>> ea9f4269
CuSuite *stRPHmmTestSuite(void) {
    CuSuite* suite = CuSuiteNew();

    // System level tests
    SUITE_ADD_TEST(suite, test_systemSingleReferenceFullLengthReads);
    SUITE_ADD_TEST(suite, test_systemSingleReferenceFixedLengthReads);
    SUITE_ADD_TEST(suite, test_systemSingleReference);
    SUITE_ADD_TEST(suite, test_systemMultipleReferences);

    // Constituent function tests
    SUITE_ADD_TEST(suite, test_flipAReadsPartition);
    SUITE_ADD_TEST(suite, test_popCount64);
    SUITE_ADD_TEST(suite, test_bitCountVectors);
    SUITE_ADD_TEST(suite, test_getOverlappingComponents);

    return suite;
}<|MERGE_RESOLUTION|>--- conflicted
+++ resolved
@@ -1120,85 +1120,85 @@
     CuAssertTrue(testCase, flipAReadsPartition(0x1111111111101111, 16) == 0x1111111111111111);
 }
 
-<<<<<<< HEAD
-
-void test_stProfileSeq_constructFromPosteriorProbs_example(CuTest *testCase) {
-	char *reference = stString_copy("GATACAGCGGG");
-	char *read = stString_copy("GATTACAGCG");
-
-	Params *params = params_readParams(polishParamsFile);
-
-	stList *anchorAlignment = stList_construct();
-
-	stProfileSeq *pSeq = stProfileSeq_constructFromPosteriorProbs("ref", reference, strlen(reference),
-														   	      "read", read, anchorAlignment, params);
-
-	fprintf(stderr, "Reference:\t%s\n", reference);
-	fprintf(stderr, "Read \t\t%s\n", read);
-	stProfileSeq_print(pSeq, stderr, 1);
-
-	// cleanup
-	stList_destruct(anchorAlignment);
-	stProfileSeq_destruct(pSeq);
-	params_destruct(params);
-	free(reference);
-	free(read);
-}
-
-void test_stProfileSeq_constructFromPosteriorProbs(CuTest *testCase) {
-    int64_t testIterations = 100;
-    st_logInfo("Starting test with %" PRIi64 "iterations\n", testIterations);
-    for(int64_t test=0; test<testIterations; test++) {
-		st_logInfo(" Starting test iteration: #%" PRIi64 "\n", test);
-
-		//Make true reference
-		char *reference = getRandomSequence(st_randomInt(1, 100));
-
-		// Make starting reference
-		char *read = evolveSequence(reference);
-
-		// Load params
-		Params *params = params_readParams(polishParamsFile);
-
-		// Anchor alignment
-		double alignmentScore;
-		stList *anchorAlignment = stList_construct();
-		stList *meaAlignment = getShiftedMEAAlignment(reference, read, anchorAlignment, params->polishParams->p, params->polishParams->sM, 1, 1, &alignmentScore);
-		for(int64_t i=0; i<stList_length(meaAlignment); i++) {
-			stIntTuple *aPair = stList_get(meaAlignment, i);
-			stList_append(anchorAlignment, stIntTuple_construct3(stIntTuple_get(aPair, 1), stIntTuple_get(aPair, 2), params->polishParams->p->diagonalExpansion));
-		}
-		stList_destruct(meaAlignment);
-
-		// Run method
-		stProfileSeq *pSeq = stProfileSeq_constructFromPosteriorProbs("ref", reference, strlen(reference),
-															   "read", read, anchorAlignment,
-															   params);
-
-		// Do checks
-		CuAssertTrue(testCase, pSeq->refStart >= 0);
-		CuAssertTrue(testCase, pSeq->length >= 0);
-		CuAssertTrue(testCase, pSeq->length + pSeq->refStart <= strlen(reference));
-		CuAssertStrEquals(testCase, pSeq->referenceName, "ref");
-
-		for(int64_t i=0; i<pSeq->length; i++) {
-			int64_t total=0;
-			for(int64_t j=0; j<ALPHABET_SIZE; j++) {
-				total += pSeq->profileProbs[i*ALPHABET_SIZE + j];
-			}
-			CuAssertTrue(testCase, total < 260);
-			//CuAssertTrue(testCase, total > 250);
-		}
-
-		// cleanup
-		stList_destruct(anchorAlignment);
-		stProfileSeq_destruct(pSeq);
-		params_destruct(params);
-	}
-}
-
-=======
->>>>>>> ea9f4269
+
+
+
+//TODO these died in THE MERGE
+//void test_stProfileSeq_constructFromPosteriorProbs_example(CuTest *testCase) {
+//	char *reference = stString_copy("GATACAGCGGG");
+//	char *read = stString_copy("GATTACAGCG");
+//
+//	Params *params = params_readParams(polishParamsFile);
+//
+//	stList *anchorAlignment = stList_construct();
+//
+//	stProfileSeq *pSeq = stProfileSeq_constructFromPosteriorProbs("ref", reference, strlen(reference),
+//														   	      "read", read, anchorAlignment, params);
+//
+//	fprintf(stderr, "Reference:\t%s\n", reference);
+//	fprintf(stderr, "Read \t\t%s\n", read);
+//	stProfileSeq_print(pSeq, stderr, 1);
+//
+//	// cleanup
+//	stList_destruct(anchorAlignment);
+//	stProfileSeq_destruct(pSeq);
+//	params_destruct(params);
+//	free(reference);
+//	free(read);
+//}
+//
+//void test_stProfileSeq_constructFromPosteriorProbs(CuTest *testCase) {
+//    int64_t testIterations = 100;
+//    st_logInfo("Starting test with %" PRIi64 "iterations\n", testIterations);
+//    for(int64_t test=0; test<testIterations; test++) {
+//		st_logInfo(" Starting test iteration: #%" PRIi64 "\n", test);
+//
+//		//Make true reference
+//		char *reference = getRandomSequence(st_randomInt(1, 100));
+//
+//		// Make starting reference
+//		char *read = evolveSequence(reference);
+//
+//		// Load params
+//		Params *params = params_readParams(polishParamsFile);
+//
+//		// Anchor alignment
+//		double alignmentScore;
+//		stList *anchorAlignment = stList_construct();
+//		stList *meaAlignment = getShiftedMEAAlignment(reference, read, anchorAlignment, params->polishParams->p, params->polishParams->sM, 1, 1, &alignmentScore);
+//		for(int64_t i=0; i<stList_length(meaAlignment); i++) {
+//			stIntTuple *aPair = stList_get(meaAlignment, i);
+//			stList_append(anchorAlignment, stIntTuple_construct3(stIntTuple_get(aPair, 1), stIntTuple_get(aPair, 2), params->polishParams->p->diagonalExpansion));
+//		}
+//		stList_destruct(meaAlignment);
+//
+//		// Run method
+//		stProfileSeq *pSeq = stProfileSeq_constructFromPosteriorProbs("ref", reference, strlen(reference),
+//															   "read", read, anchorAlignment,
+//															   params);
+//
+//		// Do checks
+//		CuAssertTrue(testCase, pSeq->refStart >= 0);
+//		CuAssertTrue(testCase, pSeq->length >= 0);
+//		CuAssertTrue(testCase, pSeq->length + pSeq->refStart <= strlen(reference));
+//		CuAssertStrEquals(testCase, pSeq->referenceName, "ref");
+//
+//		for(int64_t i=0; i<pSeq->length; i++) {
+//			int64_t total=0;
+//			for(int64_t j=0; j<ALPHABET_SIZE; j++) {
+//				total += pSeq->profileProbs[i*ALPHABET_SIZE + j];
+//			}
+//			CuAssertTrue(testCase, total < 260);
+//			//CuAssertTrue(testCase, total > 250);
+//		}
+//
+//		// cleanup
+//		stList_destruct(anchorAlignment);
+//		stProfileSeq_destruct(pSeq);
+//		params_destruct(params);
+//	}
+//}
+
 CuSuite *stRPHmmTestSuite(void) {
     CuSuite* suite = CuSuiteNew();
 
