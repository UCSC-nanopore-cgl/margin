--- conflicted
+++ resolved
@@ -167,15 +167,10 @@
 		fclose(fh);
 
 		// Generate alignment
-		//Poa *poa = poa_realign(reads, NULL, trueReference, polishParams);
-<<<<<<< HEAD
 		Poa *poa = poa_realignIterative(reads, NULL, reference, params->polishParams);
-=======
-		Poa *poa = poa_realignIterative(reads, readStrandArray, NULL, reference, params->polishParams);
-		Poa *poa2 = poa_polish(poa, reads, readStrandArray, params->polishParams);
+		Poa *poa2 = poa_polish(poa, reads, params->polishParams);
 		poa_destruct(poa);
 		poa = poa2;
->>>>>>> d37a6cc3
 
 		// Generate final MEA read alignments to POA
 		stList *alignments = poa_getReadAlignmentsToConsensus(poa, reads, params->polishParams);
