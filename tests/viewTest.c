--- conflicted
+++ resolved
@@ -174,21 +174,11 @@
 
         // Get an alignment between the inferred reference and the true reference and add it
 
-<<<<<<< HEAD
 		// Make symbol strings
 		SymbolString sX = rleString_constructSymbolString(poa->refString, 0, poa->refString->length,
 		        params->polishParams->alphabet, params->polishParams->useRepeatCountsInAlignment, MAXIMUM_REPEAT_LENGTH);
 		SymbolString sY = rleString_constructSymbolString(rleTrueReference, 0, rleTrueReference->length,
 		        params->polishParams->alphabet, params->polishParams->useRepeatCountsInAlignment, MAXIMUM_REPEAT_LENGTH);
-=======
-        // Make symbol strings
-        SymbolString sX = rleString_constructSymbolString(poa->refString, 0, poa->refString->length,
-                                                          params->polishParams->alphabet,
-                                                          params->polishParams->useRepeatCountsInAlignment);
-        SymbolString sY = rleString_constructSymbolString(rleTrueReference, 0, rleTrueReference->length,
-                                                          params->polishParams->alphabet,
-                                                          params->polishParams->useRepeatCountsInAlignment);
->>>>>>> 1aacedc8
 
         double alignmentScore;
         stList *refToTrueRefAlignment = getShiftedMEAAlignment(sX, sY, stList_construct(),
