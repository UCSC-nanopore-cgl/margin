--- conflicted
+++ resolved
@@ -287,16 +287,7 @@
 		params->polishParams->minRealignmentPolishIterations = 3;
 
 		// Generate alignment
-<<<<<<< HEAD
 		Poa *poa = poa_realignAll(bamChunkReads, NULL, reference, params->polishParams);
-		//Poa *poa = poa_realign(bamChunkReads, NULL, trueReference, polishParams);
-		//Poa *poa = poa_realignIterative(bamChunkReads, NULL, reference, params->polishParams);
-		//Poa *poa2 = poa_polish(poa, bamChunkReads, params->polishParams);
-		//poa_destruct(poa);
-		//poa = poa2;
-=======
-		Poa *poa = poa_realignAll(reads, readStrandArray, NULL, reference, params->polishParams);
->>>>>>> a16ab00e
 
 		// Generate final MEA read alignments to POA
 		stList *alignments = poa_getReadAlignmentsToConsensus(poa, bamChunkReads, params->polishParams);
