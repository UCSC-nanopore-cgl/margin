/*
 * Copyright (C) 2018 by Benedict Paten (benedictpaten@gmail.com)
 *
 * Released under the MIT license, see LICENSE.txt
 */

//#include <stdio.h>
//#include <ctype.h>
//#include <memory.h>
//#include <hashTableC.h>
//#include <unistd.h>
//#include <time.h>
#include <getopt.h>
#include <math.h>

#include "marginVersion.h"
#include "localPhasingCorrectness.h"


void usage() {
    fprintf(stderr, "calcLocalPhasingCorrectness\n");
    fprintf(stderr, "Version: %s\n", MARGIN_POLISH_VERSION_H);
    fprintf(stderr, "Generate LPC data for phase sets in both VCFs.\n\n");
    fprintf(stderr, "usage: calcLocalPhasingCorrectness [options] TRUTH_VCF QUERY_VCF > lpc_table.tsv\n\n");
    fprintf(stderr, "options:\n");
    fprintf(stderr, " -n, --grid-num INT         number of length scales to compute LPC for [200]\n");
    fprintf(stderr, " -m, --grid-min FLOAT       smallest positive length scale [1e-2]\n");
    fprintf(stderr, " -M, --grid-max FLOAT       largest length scale [1e5]\n");
    fprintf(stderr, " -d, --by-seq-dist          measure length by base pairs rather than number of variants\n");
    fprintf(stderr, " -c, --cross-block-correct  count variants in different blocks as correctly phased together\n");
    fprintf(stderr, " -q, --quiet                do not log progress to stderr\n");
    fprintf(stderr, " -h, --help                 print this message and exit\n");
    fprintf(stderr, "\n");
}

int main(int argc, char *argv[]) {
    
    // for logging
    st_setLogLevel(info);
    
    int64_t numLengthScales = 200;
    double gridMin = 1e-2;
    double gridMax = 1e5;
    bool bySeqDist = false;
    bool crossBlockCorrect = false;
    
    char* parseEnd = NULL;
    
    int c;
    while (true){
        static struct option long_options[] =
        {
            {"grid-num", required_argument, 0, 'n'},
            {"grid-min", required_argument, 0, 'm'},
            {"grid-max", required_argument, 0, 'M'},
            {"by-seq-dist", no_argument, 0, 'd'},
            {"cross-block-correct", no_argument, 0, 'c'},
            {"quiet", no_argument, 0, 'q'},
            {"help", no_argument, 0, 'h'},
            {0,0,0,0}
        };
        
        int option_index = 0;
        c = getopt_long (argc, argv, "n:m:M:dcqh?",
                         long_options, &option_index);
        if (c == -1){
            break;
        }
        
        switch(c){
            case 'n':
                numLengthScales = strtol(optarg, &parseEnd, 10);
                if ((parseEnd - optarg) != strlen(optarg)) {
                    fprintf(stderr, "error: Failed to parse argument %s as an integer\n\n", optarg);
                    usage();
                    exit(1);
                }
                break;
            case 'm':
                gridMin = strtod(optarg, &parseEnd);
                if ((parseEnd - optarg) != strlen(optarg)) {
                    fprintf(stderr, "error: Failed to parse argument %s as a float\n\n", optarg);
                    usage();
                    exit(1);
                }
                break;
            case 'M':
                gridMax = strtod(optarg, &parseEnd);
                if ((parseEnd - optarg) != strlen(optarg)) {
                    fprintf(stderr, "error: Failed to parse argument %s as a float\n\n", optarg);
                    usage();
                    exit(1);
                }
                break;
            case 'd':
                bySeqDist = true;
                break;
            case 'c':
                crossBlockCorrect = true;
                break;
            case 'q':
                st_setLogLevel(critical);
                break;
            case 'h':
            case '?':
                usage();
                return 0;
            default:
                usage();
                return 1;
        }
    }
    
    if (argc - optind < 2) {
        fprintf(stderr, "error: Missing required positional arguments\n\n");
        usage();
        exit(1);
    }

    char *truthVcfFile = stString_copy(argv[optind++]);
    char *queryVcfFile = stString_copy(argv[optind++]);
    
    if (optind != argc) {
        fprintf(stderr, "error: Unused argument %s\n\n", argv[optind]);
        usage();
        exit(1);
    }
    
    if (numLengthScales < 4) {
        st_errAbort("error: Must have a grid of at least 4 values\n");
    }
    if (gridMin >= gridMax) {
        st_errAbort("error: Minimum grid value must be less than maximum grid value\n");
    }
    if (gridMin <= 0.0) {
        st_errAbort("error: Minimum grid value must be > 0\n");
    }
    

    // sanity check (verify files are accessible)
    if (access(truthVcfFile, R_OK) != 0) {
        st_errAbort("error: Could not read from truth vcf file: %s\n", truthVcfFile);
    }
    if (access(queryVcfFile, R_OK) != 0) {
        st_errAbort("error: Could not read from query vcf file: %s\n", queryVcfFile);
    }
    
    st_logDebug("Length scales:\n");
    double *lengthScales = (double*) malloc(numLengthScales * sizeof(double));
    double step = (log(gridMax) - log(gridMin)) / (numLengthScales - 3);
    for (int64_t i = 0; i < numLengthScales; ++i) {
        // the first and last are always the same, the rest is filled in by the grid
        if (i == 0) {
            lengthScales[i] = 0.0;
        }
        else if (i == numLengthScales - 1) {
            lengthScales[i] = -log(0.0);
        }
        else {
            lengthScales[i] = exp(log(gridMin) + (i - 1) * step);
        }
        st_logDebug("\t%f\n", lengthScales[i]);
    }
        
    st_logDebug("Decay values:\n");
    double *decayValues = (double*) malloc(numLengthScales * sizeof(double));
    for (int64_t i = 0; i < numLengthScales; ++i) {
        // handle the boundary conditions separately so we don't have to worry about
        // numerical imprecision
        if (i == 0) {
            decayValues[i] = 0.0;
        }
        else if (i == numLengthScales - 1) {
            decayValues[i] = 1.0;
        }
        else {
            decayValues[i] = exp(-log(2.0) / lengthScales[i]);
        }
        st_logDebug("\t%f\n", decayValues[i]);
    }

    // read and parse the VCFs
    st_logInfo("Reading VCF %s...\n", truthVcfFile);
    stHash *truthVariants = getPhasedVariants(truthVcfFile);
    st_logInfo("Reading VCF %s...\n", queryVcfFile);
    stHash *queryVariants = getPhasedVariants(queryVcfFile);
    
    free(truthVcfFile);
    free(queryVcfFile);

    stList *sharedContigs = getSharedContigs(truthVariants, queryVariants);
    st_logInfo("Found %"PRId64" shared contigs (truth %"PRId64", query %"PRId64")\n", stList_length(sharedContigs),
            stHash_size(truthVariants), stHash_size(queryVariants));
    
    double *correctnessValues = (double*) malloc(sizeof(double) * numLengthScales * stList_length(sharedContigs));
    double *meanCorrectnessValues = (double*) malloc(sizeof(double) * numLengthScales);
    
    int64_t reportIterations[5];
    for (int64_t i = 0; i < 5; ++i) {
        reportIterations[i] = ((i + 1) * numLengthScales) / 5;
    }
    int64_t nextReportIdx = 0;
    while (reportIterations[nextReportIdx] == 0 && nextReportIdx < 5) {
        ++nextReportIdx;
    }
    
    double variantDist = meanVariantDist(truthVariants, queryVariants, sharedContigs);
    
    // Compute the correctness values
    for (int64_t i = 0; i < numLengthScales; ++i) {
        
        double weightedMeanNumer = 0.0;
        double weightedMeanDenom = 0.0;
        
        for (int64_t j = 0; j < stList_length(sharedContigs); ++j) {
            stList *contigTruthVariants = stHash_search(truthVariants, stList_get(sharedContigs, j));
            stList *contigQueryVariants = stHash_search(queryVariants, stList_get(sharedContigs, j));
            
            st_logDebug("\tComputing correctness for contig %s\n", stList_get(sharedContigs, j));
            
            int64_t phasedLength = 0;
            double correctness = phasingCorrectness(contigTruthVariants, contigQueryVariants, decayValues[i],
                                                    bySeqDist, crossBlockCorrect, &phasedLength);
            
            correctnessValues[i * stList_length(sharedContigs) + j] = correctness;
            
            // TODO: would it be more consistent to weight by number of pairs?
            weightedMeanDenom += phasedLength;
            weightedMeanNumer += phasedLength * correctness;
        }
                
        meanCorrectnessValues[i] = weightedMeanNumer / weightedMeanDenom;
        
        if (i + 1 == reportIterations[nextReportIdx]) {
            st_logInfo("Finished computing correctness for %"PRId64" of %"PRId64" length scales\n", i + 1, numLengthScales);
            while (i + 1 == reportIterations[nextReportIdx] && nextReportIdx < 5) {
                ++nextReportIdx;
            }
        }
    }
    
    // print out the results in a table
    printf("decay\t");
    if (bySeqDist) {
        printf("approx_");
    }
    printf("length_scale_num_vars\t");
    if (!bySeqDist) {
        printf("approx_");
    }
    printf("length_scale_bps\t");
    for (int64_t i = 0; i < stList_length(sharedContigs); ++i) {
        printf("%s\t", (char*) stList_get(sharedContigs, i));
    }
    printf("weighted_mean\n");
    for (int64_t i = 0; i < numLengthScales; ++i) {
<<<<<<< HEAD
        printf("%f\t%f\t%f\t", decayValues[i],
               bySeqDist ? lengthScales[i] / variantDist : lengthScales[i],
               bySeqDist ? lengthScales[i] : lengthScales[i] * variantDist);
        for (int64_t j = 0; j < stList_length(sharedContigs); ++j) {
            printf("%f\t", correctnessValues[i * stList_length(sharedContigs) + j]);
        }
        printf("%f\n", meanCorrectnessValues[i]);
=======
        printf("%.17g\t%.17g\t%.17g", decayValues[i],
               bySeqDist ? lengthScales[i] / variantDist : lengthScales[i],
               bySeqDist ? lengthScales[i] : lengthScales[i] * variantDist);
        for (int64_t j = 0; j < stList_length(sharedContigs); ++j) {
            printf("\t%.17g", correctnessValues[i * stList_length(sharedContigs) + j]);
        }
        printf("\t%.17g\n", meanCorrectnessValues[i]);
>>>>>>> 39ecc089
    }
    
    free(correctnessValues);
    free(meanCorrectnessValues);
    free(decayValues);
    free(lengthScales);
    stList_destruct(sharedContigs);
    stHash_destruct(truthVariants);
    stHash_destruct(queryVariants);
    
    return 0;
}
<|MERGE_RESOLUTION|>--- conflicted
+++ resolved
@@ -254,23 +254,13 @@
     }
     printf("weighted_mean\n");
     for (int64_t i = 0; i < numLengthScales; ++i) {
-<<<<<<< HEAD
-        printf("%f\t%f\t%f\t", decayValues[i],
+        printf("%.17g\t%.17g\t%.17g\t", decayValues[i],
                bySeqDist ? lengthScales[i] / variantDist : lengthScales[i],
                bySeqDist ? lengthScales[i] : lengthScales[i] * variantDist);
         for (int64_t j = 0; j < stList_length(sharedContigs); ++j) {
-            printf("%f\t", correctnessValues[i * stList_length(sharedContigs) + j]);
-        }
-        printf("%f\n", meanCorrectnessValues[i]);
-=======
-        printf("%.17g\t%.17g\t%.17g", decayValues[i],
-               bySeqDist ? lengthScales[i] / variantDist : lengthScales[i],
-               bySeqDist ? lengthScales[i] : lengthScales[i] * variantDist);
-        for (int64_t j = 0; j < stList_length(sharedContigs); ++j) {
-            printf("\t%.17g", correctnessValues[i * stList_length(sharedContigs) + j]);
-        }
-        printf("\t%.17g\n", meanCorrectnessValues[i]);
->>>>>>> 39ecc089
+            printf("%.17g\t", correctnessValues[i * stList_length(sharedContigs) + j]);
+        }
+        printf("%.17g\n", meanCorrectnessValues[i]);
     }
     
     free(correctnessValues);
